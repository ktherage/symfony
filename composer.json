{
    "name": "symfony/symfony",
    "type": "library",
    "description": "The Symfony PHP framework",
    "keywords": ["framework"],
    "homepage": "https://symfony.com",
    "license": "MIT",
    "authors": [
        {
            "name": "Fabien Potencier",
            "email": "fabien@symfony.com"
        },
        {
            "name": "Symfony Community",
            "homepage": "https://symfony.com/contributors"
        }
    ],
    "require": {
<<<<<<< HEAD
        "php": ">=5.5.9",
=======
        "php": ">=5.3.9",
        "ext-xml": "*",
>>>>>>> 6735b350
        "doctrine/common": "~2.4",
        "twig/twig": "~1.34|~2.4",
        "psr/cache": "~1.0",
        "psr/log": "~1.0",
        "symfony/polyfill-intl-icu": "~1.0",
        "symfony/polyfill-mbstring": "~1.0",
        "symfony/polyfill-php56": "~1.0",
        "symfony/polyfill-php70": "~1.0",
        "symfony/polyfill-util": "~1.0"
    },
    "replace": {
        "symfony/asset": "self.version",
        "symfony/browser-kit": "self.version",
        "symfony/cache": "self.version",
        "symfony/class-loader": "self.version",
        "symfony/config": "self.version",
        "symfony/console": "self.version",
        "symfony/css-selector": "self.version",
        "symfony/dependency-injection": "self.version",
        "symfony/debug": "self.version",
        "symfony/debug-bundle": "self.version",
        "symfony/doctrine-bridge": "self.version",
        "symfony/dom-crawler": "self.version",
        "symfony/event-dispatcher": "self.version",
        "symfony/expression-language": "self.version",
        "symfony/filesystem": "self.version",
        "symfony/finder": "self.version",
        "symfony/form": "self.version",
        "symfony/framework-bundle": "self.version",
        "symfony/http-foundation": "self.version",
        "symfony/http-kernel": "self.version",
        "symfony/inflector": "self.version",
        "symfony/intl": "self.version",
        "symfony/ldap": "self.version",
        "symfony/monolog-bridge": "self.version",
        "symfony/options-resolver": "self.version",
        "symfony/process": "self.version",
        "symfony/property-access": "self.version",
        "symfony/property-info": "self.version",
        "symfony/proxy-manager-bridge": "self.version",
        "symfony/routing": "self.version",
        "symfony/security": "self.version",
        "symfony/security-core": "self.version",
        "symfony/security-csrf": "self.version",
        "symfony/security-guard": "self.version",
        "symfony/security-http": "self.version",
        "symfony/security-bundle": "self.version",
        "symfony/serializer": "self.version",
        "symfony/stopwatch": "self.version",
        "symfony/templating": "self.version",
        "symfony/translation": "self.version",
        "symfony/twig-bridge": "self.version",
        "symfony/twig-bundle": "self.version",
        "symfony/validator": "self.version",
        "symfony/var-dumper": "self.version",
        "symfony/web-profiler-bundle": "self.version",
        "symfony/workflow": "self.version",
        "symfony/yaml": "self.version"
    },
    "require-dev": {
        "cache/integration-tests": "dev-master",
        "doctrine/cache": "~1.6",
        "doctrine/data-fixtures": "1.0.*",
        "doctrine/dbal": "~2.4",
        "doctrine/orm": "~2.4,>=2.4.5",
        "doctrine/doctrine-bundle": "~1.4",
        "monolog/monolog": "~1.11",
        "ocramius/proxy-manager": "~0.4|~1.0|~2.0",
        "predis/predis": "~1.0",
        "egulias/email-validator": "~1.2,>=1.2.8|~2.0",
        "symfony/phpunit-bridge": "~3.2",
        "symfony/polyfill-apcu": "~1.1",
        "symfony/security-acl": "~2.8|~3.0",
        "phpdocumentor/reflection-docblock": "^3.0",
        "sensio/framework-extra-bundle": "^3.0.2"
    },
    "conflict": {
        "phpdocumentor/reflection-docblock": "<3.0",
        "phpdocumentor/type-resolver": "<0.2.0",
        "phpunit/phpunit": "<4.8.35|<5.4.3,>=5.0"
    },
    "provide": {
        "psr/cache-implementation": "1.0"
    },
    "autoload": {
        "psr-4": {
            "Symfony\\Bridge\\Doctrine\\": "src/Symfony/Bridge/Doctrine/",
            "Symfony\\Bridge\\Monolog\\": "src/Symfony/Bridge/Monolog/",
            "Symfony\\Bridge\\ProxyManager\\": "src/Symfony/Bridge/ProxyManager/",
            "Symfony\\Bridge\\Twig\\": "src/Symfony/Bridge/Twig/",
            "Symfony\\Bundle\\": "src/Symfony/Bundle/",
            "Symfony\\Component\\": "src/Symfony/Component/"
        },
        "classmap": [
            "src/Symfony/Component/Intl/Resources/stubs"
        ],
        "exclude-from-classmap": [
            "**/Tests/"
        ]
    },
    "autoload-dev": {
        "files": [ "src/Symfony/Component/VarDumper/Resources/functions/dump.php" ]
    },
    "minimum-stability": "dev",
    "extra": {
        "branch-alias": {
            "dev-master": "3.2-dev"
        }
    }
}<|MERGE_RESOLUTION|>--- conflicted
+++ resolved
@@ -16,12 +16,8 @@
         }
     ],
     "require": {
-<<<<<<< HEAD
         "php": ">=5.5.9",
-=======
-        "php": ">=5.3.9",
         "ext-xml": "*",
->>>>>>> 6735b350
         "doctrine/common": "~2.4",
         "twig/twig": "~1.34|~2.4",
         "psr/cache": "~1.0",
