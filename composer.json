{
    "name": "symfony/symfony",
    "type": "library",
    "description": "The Symfony PHP framework",
    "keywords": ["framework"],
    "homepage": "https://symfony.com",
    "license": "MIT",
    "authors": [
        {
            "name": "Fabien Potencier",
            "email": "fabien@symfony.com"
        },
        {
            "name": "Symfony Community",
            "homepage": "https://symfony.com/contributors"
        }
    ],
    "require": {
<<<<<<< HEAD
        "php": ">=5.3.9",
        "doctrine/common": "~2.3",
=======
        "php": ">=5.3.3",
        "doctrine/common": "~2.4",
>>>>>>> c4bb79a7
        "twig/twig": "~1.20|~2.0",
        "psr/log": "~1.0"
    },
    "replace": {
        "symfony/asset": "self.version",
        "symfony/browser-kit": "self.version",
        "symfony/class-loader": "self.version",
        "symfony/config": "self.version",
        "symfony/console": "self.version",
        "symfony/css-selector": "self.version",
        "symfony/dependency-injection": "self.version",
        "symfony/debug": "self.version",
        "symfony/debug-bundle": "self.version",
        "symfony/doctrine-bridge": "self.version",
        "symfony/dom-crawler": "self.version",
        "symfony/event-dispatcher": "self.version",
        "symfony/expression-language": "self.version",
        "symfony/filesystem": "self.version",
        "symfony/finder": "self.version",
        "symfony/form": "self.version",
        "symfony/framework-bundle": "self.version",
        "symfony/http-foundation": "self.version",
        "symfony/http-kernel": "self.version",
        "symfony/intl": "self.version",
        "symfony/locale": "self.version",
        "symfony/monolog-bridge": "self.version",
        "symfony/options-resolver": "self.version",
        "symfony/process": "self.version",
        "symfony/property-access": "self.version",
        "symfony/proxy-manager-bridge": "self.version",
        "symfony/routing": "self.version",
        "symfony/security": "self.version",
        "symfony/security-acl": "self.version",
        "symfony/security-core": "self.version",
        "symfony/security-csrf": "self.version",
        "symfony/security-http": "self.version",
        "symfony/security-bundle": "self.version",
        "symfony/serializer": "self.version",
        "symfony/stopwatch": "self.version",
        "symfony/swiftmailer-bridge": "self.version",
        "symfony/templating": "self.version",
        "symfony/translation": "self.version",
        "symfony/twig-bridge": "self.version",
        "symfony/twig-bundle": "self.version",
        "symfony/validator": "self.version",
        "symfony/var-dumper": "self.version",
        "symfony/web-profiler-bundle": "self.version",
        "symfony/yaml": "self.version"
    },
    "require-dev": {
        "symfony/phpunit-bridge": "self.version",
        "doctrine/data-fixtures": "1.0.*",
<<<<<<< HEAD
        "doctrine/dbal": "~2.2",
        "doctrine/orm": "~2.2,>=2.2.3",
        "doctrine/doctrine-bundle": "~1.2",
        "monolog/monolog": "~1.11",
=======
        "doctrine/dbal": "~2.4",
        "doctrine/orm": "~2.4,>=2.4.5",
        "monolog/monolog": "~1.3",
        "propel/propel1": "~1.6",
>>>>>>> c4bb79a7
        "ircmaxell/password-compat": "~1.0",
        "ocramius/proxy-manager": "~0.4|~1.0",
        "egulias/email-validator": "~1.2"
    },
    "autoload": {
        "psr-4": {
            "Symfony\\Bridge\\Doctrine\\": "src/Symfony/Bridge/Doctrine/",
            "Symfony\\Bridge\\Monolog\\": "src/Symfony/Bridge/Monolog/",
            "Symfony\\Bridge\\ProxyManager\\": "src/Symfony/Bridge/ProxyManager/",
            "Symfony\\Bridge\\Swiftmailer\\": "src/Symfony/Bridge/Swiftmailer/",
            "Symfony\\Bridge\\Twig\\": "src/Symfony/Bridge/Twig/",
            "Symfony\\Bundle\\": "src/Symfony/Bundle/",
            "Symfony\\Component\\": "src/Symfony/Component/"
        },
        "classmap": [
            "src/Symfony/Component/HttpFoundation/Resources/stubs",
            "src/Symfony/Component/Intl/Resources/stubs"
        ],
        "files": [ "src/Symfony/Component/Intl/Resources/stubs/functions.php" ]
    },
    "minimum-stability": "dev",
    "extra": {
        "branch-alias": {
            "dev-master": "2.7-dev"
        }
    }
}<|MERGE_RESOLUTION|>--- conflicted
+++ resolved
@@ -16,13 +16,8 @@
         }
     ],
     "require": {
-<<<<<<< HEAD
         "php": ">=5.3.9",
-        "doctrine/common": "~2.3",
-=======
-        "php": ">=5.3.3",
         "doctrine/common": "~2.4",
->>>>>>> c4bb79a7
         "twig/twig": "~1.20|~2.0",
         "psr/log": "~1.0"
     },
@@ -75,17 +70,10 @@
     "require-dev": {
         "symfony/phpunit-bridge": "self.version",
         "doctrine/data-fixtures": "1.0.*",
-<<<<<<< HEAD
-        "doctrine/dbal": "~2.2",
-        "doctrine/orm": "~2.2,>=2.2.3",
+        "doctrine/dbal": "~2.4",
+        "doctrine/orm": "~2.4,>=2.4.5",
         "doctrine/doctrine-bundle": "~1.2",
         "monolog/monolog": "~1.11",
-=======
-        "doctrine/dbal": "~2.4",
-        "doctrine/orm": "~2.4,>=2.4.5",
-        "monolog/monolog": "~1.3",
-        "propel/propel1": "~1.6",
->>>>>>> c4bb79a7
         "ircmaxell/password-compat": "~1.0",
         "ocramius/proxy-manager": "~0.4|~1.0",
         "egulias/email-validator": "~1.2"
