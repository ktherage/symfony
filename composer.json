--- conflicted
+++ resolved
@@ -79,13 +79,9 @@
         "doctrine/doctrine-bundle": "~1.4",
         "monolog/monolog": "~1.11",
         "ocramius/proxy-manager": "~0.4|~1.0|~2.0",
-<<<<<<< HEAD
-        "egulias/email-validator": "~1.2",
+        "egulias/email-validator": "~1.2,>=1.2.1"
         "symfony/polyfill-apcu": "~1.1",
         "symfony/security-acl": "~2.8|~3.0",
-=======
-        "egulias/email-validator": "~1.2,>=1.2.1"
->>>>>>> 6b81f2ce
         "phpdocumentor/reflection": "^1.0.7"
     },
     "conflict": {
