<?php

/*
 * This file is part of the Symfony package.
 *
 * (c) Fabien Potencier <fabien@symfony.com>
 *
 * For the full copyright and license information, please view the LICENSE
 * file that was distributed with this source code.
 */

namespace Symfony\Bridge\Doctrine\Tests\DependencyInjection;

use PHPUnit\Framework\TestCase;
use Symfony\Component\DependencyInjection\Definition;
use Symfony\Component\DependencyInjection\ContainerBuilder;
use Symfony\Component\DependencyInjection\ParameterBag\ParameterBag;

/**
 * @author  Fabio B. Silva <fabio.bat.silva@gmail.com>
 */
class DoctrineExtensionTest extends TestCase
{
    /**
     * @var \Symfony\Bridge\Doctrine\DependencyInjection\AbstractDoctrineExtension
     */
    private $extension;

    protected function setUp()
    {
        parent::setUp();

        $this->extension = $this
            ->getMockBuilder('Symfony\Bridge\Doctrine\DependencyInjection\AbstractDoctrineExtension')
            ->setMethods(array(
                'getMappingResourceConfigDirectory',
                'getObjectManagerElementName',
                'getMappingObjectDefaultName',
                'getMappingResourceExtension',
                'load',
            ))
            ->getMock()
        ;

        $this->extension->expects($this->any())
            ->method('getObjectManagerElementName')
            ->will($this->returnCallback(function ($name) {
                return 'doctrine.orm.'.$name;
            }));
    }

    /**
     * @expectedException \LogicException
     */
    public function testFixManagersAutoMappingsWithTwoAutomappings()
    {
        $emConfigs = array(
            'em1' => array(
                'auto_mapping' => true,
            ),
            'em2' => array(
                'auto_mapping' => true,
            ),
        );

        $bundles = array(
            'FristBundle' => 'My\FristBundle',
            'SecondBundle' => 'My\SecondBundle',
        );

        $reflection = new \ReflectionClass(get_class($this->extension));
        $method = $reflection->getMethod('fixManagersAutoMappings');
        $method->setAccessible(true);

        $method->invoke($this->extension, $emConfigs, $bundles);
    }

    public function getAutomappingData()
    {
        return array(
            array(
                array( // no auto mapping on em1
                    'auto_mapping' => false,
                ),
                array( // no auto mapping on em2
                    'auto_mapping' => false,
                ),
                array(),
                array(),
            ),
            array(
                array( // no auto mapping on em1
                    'auto_mapping' => false,
                ),
                array( // auto mapping enabled on em2
                    'auto_mapping' => true,
                ),
                array(),
                array(
                    'mappings' => array(
                        'FristBundle' => array(
                            'mapping' => true,
                            'is_bundle' => true,
                        ),
                        'SecondBundle' => array(
                            'mapping' => true,
                            'is_bundle' => true,
                        ),
                    ),
                ),
            ),
            array(
                array( // no auto mapping on em1, but it defines SecondBundle as own
                    'auto_mapping' => false,
                    'mappings' => array(
                        'SecondBundle' => array(
                            'mapping' => true,
                            'is_bundle' => true,
                        ),
                    ),
                ),
                array( // auto mapping enabled on em2
                    'auto_mapping' => true,
                ),
                array(
                    'mappings' => array(
                        'SecondBundle' => array(
                            'mapping' => true,
                            'is_bundle' => true,
                        ),
                    ),
                ),
                array(
                    'mappings' => array(
                        'FristBundle' => array(
                            'mapping' => true,
                            'is_bundle' => true,
                        ),
                    ),
                ),
            ),
        );
    }

    /**
     * @dataProvider getAutomappingData
     */
    public function testFixManagersAutoMappings(array $originalEm1, array $originalEm2, array $expectedEm1, array $expectedEm2)
    {
        $emConfigs = array(
            'em1' => $originalEm1,
            'em2' => $originalEm2,
        );

        $bundles = array(
            'FristBundle' => 'My\FristBundle',
            'SecondBundle' => 'My\SecondBundle',
        );

        $reflection = new \ReflectionClass(get_class($this->extension));
        $method = $reflection->getMethod('fixManagersAutoMappings');
        $method->setAccessible(true);

        $newEmConfigs = $method->invoke($this->extension, $emConfigs, $bundles);

        $this->assertEquals($newEmConfigs['em1'], array_merge(array(
            'auto_mapping' => false,
        ), $expectedEm1));
        $this->assertEquals($newEmConfigs['em2'], array_merge(array(
            'auto_mapping' => false,
        ), $expectedEm2));
    }

    public function providerBasicDrivers()
    {
        return array(
            array('doctrine.orm.cache.apc.class',       array('type' => 'apc')),
            array('doctrine.orm.cache.apcu.class',      array('type' => 'apcu')),
            array('doctrine.orm.cache.array.class',     array('type' => 'array')),
            array('doctrine.orm.cache.xcache.class',    array('type' => 'xcache')),
            array('doctrine.orm.cache.wincache.class',  array('type' => 'wincache')),
            array('doctrine.orm.cache.zenddata.class',  array('type' => 'zenddata')),
            array('doctrine.orm.cache.redis.class',     array('type' => 'redis'),     array('setRedis')),
            array('doctrine.orm.cache.memcached.class', array('type' => 'memcached'), array('setMemcached')),
        );
    }

    /**
     * @dataProvider providerBasicDrivers
     */
    public function testLoadBasicCacheDriver(string $class, array $config, array $expectedCalls = array())
    {
        $container = $this->createContainer();
        $cacheName = 'metadata_cache';
        $objectManager = array(
            'name' => 'default',
            'metadata_cache_driver' => $config,
        );

        $this->invokeLoadCacheDriver($objectManager, $container, $cacheName);

        $this->assertTrue($container->hasDefinition('doctrine.orm.default_metadata_cache'));

        $definition = $container->getDefinition('doctrine.orm.default_metadata_cache');
        $defCalls = $definition->getMethodCalls();
        $expectedCalls[] = 'setNamespace';
<<<<<<< HEAD
        $actualCalls = array_map(function (array $call) {
            return $call[0];
        }, $defCalls);
=======
        $actualCalls = array_column($defCalls, 0);
>>>>>>> b85f70e3

        $this->assertFalse($definition->isPublic());
        $this->assertEquals("%$class%", $definition->getClass());

        foreach (array_unique($expectedCalls) as $call) {
            $this->assertContains($call, $actualCalls);
        }
    }

    public function testServiceCacheDriver()
    {
        $cacheName = 'metadata_cache';
        $container = $this->createContainer();
        $definition = new Definition('%doctrine.orm.cache.apc.class%');
        $objectManager = array(
            'name' => 'default',
            'metadata_cache_driver' => array(
                'type' => 'service',
                'id' => 'service_driver',
            ),
        );

        $container->setDefinition('service_driver', $definition);

        $this->invokeLoadCacheDriver($objectManager, $container, $cacheName);

        $this->assertTrue($container->hasAlias('doctrine.orm.default_metadata_cache'));
    }

    /**
     * @expectedException \InvalidArgumentException
     * @expectedExceptionMessage "unrecognized_type" is an unrecognized Doctrine cache driver.
     */
    public function testUnrecognizedCacheDriverException()
    {
        $cacheName = 'metadata_cache';
        $container = $this->createContainer();
        $objectManager = array(
            'name' => 'default',
            'metadata_cache_driver' => array(
                'type' => 'unrecognized_type',
            ),
        );

        $this->invokeLoadCacheDriver($objectManager, $container, $cacheName);
    }

    protected function invokeLoadCacheDriver(array $objectManager, ContainerBuilder $container, $cacheName)
    {
        $method = new \ReflectionMethod($this->extension, 'loadObjectManagerCacheDriver');

        $method->setAccessible(true);

        $method->invokeArgs($this->extension, array($objectManager, $container, $cacheName));
    }

    /**
     * @return \Symfony\Component\DependencyInjection\ContainerBuilder
     */
    protected function createContainer(array $data = array())
    {
        return new ContainerBuilder(new ParameterBag(array_merge(array(
            'kernel.bundles' => array('FrameworkBundle' => 'Symfony\\Bundle\\FrameworkBundle\\FrameworkBundle'),
            'kernel.cache_dir' => __DIR__,
            'kernel.debug' => false,
            'kernel.environment' => 'test',
            'kernel.name' => 'kernel',
            'kernel.root_dir' => __DIR__,
        ), $data)));
    }
}<|MERGE_RESOLUTION|>--- conflicted
+++ resolved
@@ -204,13 +204,7 @@
         $definition = $container->getDefinition('doctrine.orm.default_metadata_cache');
         $defCalls = $definition->getMethodCalls();
         $expectedCalls[] = 'setNamespace';
-<<<<<<< HEAD
-        $actualCalls = array_map(function (array $call) {
-            return $call[0];
-        }, $defCalls);
-=======
         $actualCalls = array_column($defCalls, 0);
->>>>>>> b85f70e3
 
         $this->assertFalse($definition->isPublic());
         $this->assertEquals("%$class%", $definition->getClass());
