<?php

/*
 * This file is part of the Symfony package.
 *
 * (c) Fabien Potencier <fabien@symfony.com>
 *
 * For the full copyright and license information, please view the LICENSE
 * file that was distributed with this source code.
 */

namespace Symfony\Bridge\Doctrine\Tests\Security\User;

use Doctrine\ORM\Tools\SchemaTool;
use PHPUnit\Framework\TestCase;
use Symfony\Bridge\Doctrine\Security\User\EntityUserProvider;
use Symfony\Bridge\Doctrine\Test\DoctrineTestHelper;
use Symfony\Bridge\Doctrine\Tests\Fixtures\User;
use Symfony\Bridge\PhpUnit\ForwardCompatTestTrait;

class EntityUserProviderTest extends TestCase
{
    use ForwardCompatTestTrait;

    public function testRefreshUserGetsUserByPrimaryKey()
    {
        $em = DoctrineTestHelper::createTestEntityManager();
        $this->createSchema($em);

        $user1 = new User(1, 1, 'user1');
        $user2 = new User(1, 2, 'user2');

        $em->persist($user1);
        $em->persist($user2);
        $em->flush();

        $provider = new EntityUserProvider($this->getManager($em), 'Symfony\Bridge\Doctrine\Tests\Fixtures\User', 'name');

        // try to change the user identity
        $user1->name = 'user2';

        $this->assertSame($user1, $provider->refreshUser($user1));
    }

    public function testLoadUserByUsername()
    {
        $em = DoctrineTestHelper::createTestEntityManager();
        $this->createSchema($em);

        $user = new User(1, 1, 'user1');

        $em->persist($user);
        $em->flush();

        $provider = new EntityUserProvider($this->getManager($em), 'Symfony\Bridge\Doctrine\Tests\Fixtures\User', 'name');

        $this->assertSame($user, $provider->loadUserByUsername('user1'));
    }

    public function testLoadUserByUsernameWithUserLoaderRepositoryAndWithoutProperty()
    {
        $user = new User(1, 1, 'user1');

        $repository = $this->getMockBuilder('Symfony\Bridge\Doctrine\Security\User\UserLoaderInterface')
            ->disableOriginalConstructor()
            ->getMock();
        $repository
            ->expects($this->once())
            ->method('loadUserByUsername')
            ->with('user1')
            ->willReturn($user);

        $em = $this->getMockBuilder('Doctrine\ORM\EntityManager')
            ->disableOriginalConstructor()
            ->getMock();
        $em
            ->expects($this->once())
            ->method('getRepository')
            ->with('Symfony\Bridge\Doctrine\Tests\Fixtures\User')
            ->willReturn($repository);

        $provider = new EntityUserProvider($this->getManager($em), 'Symfony\Bridge\Doctrine\Tests\Fixtures\User');
        $this->assertSame($user, $provider->loadUserByUsername('user1'));
    }

    /**
     * @expectedException \InvalidArgumentException
     * @expectedExceptionMessage You must either make the "Symfony\Bridge\Doctrine\Tests\Fixtures\User" entity Doctrine Repository ("Doctrine\ORM\EntityRepository") implement "Symfony\Bridge\Doctrine\Security\User\UserLoaderInterface" or set the "property" option in the corresponding entity provider configuration.
     */
    public function testLoadUserByUsernameWithNonUserLoaderRepositoryAndWithoutProperty()
    {
        $em = DoctrineTestHelper::createTestEntityManager();
        $this->createSchema($em);

        $user = new User(1, 1, 'user1');

        $em->persist($user);
        $em->flush();

        $provider = new EntityUserProvider($this->getManager($em), 'Symfony\Bridge\Doctrine\Tests\Fixtures\User');
        $provider->loadUserByUsername('user1');
    }

    public function testRefreshUserRequiresId()
    {
        $em = DoctrineTestHelper::createTestEntityManager();

        $user1 = new User(null, null, 'user1');
        $provider = new EntityUserProvider($this->getManager($em), 'Symfony\Bridge\Doctrine\Tests\Fixtures\User', 'name');

<<<<<<< HEAD
        $this->expectException(
            'InvalidArgumentException',
            'You cannot refresh a user from the EntityUserProvider that does not contain an identifier. The user object has to be serialized with its own identifier mapped by Doctrine'
        );
=======
        $this->expectException('InvalidArgumentException');
        $this->expectExceptionMessage('You cannot refresh a user from the EntityUserProvider that does not contain an identifier. The user object has to be serialized with its own identifier mapped by Doctrine');

>>>>>>> 725187ff
        $provider->refreshUser($user1);
    }

    public function testRefreshInvalidUser()
    {
        $em = DoctrineTestHelper::createTestEntityManager();
        $this->createSchema($em);

        $user1 = new User(1, 1, 'user1');

        $em->persist($user1);
        $em->flush();

        $provider = new EntityUserProvider($this->getManager($em), 'Symfony\Bridge\Doctrine\Tests\Fixtures\User', 'name');

        $user2 = new User(1, 2, 'user2');
<<<<<<< HEAD
        $this->expectException(
            'Symfony\Component\Security\Core\Exception\UsernameNotFoundException',
            'User with id {"id1":1,"id2":2} not found'
        );
=======
        $this->expectException('Symfony\Component\Security\Core\Exception\UsernameNotFoundException');
        $this->expectExceptionMessage('User with id {"id1":1,"id2":2} not found');

>>>>>>> 725187ff
        $provider->refreshUser($user2);
    }

    public function testSupportProxy()
    {
        $em = DoctrineTestHelper::createTestEntityManager();
        $this->createSchema($em);

        $user1 = new User(1, 1, 'user1');

        $em->persist($user1);
        $em->flush();
        $em->clear();

        $provider = new EntityUserProvider($this->getManager($em), 'Symfony\Bridge\Doctrine\Tests\Fixtures\User', 'name');

        $user2 = $em->getReference('Symfony\Bridge\Doctrine\Tests\Fixtures\User', ['id1' => 1, 'id2' => 1]);
        $this->assertTrue($provider->supportsClass(\get_class($user2)));
    }

    public function testLoadUserByUserNameShouldLoadUserWhenProperInterfaceProvided()
    {
        $repository = $this->getMockBuilder('\Symfony\Bridge\Doctrine\Security\User\UserLoaderInterface')->getMock();
        $repository->expects($this->once())
            ->method('loadUserByUsername')
            ->with('name')
            ->willReturn(
                $this->getMockBuilder('\Symfony\Component\Security\Core\User\UserInterface')->getMock()
            );

        $provider = new EntityUserProvider(
            $this->getManager($this->getObjectManager($repository)),
            'Symfony\Bridge\Doctrine\Tests\Fixtures\User'
        );

        $provider->loadUserByUsername('name');
    }

    /**
     * @expectedException \InvalidArgumentException
     */
    public function testLoadUserByUserNameShouldDeclineInvalidInterface()
    {
        $repository = $this->getMockBuilder('\Symfony\Component\Security\Core\User\AdvancedUserInterface')->getMock();

        $provider = new EntityUserProvider(
            $this->getManager($this->getObjectManager($repository)),
            'Symfony\Bridge\Doctrine\Tests\Fixtures\User'
        );

        $provider->loadUserByUsername('name');
    }

    private function getManager($em, $name = null)
    {
        $manager = $this->getMockBuilder('Doctrine\Common\Persistence\ManagerRegistry')->getMock();
        $manager->expects($this->any())
            ->method('getManager')
            ->with($this->equalTo($name))
            ->willReturn($em);

        return $manager;
    }

    private function getObjectManager($repository)
    {
        $em = $this->getMockBuilder('\Doctrine\Common\Persistence\ObjectManager')
            ->setMethods(['getClassMetadata', 'getRepository'])
            ->getMockForAbstractClass();
        $em->expects($this->any())
            ->method('getRepository')
            ->willReturn($repository);

        return $em;
    }

    private function createSchema($em)
    {
        $schemaTool = new SchemaTool($em);
        $schemaTool->createSchema([
            $em->getClassMetadata('Symfony\Bridge\Doctrine\Tests\Fixtures\User'),
        ]);
    }
}<|MERGE_RESOLUTION|>--- conflicted
+++ resolved
@@ -108,16 +108,8 @@
         $user1 = new User(null, null, 'user1');
         $provider = new EntityUserProvider($this->getManager($em), 'Symfony\Bridge\Doctrine\Tests\Fixtures\User', 'name');
 
-<<<<<<< HEAD
-        $this->expectException(
-            'InvalidArgumentException',
-            'You cannot refresh a user from the EntityUserProvider that does not contain an identifier. The user object has to be serialized with its own identifier mapped by Doctrine'
-        );
-=======
         $this->expectException('InvalidArgumentException');
         $this->expectExceptionMessage('You cannot refresh a user from the EntityUserProvider that does not contain an identifier. The user object has to be serialized with its own identifier mapped by Doctrine');
-
->>>>>>> 725187ff
         $provider->refreshUser($user1);
     }
 
@@ -134,16 +126,9 @@
         $provider = new EntityUserProvider($this->getManager($em), 'Symfony\Bridge\Doctrine\Tests\Fixtures\User', 'name');
 
         $user2 = new User(1, 2, 'user2');
-<<<<<<< HEAD
-        $this->expectException(
-            'Symfony\Component\Security\Core\Exception\UsernameNotFoundException',
-            'User with id {"id1":1,"id2":2} not found'
-        );
-=======
         $this->expectException('Symfony\Component\Security\Core\Exception\UsernameNotFoundException');
         $this->expectExceptionMessage('User with id {"id1":1,"id2":2} not found');
 
->>>>>>> 725187ff
         $provider->refreshUser($user2);
     }
 
