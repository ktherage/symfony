--- conflicted
+++ resolved
@@ -47,12 +47,8 @@
             'class'             => null,
             'property'          => null,
             'query_builder'     => null,
-<<<<<<< HEAD
-            'choices'           => array(),
+            'choices'           => null,
             'group_by'          => null,
-=======
-            'choices'           => null,
->>>>>>> 9641c55d
         );
 
         $options = array_replace($defaultOptions, $options);
