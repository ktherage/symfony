--- conflicted
+++ resolved
@@ -48,16 +48,9 @@
             return new TypeGuess('entity', array('em' => $name, 'class' => $mapping['targetEntity'], 'multiple' => $multiple), Guess::HIGH_CONFIDENCE);
         }
 
-<<<<<<< HEAD
-        switch ($metadata->getTypeOfField($property))
-        {
+        switch ($metadata->getTypeOfField($property)) {
             case 'array':
                 return new TypeGuess('collection', array(), Guess::MEDIUM_CONFIDENCE);
-=======
-        switch ($metadata->getTypeOfField($property)) {
-            //case 'array':
-            //  return new TypeGuess('Collection', array(), Guess::HIGH_CONFIDENCE);
->>>>>>> 26b489f4
             case 'boolean':
                 return new TypeGuess('checkbox', array(), Guess::HIGH_CONFIDENCE);
             case 'datetime':
