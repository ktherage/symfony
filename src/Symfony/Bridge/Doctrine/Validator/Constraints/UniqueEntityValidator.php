<?php

/*
 * This file is part of the Symfony package.
 *
 * (c) Fabien Potencier <fabien@symfony.com>
 *
 * For the full copyright and license information, please view the LICENSE
 * file that was distributed with this source code.
 */

namespace Symfony\Bridge\Doctrine\Validator\Constraints;

use Doctrine\Common\Persistence\ManagerRegistry;
use Symfony\Component\Validator\Context\ExecutionContextInterface;
use Symfony\Component\Validator\Constraint;
use Symfony\Component\Validator\Exception\UnexpectedTypeException;
use Symfony\Component\Validator\Exception\ConstraintDefinitionException;
use Symfony\Component\Validator\ConstraintValidator;

/**
 * Unique Entity Validator checks if one or a set of fields contain unique values.
 *
 * @author Benjamin Eberlei <kontakt@beberlei.de>
 */
class UniqueEntityValidator extends ConstraintValidator
{
    /**
     * @var ManagerRegistry
     */
    private $registry;

    public function __construct(ManagerRegistry $registry)
    {
        $this->registry = $registry;
    }

    /**
     * @param object     $entity
     * @param Constraint $constraint
     *
     * @throws UnexpectedTypeException
     * @throws ConstraintDefinitionException
     */
    public function validate($entity, Constraint $constraint)
    {
        if (!$constraint instanceof UniqueEntity) {
            throw new UnexpectedTypeException($constraint, __NAMESPACE__.'\UniqueEntity');
        }

        if (!is_array($constraint->fields) && !is_string($constraint->fields)) {
            throw new UnexpectedTypeException($constraint->fields, 'array');
        }

        if (null !== $constraint->errorPath && !is_string($constraint->errorPath)) {
            throw new UnexpectedTypeException($constraint->errorPath, 'string or null');
        }

        $fields = (array) $constraint->fields;

        if (0 === count($fields)) {
            throw new ConstraintDefinitionException('At least one field has to be specified.');
        }

        if ($constraint->em) {
            $em = $this->registry->getManager($constraint->em);

            if (!$em) {
                throw new ConstraintDefinitionException(sprintf('Object manager "%s" does not exist.', $constraint->em));
            }
        } else {
            $em = $this->registry->getManagerForClass(get_class($entity));

            if (!$em) {
                throw new ConstraintDefinitionException(sprintf('Unable to find the object manager associated with an entity of class "%s".', get_class($entity)));
            }
        }

        $class = $em->getClassMetadata(get_class($entity));
        /* @var $class \Doctrine\Common\Persistence\Mapping\ClassMetadata */

        $criteria = array();
        foreach ($fields as $fieldName) {
            if (!$class->hasField($fieldName) && !$class->hasAssociation($fieldName)) {
                throw new ConstraintDefinitionException(sprintf("The field '%s' is not mapped by Doctrine, so it cannot be validated for uniqueness.", $fieldName));
            }

            $criteria[$fieldName] = $class->reflFields[$fieldName]->getValue($entity);

            if ($constraint->ignoreNull && null === $criteria[$fieldName]) {
                return;
            }

            if (null !== $criteria[$fieldName] && $class->hasAssociation($fieldName)) {
                /* Ensure the Proxy is initialized before using reflection to
                 * read its identifiers. This is necessary because the wrapped
                 * getter methods in the Proxy are being bypassed.
                 */
                $em->initializeObject($criteria[$fieldName]);

                $relatedClass = $em->getClassMetadata($class->getAssociationTargetClass($fieldName));
                $relatedId = $relatedClass->getIdentifierValues($criteria[$fieldName]);

                if (count($relatedId) > 1) {
                    throw new ConstraintDefinitionException(
                        "Associated entities are not allowed to have more than one identifier field to be ".
                        "part of a unique constraint in: ".$class->getName()."#".$fieldName
                    );
                }
                $criteria[$fieldName] = array_pop($relatedId);
            }
        }

        $repository = $em->getRepository(get_class($entity));
        $result = $repository->{$constraint->repositoryMethod}($criteria);

        /* If the result is a MongoCursor, it must be advanced to the first
         * element. Rewinding should have no ill effect if $result is another
         * iterator implementation.
         */
        if ($result instanceof \Iterator) {
            $result->rewind();
        } elseif (is_array($result)) {
            reset($result);
        }

        /* If no entity matched the query criteria or a single entity matched,
         * which is the same as the entity being validated, the criteria is
         * unique.
         */
        if (0 === count($result) || (1 === count($result) && $entity === ($result instanceof \Iterator ? $result->current() : current($result)))) {
            return;
        }

        $errorPath = null !== $constraint->errorPath ? $constraint->errorPath : $fields[0];
        $invalidValue = isset($criteria[$errorPath]) ? $criteria[$errorPath] : $criteria[$fields[0]];

<<<<<<< HEAD
        if ($this->context instanceof ExecutionContextInterface) {
            $this->context->buildViolation($constraint->message)
                ->atPath($errorPath)
                ->setInvalidValue($criteria[$fields[0]])
                ->addViolation();
        } else {
            $this->buildViolation($constraint->message)
                ->atPath($errorPath)
                ->setInvalidValue($criteria[$fields[0]])
                ->addViolation();
        }
=======
        $this->buildViolation($constraint->message)
            ->atPath($errorPath)
            ->setInvalidValue($invalidValue)
            ->addViolation();
>>>>>>> 2f6d5e4a
    }
}<|MERGE_RESOLUTION|>--- conflicted
+++ resolved
@@ -135,23 +135,16 @@
         $errorPath = null !== $constraint->errorPath ? $constraint->errorPath : $fields[0];
         $invalidValue = isset($criteria[$errorPath]) ? $criteria[$errorPath] : $criteria[$fields[0]];
 
-<<<<<<< HEAD
         if ($this->context instanceof ExecutionContextInterface) {
             $this->context->buildViolation($constraint->message)
                 ->atPath($errorPath)
-                ->setInvalidValue($criteria[$fields[0]])
+                ->setInvalidValue($invalidValue)
                 ->addViolation();
         } else {
             $this->buildViolation($constraint->message)
                 ->atPath($errorPath)
-                ->setInvalidValue($criteria[$fields[0]])
+                ->setInvalidValue($invalidValue)
                 ->addViolation();
         }
-=======
-        $this->buildViolation($constraint->message)
-            ->atPath($errorPath)
-            ->setInvalidValue($invalidValue)
-            ->addViolation();
->>>>>>> 2f6d5e4a
     }
 }