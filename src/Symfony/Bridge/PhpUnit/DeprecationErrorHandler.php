<?php

/*
 * This file is part of the Symfony package.
 *
 * (c) Fabien Potencier <fabien@symfony.com>
 *
 * For the full copyright and license information, please view the LICENSE
 * file that was distributed with this source code.
 */

namespace Symfony\Bridge\PhpUnit;

use PHPUnit\Framework\TestResult;
use PHPUnit\Util\ErrorHandler;
use Symfony\Bridge\PhpUnit\DeprecationErrorHandler\Configuration;
use Symfony\Bridge\PhpUnit\DeprecationErrorHandler\Deprecation;

/**
 * Catch deprecation notices and print a summary report at the end of the test suite.
 *
 * @author Nicolas Grekas <p@tchwork.com>
 */
class DeprecationErrorHandler
{
    /**
     * @deprecated since Symfony 4.3, use max[self]=0 instead
     */
    const MODE_WEAK_VENDORS = 'weak_vendors';

    const MODE_DISABLED = 'disabled';
    const MODE_WEAK = 'max[total]=999999&verbose=0';
    const MODE_STRICT = 'max[total]=0';

    private $mode;
    private $configuration;
    private $deprecations = [
        'unsilencedCount' => 0,
        'remaining selfCount' => 0,
        'legacyCount' => 0,
        'otherCount' => 0,
        'remaining directCount' => 0,
        'remaining indirectCount' => 0,
        'unsilenced' => [],
        'remaining self' => [],
        'legacy' => [],
        'other' => [],
        'remaining direct' => [],
        'remaining indirect' => [],
    ];

    private static $isRegistered = false;
    private static $isAtLeastPhpUnit83;

    /**
     * Registers and configures the deprecation handler.
     *
     * The mode is a query string with options:
     *  - "disabled" to disable the deprecation handler
     *  - "verbose" to enable/disable displaying the deprecation report
     *  - "max" to configure the number of deprecations to allow before exiting with a non-zero
     *    status code; it's an array with keys "total", "self", "direct" and "indirect"
     *
     * The default mode is "max[total]=0&verbose=1".
     *
     * The mode can alternatively be "/some-regexp/" to stop the test suite whenever
     * a deprecation message matches the given regular expression.
     *
     * @param int|string|false $mode The reporting mode, defaults to not allowing any deprecations
     */
    public static function register($mode = 0)
    {
        if (self::$isRegistered) {
            return;
        }

<<<<<<< HEAD
        self::$isAtLeastPhpUnit83 = !class_exists('PHPUnit_Util_ErrorHandler') && method_exists(ErrorHandler::class, '__invoke');
=======
        self::$utilPrefix = class_exists('PHPUnit_Util_ErrorHandler') ? 'PHPUnit_Util_' : 'PHPUnit\Util\\';
>>>>>>> ece1532f

        $handler = new self();
        $oldErrorHandler = set_error_handler([$handler, 'handleError']);

        if (null !== $oldErrorHandler) {
            restore_error_handler();

            if ($oldErrorHandler instanceof ErrorHandler || [ErrorHandler::class, 'handleError'] === $oldErrorHandler) {
                restore_error_handler();
                self::register($mode);
            }
        } else {
            $handler->mode = $mode;
            self::$isRegistered = true;
            register_shutdown_function([$handler, 'shutdown']);
        }
    }

    public static function collectDeprecations($outputFile)
    {
        $deprecations = [];
        $previousErrorHandler = set_error_handler(function ($type, $msg, $file, $line, $context = []) use (&$deprecations, &$previousErrorHandler) {
            if (E_USER_DEPRECATED !== $type && E_DEPRECATED !== $type) {
                if ($previousErrorHandler) {
                    return $previousErrorHandler($type, $msg, $file, $line, $context);
                }

                return \call_user_func(self::getPhpUnitErrorHandler(), $type, $msg, $file, $line, $context);
            }

            $deprecations[] = [error_reporting(), $msg, $file];
        });

        register_shutdown_function(function () use ($outputFile, &$deprecations) {
            file_put_contents($outputFile, serialize($deprecations));
        });
    }

    /**
     * @internal
     */
    public function handleError($type, $msg, $file, $line, $context = [])
    {
        if ((E_USER_DEPRECATED !== $type && E_DEPRECATED !== $type) || !$this->getConfiguration()->isEnabled()) {
            return \call_user_func(self::getPhpUnitErrorHandler(), $type, $msg, $file, $line, $context);
        }

        $deprecation = new Deprecation($msg, debug_backtrace(), $file);
        if ($deprecation->isMuted()) {
            return;
        }
        $group = 'other';

        if ($deprecation->originatesFromAnObject()) {
            $class = $deprecation->originatingClass();
            $method = $deprecation->originatingMethod();
            $msg = $deprecation->getMessage();

            if (0 !== error_reporting()) {
                $group = 'unsilenced';
            } elseif ($deprecation->isLegacy()) {
                $group = 'legacy';
            } else {
                $group = [
                    Deprecation::TYPE_SELF => 'remaining self',
                    Deprecation::TYPE_DIRECT => 'remaining direct',
                    Deprecation::TYPE_INDIRECT => 'remaining indirect',
                    Deprecation::TYPE_UNDETERMINED => 'other',
                ][$deprecation->getType()];
            }

            if ($this->getConfiguration()->shouldDisplayStackTrace($msg)) {
                echo "\n".ucfirst($group).' '.$deprecation->toString();

                exit(1);
            }
            if ('legacy' !== $group) {
                $ref = &$this->deprecations[$group][$msg]['count'];
                ++$ref;
                $ref = &$this->deprecations[$group][$msg][$class.'::'.$method];
                ++$ref;
            }
        } else {
            $ref = &$this->deprecations[$group][$msg]['count'];
            ++$ref;
        }

        ++$this->deprecations[$group.'Count'];
    }

    /**
     * @internal
     */
    public function shutdown()
    {
        $configuration = $this->getConfiguration();

        if ($configuration->isInRegexMode()) {
            return;
        }

        $currErrorHandler = set_error_handler('var_dump');
        restore_error_handler();

        if ($currErrorHandler !== [$this, 'handleError']) {
            echo "\n", self::colorize('THE ERROR HANDLER HAS CHANGED!', true), "\n";
        }

        $groups = ['unsilenced', 'remaining self', 'remaining direct', 'remaining indirect', 'legacy', 'other'];

        $this->displayDeprecations($groups, $configuration);

        // store failing status
        $isFailing = !$configuration->tolerates($this->deprecations);

        // reset deprecations array
        foreach ($this->deprecations as $group => $arrayOrInt) {
            $this->deprecations[$group] = \is_int($arrayOrInt) ? 0 : [];
        }

        register_shutdown_function(function () use ($isFailing, $groups, $configuration) {
            foreach ($this->deprecations as $group => $arrayOrInt) {
                if (0 < (\is_int($arrayOrInt) ? $arrayOrInt : \count($arrayOrInt))) {
                    echo "Shutdown-time deprecations:\n";
                    break;
                }
            }

            $this->displayDeprecations($groups, $configuration);

            if ($isFailing || !$configuration->tolerates($this->deprecations)) {
                exit(1);
            }
        });
    }

    private function getConfiguration()
    {
        if (null !== $this->configuration) {
            return $this->configuration;
        }
        if (false === $mode = $this->mode) {
            if (isset($_SERVER['SYMFONY_DEPRECATIONS_HELPER'])) {
                $mode = $_SERVER['SYMFONY_DEPRECATIONS_HELPER'];
            } elseif (isset($_ENV['SYMFONY_DEPRECATIONS_HELPER'])) {
                $mode = $_ENV['SYMFONY_DEPRECATIONS_HELPER'];
            } else {
                $mode = getenv('SYMFONY_DEPRECATIONS_HELPER');
            }
        }
        if ('strict' === $mode) {
            return $this->configuration = Configuration::inStrictMode();
        }
        if (self::MODE_DISABLED === $mode) {
            return $this->configuration = Configuration::inDisabledMode();
        }
        if ('weak' === $mode) {
            return $this->configuration = Configuration::inWeakMode();
        }
        if (self::MODE_WEAK_VENDORS === $mode) {
            ++$this->deprecations['remaining directCount'];
            $msg = sprintf('Setting SYMFONY_DEPRECATIONS_HELPER to "%s" is deprecated in favor of "max[self]=0"', $mode);
            $ref = &$this->deprecations['remaining direct'][$msg]['count'];
            ++$ref;
            $mode = 'max[self]=0';
        }
        if (isset($mode[0]) && '/' === $mode[0]) {
            return $this->configuration = Configuration::fromRegex($mode);
        }

        if (preg_match('/^[1-9][0-9]*$/', (string) $mode)) {
            return $this->configuration = Configuration::fromNumber($mode);
        }

        if (!$mode) {
            return $this->configuration = Configuration::fromNumber(0);
        }

        return $this->configuration = Configuration::fromUrlEncodedString((string) $mode);
    }

    /**
     * @param string $str
     * @param bool   $red
     *
     * @return string
     */
    private static function colorize($str, $red)
    {
        if (!self::hasColorSupport()) {
            return $str;
        }

        $color = $red ? '41;37' : '43;30';

        return "\x1B[{$color}m{$str}\x1B[0m";
    }

    /**
     * @param string[]      $groups
     * @param Configuration $configuration
     */
    private function displayDeprecations($groups, $configuration)
    {
        $cmp = function ($a, $b) {
            return $b['count'] - $a['count'];
        };

        foreach ($groups as $group) {
            if ($this->deprecations[$group.'Count']) {
                echo "\n", self::colorize(
                    sprintf('%s deprecation notices (%d)', ucfirst($group), $this->deprecations[$group.'Count']),
                    'legacy' !== $group && 'remaining indirect' !== $group
                ), "\n";

                if (!$configuration->verboseOutput()) {
                    continue;
                }
                uasort($this->deprecations[$group], $cmp);

                foreach ($this->deprecations[$group] as $msg => $notices) {
                    echo "\n  ", $notices['count'], 'x: ', $msg, "\n";

                    arsort($notices);

                    foreach ($notices as $method => $count) {
                        if ('count' !== $method) {
                            echo '    ', $count, 'x in ', preg_replace('/(.*)\\\\(.*?::.*?)$/', '$2 from $1', $method), "\n";
                        }
                    }
                }
            }
        }

        if (!empty($notices)) {
            echo "\n";
        }
    }

    private static function getPhpUnitErrorHandler()
    {
        if (!isset(self::$isAtLeastPhpUnit83)) {
            self::$isAtLeastPhpUnit83 = class_exists(ErrorHandler::class) && method_exists(ErrorHandler::class, '__invoke');
        }
        if (!self::$isAtLeastPhpUnit83) {
            return 'PHPUnit\Util\ErrorHandler::handleError';
        }

        foreach (debug_backtrace(DEBUG_BACKTRACE_PROVIDE_OBJECT | DEBUG_BACKTRACE_IGNORE_ARGS) as $frame) {
            if (isset($frame['object']) && $frame['object'] instanceof TestResult) {
                return new ErrorHandler(
                    $frame['object']->getConvertDeprecationsToExceptions(),
                    $frame['object']->getConvertErrorsToExceptions(),
                    $frame['object']->getConvertNoticesToExceptions(),
                    $frame['object']->getConvertWarningsToExceptions()
                );
            }
        }

        return function () { return false; };
    }

    /**
     * Returns true if STDOUT is defined and supports colorization.
     *
     * Reference: Composer\XdebugHandler\Process::supportsColor
     * https://github.com/composer/xdebug-handler
     *
     * @return bool
     */
    private static function hasColorSupport()
    {
        if (!\defined('STDOUT')) {
            return false;
        }

        if ('Hyper' === getenv('TERM_PROGRAM')) {
            return true;
        }

        if (\DIRECTORY_SEPARATOR === '\\') {
            return (\function_exists('sapi_windows_vt100_support')
                && sapi_windows_vt100_support(STDOUT))
                || false !== getenv('ANSICON')
                || 'ON' === getenv('ConEmuANSI')
                || 'xterm' === getenv('TERM');
        }

        if (\function_exists('stream_isatty')) {
            return stream_isatty(STDOUT);
        }

        if (\function_exists('posix_isatty')) {
            return posix_isatty(STDOUT);
        }

        $stat = fstat(STDOUT);

        // Check if formatted mode is S_IFCHR
        return $stat ? 0020000 === ($stat['mode'] & 0170000) : false;
    }
}<|MERGE_RESOLUTION|>--- conflicted
+++ resolved
@@ -74,12 +74,6 @@
             return;
         }
 
-<<<<<<< HEAD
-        self::$isAtLeastPhpUnit83 = !class_exists('PHPUnit_Util_ErrorHandler') && method_exists(ErrorHandler::class, '__invoke');
-=======
-        self::$utilPrefix = class_exists('PHPUnit_Util_ErrorHandler') ? 'PHPUnit_Util_' : 'PHPUnit\Util\\';
->>>>>>> ece1532f
-
         $handler = new self();
         $oldErrorHandler = set_error_handler([$handler, 'handleError']);
 
