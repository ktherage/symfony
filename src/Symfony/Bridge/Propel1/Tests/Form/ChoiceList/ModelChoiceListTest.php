<?php

/*
 * This file is part of the Symfony package.
 *
 * (c) Fabien Potencier <fabien@symfony.com>
 *
 * For the full copyright and license information, please view the LICENSE
 * file that was distributed with this source code.
 */

namespace Symfony\Bridge\Propel1\Tests\Form\ChoiceList;

use Symfony\Bridge\Propel1\Form\ChoiceList\ModelChoiceList;
use Symfony\Bridge\Propel1\Tests\Propel1TestCase;
use Symfony\Bridge\Propel1\Tests\Fixtures\Item;
use Symfony\Bridge\Propel1\Tests\Fixtures\ItemQuery;
use Symfony\Bridge\Propel1\Tests\Fixtures\ReadOnlyItem;
use Symfony\Component\Form\Extension\Core\View\ChoiceView;

class ModelChoiceListTest extends Propel1TestCase
{
    const ITEM_CLASS = '\Symfony\Bridge\Propel1\Tests\Fixtures\Item';

<<<<<<< HEAD
=======
    public static function setUpBeforeClass()
    {
        parent::setUpBeforeClass();

        if (!class_exists('Symfony\Component\Form\Form')) {
            self::markTestSkipped('The "Form" component is not available');
        }

        if (!class_exists('Symfony\Component\PropertyAccess\PropertyAccessor')) {
            self::markTestSkipped('The "PropertyAccessor" component is not available');
        }
    }

    protected function setUp()
    {
        ItemQuery::$result = array();
    }

>>>>>>> dfc54f9e
    public function testEmptyChoicesReturnsEmpty()
    {
        $choiceList = new ModelChoiceList(
            self::ITEM_CLASS,
            'value',
            array()
        );

        $this->assertSame(array(), $choiceList->getChoices());
    }

    public function testReadOnlyIsValidChoice()
    {
        $item = new ReadOnlyItem();
        $choiceList = new ModelChoiceList(
            '\Symfony\Bridge\Propel1\Tests\Fixtures\ReadOnlyItem',
            'name',
            array(
                $item,
            )
        );

        $this->assertSame(array(42 => $item), $choiceList->getChoices());
    }

    public function testFlattenedChoices()
    {
        $item1 = new Item(1, 'Foo');
        $item2 = new Item(2, 'Bar');

        $choiceList = new ModelChoiceList(
            self::ITEM_CLASS,
            'value',
            array(
                $item1,
                $item2,
            )
        );

        $this->assertSame(array(1 => $item1, 2 => $item2), $choiceList->getChoices());
    }

    public function testFlattenedPreferredChoices()
    {
        $item1 = new Item(1, 'Foo');
        $item2 = new Item(2, 'Bar');

        $choiceList = new ModelChoiceList(
            self::ITEM_CLASS,
            'value',
            array(
                $item1,
                $item2,
            ),
            null,
            null,
            array(
                $item1
            )
        );

        $this->assertSame(array(1 => $item1, 2 => $item2), $choiceList->getChoices());
        $this->assertEquals(array(1 => new ChoiceView($item1, '1', 'Foo')), $choiceList->getPreferredViews());
    }

    public function testNestedChoices()
    {
        $item1 = new Item(1, 'Foo');
        $item2 = new Item(2, 'Bar');

        $choiceList = new ModelChoiceList(
            self::ITEM_CLASS,
            'value',
            array(
                'group1' => array($item1),
                'group2' => array($item2),
            )
        );

        $this->assertSame(array(1 => $item1, 2 => $item2), $choiceList->getChoices());
        $this->assertEquals(array(
            'group1' => array(1 => new ChoiceView($item1, '1', 'Foo')),
            'group2' => array(2 => new ChoiceView($item2, '2', 'Bar'))
        ), $choiceList->getRemainingViews());
    }

    public function testGroupBySupportsString()
    {
        $item1 = new Item(1, 'Foo', 'Group1');
        $item2 = new Item(2, 'Bar', 'Group1');
        $item3 = new Item(3, 'Baz', 'Group2');
        $item4 = new Item(4, 'Boo!', null);

        $choiceList = new ModelChoiceList(
            self::ITEM_CLASS,
            'value',
            array(
                $item1,
                $item2,
                $item3,
                $item4,
            ),
            null,
            'groupName'
        );

        $this->assertEquals(array(1 => $item1, 2 => $item2, 3 => $item3, 4 => $item4), $choiceList->getChoices());
        $this->assertEquals(array(
            'Group1' => array(1 => new ChoiceView($item1, '1', 'Foo'), 2 => new ChoiceView($item2, '2', 'Bar')),
            'Group2' => array(3 => new ChoiceView($item3, '3', 'Baz')),
            4 => new ChoiceView($item4, '4', 'Boo!')
        ), $choiceList->getRemainingViews());
    }

    public function testGroupByInvalidPropertyPathReturnsFlatChoices()
    {
        $item1 = new Item(1, 'Foo', 'Group1');
        $item2 = new Item(2, 'Bar', 'Group1');

        $choiceList = new ModelChoiceList(
            self::ITEM_CLASS,
            'value',
            array(
                $item1,
                $item2,
            ),
            null,
            'child.that.does.not.exist'
        );

        $this->assertEquals(array(
            1 => $item1,
            2 => $item2
        ), $choiceList->getChoices());
    }

    public function testGetValuesForChoices()
    {
        $item1 = new Item(1, 'Foo');
        $item2 = new Item(2, 'Bar');

        ItemQuery::$result = array(
            $item1,
            $item2,
        );

        $choiceList = new ModelChoiceList(
            self::ITEM_CLASS,
            'value',
            null,
            null,
            null,
            null
        );

        $this->assertEquals(array(1, 2), $choiceList->getValuesForChoices(array($item1, $item2)));
        $this->assertEquals(array(1, 2), $choiceList->getIndicesForChoices(array($item1, $item2)));
    }

    public function testDifferentEqualObjectsAreChoosen()
    {
        $item = new Item(1, 'Foo');

        ItemQuery::$result = array(
            $item,
        );

        $choiceList = new ModelChoiceList(
            self::ITEM_CLASS,
            'value',
            array($item)
        );

        $choosenItem = new Item(1, 'Foo');

        $this->assertEquals(array(1), $choiceList->getIndicesForChoices(array($choosenItem)));
        $this->assertEquals(array('1'), $choiceList->getValuesForChoices(array($choosenItem)));
    }

    public function testGetIndicesForNullChoices()
    {
        $item = new Item(1, 'Foo');
        $choiceList = new ModelChoiceList(
            self::ITEM_CLASS,
            'value',
            array($item)
        );

        $this->assertEquals(array(), $choiceList->getIndicesForChoices(array(null)));
    }

    public function testDontAllowInvalidChoiceValues()
    {
        $item = new Item(1, 'Foo');
        $choiceList = new ModelChoiceList(
            self::ITEM_CLASS,
            'value',
            array($item)
        );

        $this->assertEquals(array(), $choiceList->getValuesForChoices(array(new Item(2, 'Bar'))));
        $this->assertEquals(array(), $choiceList->getChoicesForValues(array(2)));
    }
}<|MERGE_RESOLUTION|>--- conflicted
+++ resolved
@@ -22,8 +22,6 @@
 {
     const ITEM_CLASS = '\Symfony\Bridge\Propel1\Tests\Fixtures\Item';
 
-<<<<<<< HEAD
-=======
     public static function setUpBeforeClass()
     {
         parent::setUpBeforeClass();
@@ -42,7 +40,6 @@
         ItemQuery::$result = array();
     }
 
->>>>>>> dfc54f9e
     public function testEmptyChoicesReturnsEmpty()
     {
         $choiceList = new ModelChoiceList(
