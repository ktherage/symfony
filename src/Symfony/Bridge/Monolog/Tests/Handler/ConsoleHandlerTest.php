--- conflicted
+++ resolved
@@ -59,11 +59,7 @@
         // check that the handler actually outputs the record if it handles it
         $levelName = Logger::getLevelName($level);
 
-<<<<<<< HEAD
-        $realOutput = $this->getMock('Symfony\Component\Console\Output\Output', array('doWrite'));
-=======
         $realOutput = $this->getMockBuilder('Symfony\Component\Console\Output\Output')->setMethods(array('doWrite'))->getMock();
->>>>>>> 0a9e391f
         $realOutput->setVerbosity($verbosity);
         $realOutput
             ->expects($isHandling ? $this->once() : $this->never())
