--- conflicted
+++ resolved
@@ -17,13 +17,8 @@
     ],
     "require": {
         "php": ">=5.3.3",
-<<<<<<< HEAD
         "symfony/http-kernel": "2.2.*",
-        "monolog/monolog": "1.*"
-=======
-        "symfony/http-kernel": "2.1.*",
         "monolog/monolog": ">=1.0,<1.3-dev"
->>>>>>> f1d2fe9d
     },
     "autoload": {
         "psr-0": { "Symfony\\Bridge\\Monolog\\": "" }
