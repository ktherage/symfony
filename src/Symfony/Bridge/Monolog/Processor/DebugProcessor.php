<?php

/*
 * This file is part of the Symfony package.
 *
 * (c) Fabien Potencier <fabien@symfony.com>
 *
 * For the full copyright and license information, please view the LICENSE
 * file that was distributed with this source code.
 */

namespace Symfony\Bridge\Monolog\Processor;

use Monolog\Logger;
use Symfony\Component\HttpFoundation\Request;
use Symfony\Component\HttpFoundation\RequestStack;
use Symfony\Component\HttpKernel\Log\DebugLoggerInterface;
use Symfony\Contracts\Service\ResetInterface;

class DebugProcessor implements DebugLoggerInterface, ResetInterface
{
    private $records = array();
    private $errorCount = array();
    private $requestStack;

    public function __construct(RequestStack $requestStack = null)
    {
        $this->requestStack = $requestStack;
    }

    public function __invoke(array $record)
    {
        $hash = $this->requestStack && ($request = $this->requestStack->getCurrentRequest()) ? spl_object_hash($request) : '';

        $this->records[$hash][] = array(
            'timestamp' => $record['datetime']->getTimestamp(),
            'message' => $record['message'],
            'priority' => $record['level'],
            'priorityName' => $record['level_name'],
            'context' => $record['context'],
            'channel' => isset($record['channel']) ? $record['channel'] : '',
        );

        if (!isset($this->errorCount[$hash])) {
            $this->errorCount[$hash] = 0;
        }

        switch ($record['level']) {
            case Logger::ERROR:
            case Logger::CRITICAL:
            case Logger::ALERT:
            case Logger::EMERGENCY:
                ++$this->errorCount[$hash];
        }

        return $record;
    }

    /**
     * {@inheritdoc}
     *
     * @param Request|null $request
     */
    public function getLogs(/* Request $request = null */)
    {
<<<<<<< HEAD
        if (\func_num_args() < 1 && __CLASS__ !== \get_class($this) && __CLASS__ !== (new \ReflectionMethod($this, __FUNCTION__))->getDeclaringClass()->getName() && !$this instanceof \PHPUnit\Framework\MockObject\MockObject && !$this instanceof \Prophecy\Prophecy\ProphecySubjectInterface) {
            @trigger_error(sprintf('The "%s()" method will have a new "Request $request = null" argument in version 5.0, not defining it is deprecated since Symfony 4.2.', __METHOD__), E_USER_DEPRECATED);
        }

        if (1 <= \func_num_args() && null !== ($request = \func_get_arg(0)) && isset($this->records[$hash = spl_object_hash($request)])) {
            return $this->records[$hash];
=======
        if (1 <= \func_num_args() && null !== $request = \func_get_arg(0)) {
            return $this->records[spl_object_hash($request)] ?? array();
>>>>>>> 9dc9d7e0
        }

        if (0 === \count($this->records)) {
            return array();
        }

        return array_merge(...array_values($this->records));
    }

    /**
     * {@inheritdoc}
     *
     * @param Request|null $request
     */
    public function countErrors(/* Request $request = null */)
    {
<<<<<<< HEAD
        if (\func_num_args() < 1 && __CLASS__ !== \get_class($this) && __CLASS__ !== (new \ReflectionMethod($this, __FUNCTION__))->getDeclaringClass()->getName() && !$this instanceof \PHPUnit\Framework\MockObject\MockObject && !$this instanceof \Prophecy\Prophecy\ProphecySubjectInterface) {
            @trigger_error(sprintf('The "%s()" method will have a new "Request $request = null" argument in version 5.0, not defining it is deprecated since Symfony 4.2.', __METHOD__), E_USER_DEPRECATED);
        }

        if (1 <= \func_num_args() && null !== ($request = \func_get_arg(0)) && isset($this->errorCount[$hash = spl_object_hash($request)])) {
            return $this->errorCount[$hash];
=======
        if (1 <= \func_num_args() && null !== $request = \func_get_arg(0)) {
            return $this->errorCount[spl_object_hash($request)] ?? 0;
>>>>>>> 9dc9d7e0
        }

        return array_sum($this->errorCount);
    }

    /**
     * {@inheritdoc}
     */
    public function clear()
    {
        $this->records = array();
        $this->errorCount = array();
    }

    /**
     * {@inheritdoc}
     */
    public function reset()
    {
        $this->clear();
    }
}<|MERGE_RESOLUTION|>--- conflicted
+++ resolved
@@ -63,17 +63,12 @@
      */
     public function getLogs(/* Request $request = null */)
     {
-<<<<<<< HEAD
         if (\func_num_args() < 1 && __CLASS__ !== \get_class($this) && __CLASS__ !== (new \ReflectionMethod($this, __FUNCTION__))->getDeclaringClass()->getName() && !$this instanceof \PHPUnit\Framework\MockObject\MockObject && !$this instanceof \Prophecy\Prophecy\ProphecySubjectInterface) {
             @trigger_error(sprintf('The "%s()" method will have a new "Request $request = null" argument in version 5.0, not defining it is deprecated since Symfony 4.2.', __METHOD__), E_USER_DEPRECATED);
         }
 
-        if (1 <= \func_num_args() && null !== ($request = \func_get_arg(0)) && isset($this->records[$hash = spl_object_hash($request)])) {
-            return $this->records[$hash];
-=======
         if (1 <= \func_num_args() && null !== $request = \func_get_arg(0)) {
             return $this->records[spl_object_hash($request)] ?? array();
->>>>>>> 9dc9d7e0
         }
 
         if (0 === \count($this->records)) {
@@ -90,17 +85,12 @@
      */
     public function countErrors(/* Request $request = null */)
     {
-<<<<<<< HEAD
         if (\func_num_args() < 1 && __CLASS__ !== \get_class($this) && __CLASS__ !== (new \ReflectionMethod($this, __FUNCTION__))->getDeclaringClass()->getName() && !$this instanceof \PHPUnit\Framework\MockObject\MockObject && !$this instanceof \Prophecy\Prophecy\ProphecySubjectInterface) {
             @trigger_error(sprintf('The "%s()" method will have a new "Request $request = null" argument in version 5.0, not defining it is deprecated since Symfony 4.2.', __METHOD__), E_USER_DEPRECATED);
         }
 
-        if (1 <= \func_num_args() && null !== ($request = \func_get_arg(0)) && isset($this->errorCount[$hash = spl_object_hash($request)])) {
-            return $this->errorCount[$hash];
-=======
         if (1 <= \func_num_args() && null !== $request = \func_get_arg(0)) {
             return $this->errorCount[spl_object_hash($request)] ?? 0;
->>>>>>> 9dc9d7e0
         }
 
         return array_sum($this->errorCount);
