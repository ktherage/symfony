--- conflicted
+++ resolved
@@ -42,21 +42,8 @@
             $dumper = new YamlDumper();
         }
 
-<<<<<<< HEAD
-        if (defined('Symfony\Component\Yaml\Yaml::DUMP_OBJECT')) {
+        if (\defined('Symfony\Component\Yaml\Yaml::DUMP_OBJECT')) {
             return $dumper->dump($input, $inline, 0, $dumpObjects);
-=======
-        if (\defined('Symfony\Component\Yaml\Yaml::DUMP_OBJECT')) {
-            if (\is_bool($dumpObjects)) {
-                @trigger_error('Passing a boolean flag to toggle object support is deprecated since Symfony 3.1 and will be removed in 4.0. Use the Yaml::DUMP_OBJECT flag instead.', E_USER_DEPRECATED);
-
-                $flags = $dumpObjects ? Yaml::DUMP_OBJECT : 0;
-            } else {
-                $flags = $dumpObjects;
-            }
-
-            return $dumper->dump($input, $inline, 0, $flags);
->>>>>>> f5939a83
         }
 
         return $dumper->dump($input, $inline, 0, false, $dumpObjects);
