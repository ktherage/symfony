--- conflicted
+++ resolved
@@ -22,13 +22,8 @@
     "require-dev": {
         "symfony/asset": "~2.8|~3.0",
         "symfony/finder": "~2.8|~3.0",
-<<<<<<< HEAD
-        "symfony/form": "~3.0.4",
+        "symfony/form": "~3.1.9|^3.2.2",
         "symfony/http-kernel": "~3.2",
-=======
-        "symfony/form": "~3.1.9|^3.2.2",
-        "symfony/http-kernel": "~2.8|~3.0",
->>>>>>> 0dbc5cec
         "symfony/polyfill-intl-icu": "~1.0",
         "symfony/routing": "~2.8|~3.0",
         "symfony/templating": "~2.8|~3.0",
