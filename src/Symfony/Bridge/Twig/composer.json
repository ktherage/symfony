{
    "name": "symfony/twig-bridge",
    "type": "symfony-bridge",
    "description": "Symfony Twig Bridge",
    "keywords": [],
    "homepage": "https://symfony.com",
    "license": "MIT",
    "authors": [
        {
            "name": "Fabien Potencier",
            "email": "fabien@symfony.com"
        },
        {
            "name": "Symfony Community",
            "homepage": "https://symfony.com/contributors"
        }
    ],
    "require": {
        "php": ">=5.5.9",
        "twig/twig": "~1.23|~2.0"
    },
    "require-dev": {
<<<<<<< HEAD
        "symfony/asset": "~2.8|~3.0",
        "symfony/finder": "~2.8|~3.0",
        "symfony/form": "~2.8|~3.0",
        "symfony/http-kernel": "~2.8|~3.0",
=======
        "symfony/asset": "~2.7|~3.0.0",
        "symfony/finder": "~2.3|~3.0.0",
        "symfony/form": "~2.8.3",
        "symfony/http-kernel": "~2.8|~3.0.0",
>>>>>>> 1a77a44d
        "symfony/polyfill-intl-icu": "~1.0",
        "symfony/routing": "~2.8|~3.0",
        "symfony/templating": "~2.8|~3.0",
        "symfony/translation": "~2.8|~3.0",
        "symfony/yaml": "~2.8|~3.0",
        "symfony/security": "~2.8|~3.0",
        "symfony/security-acl": "~2.8|~3.0",
        "symfony/stopwatch": "~2.8|~3.0",
        "symfony/console": "~2.8|~3.0",
        "symfony/var-dumper": "~2.8|~3.0",
        "symfony/expression-language": "~2.8|~3.0"
    },
    "suggest": {
        "symfony/finder": "",
        "symfony/asset": "For using the AssetExtension",
        "symfony/form": "For using the FormExtension",
        "symfony/http-kernel": "For using the HttpKernelExtension",
        "symfony/routing": "For using the RoutingExtension",
        "symfony/templating": "For using the TwigEngine",
        "symfony/translation": "For using the TranslationExtension",
        "symfony/yaml": "For using the YamlExtension",
        "symfony/security": "For using the SecurityExtension",
        "symfony/stopwatch": "For using the StopwatchExtension",
        "symfony/var-dumper": "For using the DumpExtension",
        "symfony/expression-language": "For using the ExpressionExtension"
    },
    "autoload": {
        "psr-4": { "Symfony\\Bridge\\Twig\\": "" },
        "exclude-from-classmap": [
            "/Tests/"
        ]
    },
    "minimum-stability": "dev",
    "extra": {
        "branch-alias": {
            "dev-master": "3.0-dev"
        }
    }
}<|MERGE_RESOLUTION|>--- conflicted
+++ resolved
@@ -20,17 +20,10 @@
         "twig/twig": "~1.23|~2.0"
     },
     "require-dev": {
-<<<<<<< HEAD
         "symfony/asset": "~2.8|~3.0",
         "symfony/finder": "~2.8|~3.0",
-        "symfony/form": "~2.8|~3.0",
+        "symfony/form": "~2.8.3|~3.0",
         "symfony/http-kernel": "~2.8|~3.0",
-=======
-        "symfony/asset": "~2.7|~3.0.0",
-        "symfony/finder": "~2.3|~3.0.0",
-        "symfony/form": "~2.8.3",
-        "symfony/http-kernel": "~2.8|~3.0.0",
->>>>>>> 1a77a44d
         "symfony/polyfill-intl-icu": "~1.0",
         "symfony/routing": "~2.8|~3.0",
         "symfony/templating": "~2.8|~3.0",
