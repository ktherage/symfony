{
    "name": "symfony/twig-bridge",
    "type": "symfony-bridge",
    "description": "Symfony Twig Bridge",
    "keywords": [],
    "homepage": "https://symfony.com",
    "license": "MIT",
    "authors": [
        {
            "name": "Fabien Potencier",
            "email": "fabien@symfony.com"
        },
        {
            "name": "Symfony Community",
            "homepage": "https://symfony.com/contributors"
        }
    ],
    "require": {
<<<<<<< HEAD
        "php": ">=5.5.9",
        "twig/twig": "~1.18"
=======
        "php": ">=5.3.9",
        "twig/twig": "~1.20|~2.0"
>>>>>>> 1fc31243
    },
    "require-dev": {
        "symfony/phpunit-bridge": "~2.8|~3.0",
        "symfony/asset": "~2.8|~3.0",
        "symfony/finder": "~2.8|~3.0",
        "symfony/form": "~2.8|~3.0",
        "symfony/http-kernel": "~2.8|~3.0",
        "symfony/intl": "~2.8|~3.0",
        "symfony/routing": "~2.8|~3.0",
        "symfony/templating": "~2.8|~3.0",
        "symfony/translation": "~2.8|~3.0",
        "symfony/yaml": "~2.8|~3.0",
        "symfony/security": "~2.8|~3.0",
        "symfony/security-acl": "~2.8|~3.0",
        "symfony/stopwatch": "~2.8|~3.0",
        "symfony/console": "~2.8|~3.0",
        "symfony/var-dumper": "~2.8|~3.0",
        "symfony/expression-language": "~2.8|~3.0"
    },
    "suggest": {
        "symfony/finder": "",
        "symfony/asset": "For using the AssetExtension",
        "symfony/form": "For using the FormExtension",
        "symfony/http-kernel": "For using the HttpKernelExtension",
        "symfony/routing": "For using the RoutingExtension",
        "symfony/templating": "For using the TwigEngine",
        "symfony/translation": "For using the TranslationExtension",
        "symfony/yaml": "For using the YamlExtension",
        "symfony/security": "For using the SecurityExtension",
        "symfony/stopwatch": "For using the StopwatchExtension",
        "symfony/var-dumper": "For using the DumpExtension",
        "symfony/expression-language": "For using the ExpressionExtension"
    },
    "autoload": {
        "psr-4": { "Symfony\\Bridge\\Twig\\": "" }
    },
    "minimum-stability": "dev",
    "extra": {
        "branch-alias": {
            "dev-master": "3.0-dev"
        }
    }
}<|MERGE_RESOLUTION|>--- conflicted
+++ resolved
@@ -16,13 +16,8 @@
         }
     ],
     "require": {
-<<<<<<< HEAD
         "php": ">=5.5.9",
-        "twig/twig": "~1.18"
-=======
-        "php": ">=5.3.9",
         "twig/twig": "~1.20|~2.0"
->>>>>>> 1fc31243
     },
     "require-dev": {
         "symfony/phpunit-bridge": "~2.8|~3.0",
