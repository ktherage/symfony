--- conflicted
+++ resolved
@@ -13,11 +13,6 @@
 
 use Symfony\Component\Security\Core\Authentication\Token\Storage\TokenStorageInterface;
 use Symfony\Component\Security\Core\Role\RoleHierarchyInterface;
-<<<<<<< HEAD
-use Symfony\Component\Security\Core\Authentication\Token\Storage\TokenStorageInterface;
-=======
-use Symfony\Component\Security\Core\Role\RoleInterface;
->>>>>>> 337eb57c
 use Symfony\Component\HttpFoundation\Request;
 use Symfony\Component\HttpFoundation\Response;
 use Symfony\Component\HttpKernel\DataCollector\DataCollector;
@@ -36,12 +31,8 @@
     /**
      * Constructor.
      *
-<<<<<<< HEAD
-     * @param TokenStorageInterface|null $tokenStorage
-=======
      * @param TokenStorageInterface|null  $tokenStorage
      * @param RoleHierarchyInterface|null $roleHierarchy
->>>>>>> 337eb57c
      */
     public function __construct(TokenStorageInterface $tokenStorage = null, RoleHierarchyInterface $roleHierarchy = null)
     {
@@ -91,11 +82,7 @@
                 'token_class' => get_class($token),
                 'user' => $token->getUsername(),
                 'roles' => array_map(function (RoleInterface $role) { return $role->getRole();}, $assignedRoles),
-<<<<<<< HEAD
-                'inherited_roles' => array_map(function ($role) { return $role->getRole();}, $inheritedRoles),
-=======
                 'inherited_roles' => array_map(function (RoleInterface $role) { return $role->getRole();}, $inheritedRoles),
->>>>>>> 337eb57c
                 'supports_role_hierarchy' => null !== $this->roleHierarchy,
             );
         }
