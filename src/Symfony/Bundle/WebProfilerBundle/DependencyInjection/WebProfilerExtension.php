<?php

/*
 * This file is part of the Symfony package.
 *
 * (c) Fabien Potencier <fabien@symfony.com>
 *
 * For the full copyright and license information, please view the LICENSE
 * file that was distributed with this source code.
 */

namespace Symfony\Bundle\WebProfilerBundle\DependencyInjection;

use Symfony\Component\DependencyInjection\Extension\Extension;
use Symfony\Component\DependencyInjection\Loader\XmlFileLoader;
use Symfony\Component\DependencyInjection\ContainerBuilder;
use Symfony\Component\Config\FileLocator;
use Symfony\Bundle\WebProfilerBundle\EventListener\WebDebugToolbarListener;

/**
 * WebProfilerExtension.
 *
 * Usage:
 *
 *     <webprofiler:config
 *        toolbar="true"
 *        intercept-redirects="true"
 *     />
 *
 * @author Fabien Potencier <fabien@symfony.com>
 */
class WebProfilerExtension extends Extension
{
    /**
     * Loads the web profiler configuration.
     *
     * @param array            $configs   An array of configuration settings
     * @param ContainerBuilder $container A ContainerBuilder instance
     */
    public function load(array $configs, ContainerBuilder $container)
    {
        $configuration = $this->getConfiguration($configs, $container);
        $config = $this->processConfiguration($configuration, $configs);

        $loader = new XmlFileLoader($container, new FileLocator(__DIR__.'/../Resources/config'));
        $loader->load('profiler.xml');

        if ($config['toolbar'] || $config['intercept_redirects']) {
            $loader->load('toolbar.xml');
            $container->getDefinition('web_profiler.debug_toolbar')->replaceArgument(4, $config['excluded_ajax_paths']);
            $container->setParameter('web_profiler.debug_toolbar.intercept_redirects', $config['intercept_redirects']);
            $container->setParameter('web_profiler.debug_toolbar.mode', $config['toolbar'] ? WebDebugToolbarListener::ENABLED : WebDebugToolbarListener::DISABLED);
        }
<<<<<<< HEAD

        $baseDir = array();
        $rootDir = $container->getParameter('kernel.root_dir');
        $rootDir = explode(DIRECTORY_SEPARATOR, realpath($rootDir) ?: $rootDir);
        $bundleDir = explode(DIRECTORY_SEPARATOR, __DIR__);
        for ($i = 0; isset($rootDir[$i], $bundleDir[$i]); ++$i) {
            if ($rootDir[$i] !== $bundleDir[$i]) {
                break;
            }
            $baseDir[] = $rootDir[$i];
        }
        $baseDir = implode(DIRECTORY_SEPARATOR, $baseDir);

        $profilerController = $container->getDefinition('web_profiler.controller.profiler');
        $profilerController->replaceArgument(5, $baseDir);

        $fileLinkFormatter = $container->getDefinition('debug.file_link_formatter');
        $fileLinkFormatter->replaceArgument(2, $baseDir);
=======
>>>>>>> f897542c
    }

    /**
     * Returns the base path for the XSD files.
     *
     * @return string The XSD base path
     */
    public function getXsdValidationBasePath()
    {
        return __DIR__.'/../Resources/config/schema';
    }

    public function getNamespace()
    {
        return 'http://symfony.com/schema/dic/webprofiler';
    }
}<|MERGE_RESOLUTION|>--- conflicted
+++ resolved
@@ -51,27 +51,6 @@
             $container->setParameter('web_profiler.debug_toolbar.intercept_redirects', $config['intercept_redirects']);
             $container->setParameter('web_profiler.debug_toolbar.mode', $config['toolbar'] ? WebDebugToolbarListener::ENABLED : WebDebugToolbarListener::DISABLED);
         }
-<<<<<<< HEAD
-
-        $baseDir = array();
-        $rootDir = $container->getParameter('kernel.root_dir');
-        $rootDir = explode(DIRECTORY_SEPARATOR, realpath($rootDir) ?: $rootDir);
-        $bundleDir = explode(DIRECTORY_SEPARATOR, __DIR__);
-        for ($i = 0; isset($rootDir[$i], $bundleDir[$i]); ++$i) {
-            if ($rootDir[$i] !== $bundleDir[$i]) {
-                break;
-            }
-            $baseDir[] = $rootDir[$i];
-        }
-        $baseDir = implode(DIRECTORY_SEPARATOR, $baseDir);
-
-        $profilerController = $container->getDefinition('web_profiler.controller.profiler');
-        $profilerController->replaceArgument(5, $baseDir);
-
-        $fileLinkFormatter = $container->getDefinition('debug.file_link_formatter');
-        $fileLinkFormatter->replaceArgument(2, $baseDir);
-=======
->>>>>>> f897542c
     }
 
     /**
