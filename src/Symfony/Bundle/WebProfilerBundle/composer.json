{
    "name": "symfony/web-profiler-bundle",
    "type": "symfony-bundle",
    "description": "Symfony WebProfilerBundle",
    "keywords": [],
    "homepage": "https://symfony.com",
    "license": "MIT",
    "authors": [
        {
            "name": "Fabien Potencier",
            "email": "fabien@symfony.com"
        },
        {
            "name": "Symfony Community",
            "homepage": "https://symfony.com/contributors"
        }
    ],
    "require": {
<<<<<<< HEAD
        "php": ">=5.5.9",
        "symfony/http-kernel": "~3.2",
        "symfony/polyfill-php70": "~1.0",
        "symfony/routing": "~2.8|~3.0",
        "symfony/twig-bridge": "~2.8|~3.0",
        "twig/twig": "~1.28|~2.0",
        "symfony/var-dumper": "~3.2"
=======
        "php": ">=5.3.9",
        "symfony/http-kernel": "~2.4|~3.0.0",
        "symfony/routing": "~2.2|~3.0.0",
        "symfony/twig-bridge": "~2.7|~3.0.0",
        "twig/twig": "~1.34|~2.4"
>>>>>>> 434c8334
    },
    "require-dev": {
        "symfony/config": "~2.8|~3.0",
        "symfony/console": "~2.8|~3.0",
        "symfony/dependency-injection": "~2.8|~3.0",
        "symfony/stopwatch": "~2.8|~3.0"
    },
    "conflict": {
        "symfony/event-dispatcher": "<3.2"
    },
    "autoload": {
        "psr-4": { "Symfony\\Bundle\\WebProfilerBundle\\": "" },
        "exclude-from-classmap": [
            "/Tests/"
        ]
    },
    "minimum-stability": "dev",
    "extra": {
        "branch-alias": {
            "dev-master": "3.2-dev"
        }
    }
}<|MERGE_RESOLUTION|>--- conflicted
+++ resolved
@@ -16,21 +16,13 @@
         }
     ],
     "require": {
-<<<<<<< HEAD
         "php": ">=5.5.9",
         "symfony/http-kernel": "~3.2",
         "symfony/polyfill-php70": "~1.0",
         "symfony/routing": "~2.8|~3.0",
         "symfony/twig-bridge": "~2.8|~3.0",
-        "twig/twig": "~1.28|~2.0",
-        "symfony/var-dumper": "~3.2"
-=======
-        "php": ">=5.3.9",
-        "symfony/http-kernel": "~2.4|~3.0.0",
-        "symfony/routing": "~2.2|~3.0.0",
-        "symfony/twig-bridge": "~2.7|~3.0.0",
+        "symfony/var-dumper": "~3.2",
         "twig/twig": "~1.34|~2.4"
->>>>>>> 434c8334
     },
     "require-dev": {
         "symfony/config": "~2.8|~3.0",
