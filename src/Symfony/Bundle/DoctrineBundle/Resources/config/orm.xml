--- conflicted
+++ resolved
@@ -55,20 +55,14 @@
             <argument type="service" id="service_container" />
         </service>
         
-<<<<<<< HEAD
         <service id="form.guesser.doctrine" class="%form.guesser.doctrine.class%" public="false">
             <tag name="form.guesser" />
-            <argument type="service" id="doctrine.orm.default_entity_manager" />
+            <argument type="service" id="doctrine.orm.entity_manager" />
         </service>
         
         <service id="form.type.entity" class="Symfony\Bridge\Doctrine\Form\EntityType">
             <tag name="form.type" alias="entity" />
-            <argument type="service" id="doctrine.orm.default_entity_manager" />
-=======
-        <service id="form.field_factory.doctrine_guesser" class="%form.field_factory.doctrine_guesser.class%" public="false">
-        	<tag name="form.field_factory.guesser" />
             <argument type="service" id="doctrine.orm.entity_manager" />
->>>>>>> 1d4024c6
         </service>
     </services>
 </container>