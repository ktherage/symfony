<?php

/*
 * This file is part of the Symfony package.
 *
 * (c) Fabien Potencier <fabien@symfony.com>
 *
 * For the full copyright and license information, please view the LICENSE
 * file that was distributed with this source code.
 */

namespace Symfony\Bundle\FrameworkBundle\Command;

use Symfony\Component\Console\Style\SymfonyStyle;
use Symfony\Component\Translation\Catalogue\MergeOperation;
use Symfony\Component\Console\Input\InputInterface;
use Symfony\Component\Console\Output\OutputInterface;
use Symfony\Component\Console\Input\InputArgument;
use Symfony\Component\Console\Input\InputOption;
use Symfony\Component\Translation\MessageCatalogue;
use Symfony\Component\Translation\Translator;

/**
 * Helps finding unused or missing translation messages in a given locale
 * and comparing them with the fallback ones.
 *
 * @author Florian Voutzinos <florian@voutzinos.com>
 */
class TranslationDebugCommand extends ContainerAwareCommand
{
    const MESSAGE_MISSING = 0;
    const MESSAGE_UNUSED = 1;
    const MESSAGE_EQUALS_FALLBACK = 2;

    /**
     * {@inheritdoc}
     */
    protected function configure()
    {
        $this
            ->setName('debug:translation')
            ->setAliases(array(
                'translation:debug',
            ))
            ->setDefinition(array(
                new InputArgument('locale', InputArgument::REQUIRED, 'The locale'),
                new InputArgument('bundle', InputArgument::OPTIONAL, 'The bundle name or directory where to load the messages, defaults to app/Resources folder'),
                new InputOption('domain', null, InputOption::VALUE_OPTIONAL, 'The messages domain'),
                new InputOption('only-missing', null, InputOption::VALUE_NONE, 'Displays only missing messages'),
                new InputOption('only-unused', null, InputOption::VALUE_NONE, 'Displays only unused messages'),
            ))
            ->setDescription('Displays translation messages information')
            ->setHelp(<<<EOF
The <info>%command.name%</info> command helps finding unused or missing translation
messages and comparing them with the fallback ones by inspecting the
templates and translation files of a given bundle or the app folder.

You can display information about bundle translations in a specific locale:

  <info>php %command.full_name% en AcmeDemoBundle</info>

You can also specify a translation domain for the search:

  <info>php %command.full_name% --domain=messages en AcmeDemoBundle</info>

You can only display missing messages:

  <info>php %command.full_name% --only-missing en AcmeDemoBundle</info>

You can only display unused messages:

  <info>php %command.full_name% --only-unused en AcmeDemoBundle</info>

You can display information about app translations in a specific locale:

  <info>php %command.full_name% en</info>

EOF
            )
        ;
    }

    /**
     * {@inheritdoc}
     */
    protected function execute(InputInterface $input, OutputInterface $output)
    {
        $output = new SymfonyStyle($input, $output);
        if (false !== strpos($input->getFirstArgument(), ':d')) {
            $output->caution('The use of "translation:debug" command is deprecated since version 2.7 and will be removed in 3.0. Use the "debug:translation" instead.');
        }

        $locale = $input->getArgument('locale');
        $domain = $input->getOption('domain');
        $loader = $this->getContainer()->get('translation.loader');
        $kernel = $this->getContainer()->get('kernel');

        // Define Root Path to App folder
        $transPaths = array($kernel->getRootDir().'/Resources/');

        // Override with provided Bundle info
        if (null !== $input->getArgument('bundle')) {
            try {
                $bundle = $kernel->getBundle($input->getArgument('bundle'));
                $transPaths = array(
                    $bundle->getPath().'/Resources/',
                    sprintf('%s/Resources/%s/', $kernel->getRootDir(), $bundle->getName()),
                );
            } catch (\InvalidArgumentException $e) {
                // such a bundle does not exist, so treat the argument as path
                $transPaths = array($input->getArgument('bundle').'/Resources/');
                if (!is_dir($transPaths[0])) {
                    throw new \InvalidArgumentException(sprintf('"%s" is neither an enabled bundle nor a directory.', $transPaths[0]));
                }
            }
        }

        // Extract used messages
        $extractedCatalogue = new MessageCatalogue($locale);
<<<<<<< HEAD
        foreach ($transPaths as $path) {
            $path = $path.'views';
=======
        $bundlePaths = array(
            $bundle->getPath().'/Resources/',
            sprintf('%s/Resources/%s/', $kernel->getRootDir(), $bundle->getName()),
        );

        foreach ($bundlePaths as $path) {
            $path .= 'views';
>>>>>>> e6cc4918
            if (is_dir($path)) {
                $this->getContainer()->get('translation.extractor')->extract($path, $extractedCatalogue);
            }
        }

        // Load defined messages
        $currentCatalogue = new MessageCatalogue($locale);
<<<<<<< HEAD
        foreach ($transPaths as $path) {
            $path = $path.'translations';
=======
        foreach ($bundlePaths as $path) {
            $path .= 'translations';
>>>>>>> e6cc4918
            if (is_dir($path)) {
                $loader->loadMessages($path, $currentCatalogue);
            }
        }

        // Merge defined and extracted messages to get all message ids
        $mergeOperation = new MergeOperation($extractedCatalogue, $currentCatalogue);
        $allMessages = $mergeOperation->getResult()->all($domain);
        if (null !== $domain) {
            $allMessages = array($domain => $allMessages);
        }

        // No defined or extracted messages
        if (empty($allMessages) || null !== $domain && empty($allMessages[$domain])) {
            $outputMessage = sprintf('No defined or extracted messages for locale "%s"', $locale);

            if (null !== $domain) {
                $outputMessage .= sprintf(' and domain "%s"', $domain);
            }

            $output->warning($outputMessage);

            return;
        }

        // Load the fallback catalogues
        $fallbackCatalogues = array();
        $translator = $this->getContainer()->get('translator');
        if ($translator instanceof Translator) {
            foreach ($translator->getFallbackLocales() as $fallbackLocale) {
                if ($fallbackLocale === $locale) {
                    continue;
                }

                $fallbackCatalogue = new MessageCatalogue($fallbackLocale);
                foreach ($transPaths as $path) {
                    $path = $path.'translations';
                    if (is_dir($path)) {
                        $loader->loadMessages($path, $fallbackCatalogue);
                    }
                }
                $fallbackCatalogues[] = $fallbackCatalogue;
            }
        }

        // Display header line
        $headers = array('State', 'Domain', 'Id', sprintf('Message Preview (%s)', $locale));
        foreach ($fallbackCatalogues as $fallbackCatalogue) {
            $headers[] = sprintf('Fallback Message Preview (%s)', $fallbackCatalogue->getLocale());
        }
        $rows = array();
        // Iterate all message ids and determine their state
        foreach ($allMessages as $domain => $messages) {
            foreach (array_keys($messages) as $messageId) {
                $value = $currentCatalogue->get($messageId, $domain);
                $states = array();

                if ($extractedCatalogue->defines($messageId, $domain)) {
                    if (!$currentCatalogue->defines($messageId, $domain)) {
                        $states[] = self::MESSAGE_MISSING;
                    }
                } elseif ($currentCatalogue->defines($messageId, $domain)) {
                    $states[] = self::MESSAGE_UNUSED;
                }

                if (!in_array(self::MESSAGE_UNUSED, $states) && true === $input->getOption('only-unused')
                    || !in_array(self::MESSAGE_MISSING, $states) && true === $input->getOption('only-missing')) {
                    continue;
                }

                foreach ($fallbackCatalogues as $fallbackCatalogue) {
                    if ($fallbackCatalogue->defines($messageId, $domain) && $value === $fallbackCatalogue->get($messageId, $domain)) {
                        $states[] = self::MESSAGE_EQUALS_FALLBACK;

                        break;
                    }
                }

                $row = array($this->formatStates($states), $domain, $this->formatId($messageId), $this->sanitizeString($value));
                foreach ($fallbackCatalogues as $fallbackCatalogue) {
                    $row[] = $this->sanitizeString($fallbackCatalogue->get($messageId, $domain));
                }

                $rows[] = $row;
            }
        }

        $output->table($headers, $rows);
    }

    private function formatState($state)
    {
        if (self::MESSAGE_MISSING === $state) {
            return '<error>missing</error>';
        }

        if (self::MESSAGE_UNUSED === $state) {
            return '<comment>unused</comment>';
        }

        if (self::MESSAGE_EQUALS_FALLBACK === $state) {
            return '<info>fallback</info>';
        }

        return $state;
    }

    private function formatStates(array $states)
    {
        $result = array();
        foreach ($states as $state) {
            $result[] = $this->formatState($state);
        }

        return implode(' ', $result);
    }

    private function formatId($id)
    {
        return sprintf('<fg=cyan;options=bold>%s</fg=cyan;options=bold>', $id);
    }

    private function sanitizeString($string, $length = 40)
    {
        $string = trim(preg_replace('/\s+/', ' ', $string));

        if (function_exists('mb_strlen') && false !== $encoding = mb_detect_encoding($string)) {
            if (mb_strlen($string, $encoding) > $length) {
                return mb_substr($string, 0, $length - 3, $encoding).'...';
            }
        } elseif (strlen($string) > $length) {
            return substr($string, 0, $length - 3).'...';
        }

        return $string;
    }
}<|MERGE_RESOLUTION|>--- conflicted
+++ resolved
@@ -117,18 +117,9 @@
 
         // Extract used messages
         $extractedCatalogue = new MessageCatalogue($locale);
-<<<<<<< HEAD
         foreach ($transPaths as $path) {
-            $path = $path.'views';
-=======
-        $bundlePaths = array(
-            $bundle->getPath().'/Resources/',
-            sprintf('%s/Resources/%s/', $kernel->getRootDir(), $bundle->getName()),
-        );
-
-        foreach ($bundlePaths as $path) {
             $path .= 'views';
->>>>>>> e6cc4918
+
             if (is_dir($path)) {
                 $this->getContainer()->get('translation.extractor')->extract($path, $extractedCatalogue);
             }
@@ -136,13 +127,8 @@
 
         // Load defined messages
         $currentCatalogue = new MessageCatalogue($locale);
-<<<<<<< HEAD
         foreach ($transPaths as $path) {
-            $path = $path.'translations';
-=======
-        foreach ($bundlePaths as $path) {
             $path .= 'translations';
->>>>>>> e6cc4918
             if (is_dir($path)) {
                 $loader->loadMessages($path, $currentCatalogue);
             }
