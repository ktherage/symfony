--- conflicted
+++ resolved
@@ -88,17 +88,13 @@
             $output->writeln('<error>Running PHP built-in server in production environment is NOT recommended!</error>');
         }
 
-<<<<<<< HEAD
-        $output->writeln(sprintf("Server running on <info>%s</info>\n", $input->getArgument('address')));
-=======
+        $output->writeln(sprintf("Server running on <info>http://%s</info>\n", $input->getArgument('address')));
+
         $router = $input->getOption('router') ?: $this
             ->getContainer()
             ->get('kernel')
             ->locateResource(sprintf('@FrameworkBundle/Resources/config/router_%s.php', $env))
         ;
-
-        $output->writeln(sprintf("Server running on <info>http://%s</info>\n", $input->getArgument('address')));
->>>>>>> ab42e9cb
 
         if (defined('HHVM_VERSION')) {
             $builder = $this->createHhvmProcessBuilder($input, $output, $env);
