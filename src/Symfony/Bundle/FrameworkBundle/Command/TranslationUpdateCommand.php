--- conflicted
+++ resolved
@@ -118,12 +118,8 @@
 
         // load any messages from templates
         $extractedCatalogue = new MessageCatalogue($input->getArgument('locale'));
-<<<<<<< HEAD
         $io->comment('Parsing templates...');
-=======
-        $output->text('Parsing templates');
         $prefix = $input->getOption('prefix');
->>>>>>> ab6f181c
         $extractor = $this->getContainer()->get('translation.extractor');
         $extractor->setPrefix(null === $prefix ? '' : $prefix);
         foreach ($transPaths as $path) {
