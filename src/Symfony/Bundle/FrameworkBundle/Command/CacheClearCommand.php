<?php

/*
 * This file is part of the Symfony package.
 *
 * (c) Fabien Potencier <fabien@symfony.com>
 *
 * For the full copyright and license information, please view the LICENSE
 * file that was distributed with this source code.
 */

namespace Symfony\Bundle\FrameworkBundle\Command;

use Symfony\Component\Console\Input\InputInterface;
use Symfony\Component\Console\Input\InputOption;
use Symfony\Component\Console\Output\OutputInterface;
use Symfony\Component\HttpKernel\KernelInterface;
use Symfony\Component\Finder\Finder;

/**
 * Clear and Warmup the cache.
 *
 * @author Francis Besset <francis.besset@gmail.com>
 * @author Fabien Potencier <fabien@symfony.com>
 */
class CacheClearCommand extends ContainerAwareCommand
{
    /**
     * {@inheritdoc}
     */
    protected function configure()
    {
        $this
            ->setName('cache:clear')
            ->setDefinition(array(
                new InputOption('no-warmup', '', InputOption::VALUE_NONE, 'Do not warm up the cache'),
                new InputOption('no-optional-warmers', '', InputOption::VALUE_NONE, 'Skip optional cache warmers (faster)'),
            ))
            ->setDescription('Clears the cache')
            ->setHelp(<<<EOF
The <info>%command.name%</info> command clears the application cache for a given environment
and debug mode:

<<<<<<< HEAD
<info>php %command.full_name% --env=dev</info>
<info>php %command.full_name% --env=prod --no-debug</info>

=======
  <info>php %command.full_name% --env=dev</info>
  <info>php %command.full_name% --env=prod --no-debug</info>
>>>>>>> 515a3ed0
EOF
            )
        ;
    }

    /**
     * {@inheritdoc}
     */
    protected function execute(InputInterface $input, OutputInterface $output)
    {
        $realCacheDir = $this->getContainer()->getParameter('kernel.cache_dir');
        $oldCacheDir = $realCacheDir.'_old';
        $filesystem = $this->getContainer()->get('filesystem');

        if (!is_writable($realCacheDir)) {
            throw new \RuntimeException(sprintf('Unable to write in the "%s" directory', $realCacheDir));
        }

        if ($filesystem->exists($oldCacheDir)) {
            $filesystem->remove($oldCacheDir);
        }

        $kernel = $this->getContainer()->get('kernel');
        $output->writeln(sprintf('Clearing the cache for the <info>%s</info> environment with debug <info>%s</info>', $kernel->getEnvironment(), var_export($kernel->isDebug(), true)));
        $this->getContainer()->get('cache_clearer')->clear($realCacheDir);

        if ($input->getOption('no-warmup')) {
            $filesystem->rename($realCacheDir, $oldCacheDir);
        } else {
            // the warmup cache dir name must have the same length than the real one
            // to avoid the many problems in serialized resources files
            $realCacheDir = realpath($realCacheDir);
            $warmupDir = substr($realCacheDir, 0, -1).'_';

            if ($filesystem->exists($warmupDir)) {
                if ($output->isVerbose()) {
                    $output->writeln('  Clearing outdated warmup directory');
                }
                $filesystem->remove($warmupDir);
            }

            if ($output->isVerbose()) {
                $output->writeln('  Warming up cache');
            }
            $this->warmup($warmupDir, $realCacheDir, !$input->getOption('no-optional-warmers'));

            $filesystem->rename($realCacheDir, $oldCacheDir);
            if ('\\' === DIRECTORY_SEPARATOR) {
                sleep(1);  // workaround for Windows PHP rename bug
            }
            $filesystem->rename($warmupDir, $realCacheDir);
        }

        if ($output->isVerbose()) {
            $output->writeln('  Removing old cache directory');
        }

        $filesystem->remove($oldCacheDir);

        if ($output->isVerbose()) {
            $output->writeln('  Done');
        }
    }

    /**
     * @param string $warmupDir
     * @param string $realCacheDir
     * @param bool   $enableOptionalWarmers
     */
    protected function warmup($warmupDir, $realCacheDir, $enableOptionalWarmers = true)
    {
        $this->getContainer()->get('filesystem')->remove($warmupDir);

        // create a temporary kernel
        $realKernel = $this->getContainer()->get('kernel');
        $realKernelClass = get_class($realKernel);
        $namespace = '';
        if (false !== $pos = strrpos($realKernelClass, '\\')) {
            $namespace = substr($realKernelClass, 0, $pos);
            $realKernelClass = substr($realKernelClass, $pos + 1);
        }
        $tempKernel = $this->getTempKernel($realKernel, $namespace, $realKernelClass, $warmupDir);
        $tempKernel->boot();

        $tempKernelReflection = new \ReflectionObject($tempKernel);
        $tempKernelFile = $tempKernelReflection->getFileName();

        // warmup temporary dir
        $warmer = $tempKernel->getContainer()->get('cache_warmer');
        if ($enableOptionalWarmers) {
            $warmer->enableOptionalWarmers();
        }
        $warmer->warmUp($warmupDir);

        // fix references to the Kernel in .meta files
        $safeTempKernel = str_replace('\\', '\\\\', get_class($tempKernel));
        $realKernelFQN = get_class($realKernel);

        foreach (Finder::create()->files()->name('*.meta')->in($warmupDir) as $file) {
            file_put_contents($file, preg_replace(
                '/(C\:\d+\:)"'.$safeTempKernel.'"/',
                sprintf('$1"%s"', $realKernelFQN),
                file_get_contents($file)
            ));
        }

        // fix references to cached files with the real cache directory name
        $search = array($warmupDir, str_replace('\\', '\\\\', $warmupDir));
        $replace = str_replace('\\', '/', $realCacheDir);
        foreach (Finder::create()->files()->in($warmupDir) as $file) {
            $content = str_replace($search, $replace, file_get_contents($file));
            file_put_contents($file, $content);
        }

        // fix references to kernel/container related classes
        $search = $tempKernel->getName().ucfirst($tempKernel->getEnvironment());
        $replace = $realKernel->getName().ucfirst($realKernel->getEnvironment());
        foreach (Finder::create()->files()->name($search.'*')->in($warmupDir) as $file) {
            $content = str_replace($search, $replace, file_get_contents($file));
            file_put_contents(str_replace($search, $replace, $file), $content);
            unlink($file);
        }

        // remove temp kernel file after cache warmed up
        @unlink($tempKernelFile);
    }

    /**
     * @param KernelInterface $parent
     * @param string          $namespace
     * @param string          $parentClass
     * @param string          $warmupDir
     *
     * @return KernelInterface
     */
    protected function getTempKernel(KernelInterface $parent, $namespace, $parentClass, $warmupDir)
    {
        $cacheDir = var_export($warmupDir, true);
        $rootDir = var_export(realpath($parent->getRootDir()), true);
        $logDir = var_export(realpath($parent->getLogDir()), true);
        // the temp kernel class name must have the same length than the real one
        // to avoid the many problems in serialized resources files
        $class = substr($parentClass, 0, -1).'_';
        // the temp kernel name must be changed too
        $name = var_export(substr($parent->getName(), 0, -1).'_', true);
        $code = <<<EOF
<?php

namespace $namespace
{
    class $class extends $parentClass
    {
        public function getCacheDir()
        {
            return $cacheDir;
        }

        public function getName()
        {
            return $name;
        }

        public function getRootDir()
        {
            return $rootDir;
        }

        public function getLogDir()
        {
            return $logDir;
        }

        protected function buildContainer()
        {
            \$container = parent::buildContainer();

            // filter container's resources, removing reference to temp kernel file
            \$resources = \$container->getResources();
            \$filteredResources = array();
            foreach (\$resources as \$resource) {
                if ((string) \$resource !== __FILE__) {
                    \$filteredResources[] = \$resource;
                }
            }

            \$container->setResources(\$filteredResources);

            return \$container;
        }
    }
}
EOF;
        $this->getContainer()->get('filesystem')->mkdir($warmupDir);
        file_put_contents($file = $warmupDir.'/kernel.tmp', $code);
        require_once $file;
        $class = "$namespace\\$class";

        return new $class($parent->getEnvironment(), $parent->isDebug());
    }
}<|MERGE_RESOLUTION|>--- conflicted
+++ resolved
@@ -41,14 +41,8 @@
 The <info>%command.name%</info> command clears the application cache for a given environment
 and debug mode:
 
-<<<<<<< HEAD
-<info>php %command.full_name% --env=dev</info>
-<info>php %command.full_name% --env=prod --no-debug</info>
-
-=======
   <info>php %command.full_name% --env=dev</info>
   <info>php %command.full_name% --env=prod --no-debug</info>
->>>>>>> 515a3ed0
 EOF
             )
         ;
