<?php

/*
 * This file is part of the Symfony package.
 *
 * (c) Fabien Potencier <fabien@symfony.com>
 *
 * For the full copyright and license information, please view the LICENSE
 * file that was distributed with this source code.
 */

namespace Symfony\Bundle\FrameworkBundle\Tests\DependencyInjection;

use Doctrine\Common\Annotations\Annotation;
use Symfony\Bundle\FullStack;
use Symfony\Bundle\FrameworkBundle\Tests\TestCase;
use Symfony\Bundle\FrameworkBundle\DependencyInjection\Compiler\AddAnnotationsCachedReaderPass;
use Symfony\Bundle\FrameworkBundle\DependencyInjection\FrameworkExtension;
use Symfony\Component\Cache\Adapter\AdapterInterface;
use Symfony\Component\Cache\Adapter\ApcuAdapter;
use Symfony\Component\Cache\Adapter\ArrayAdapter;
use Symfony\Component\Cache\Adapter\ChainAdapter;
use Symfony\Component\Cache\Adapter\DoctrineAdapter;
use Symfony\Component\Cache\Adapter\FilesystemAdapter;
use Symfony\Component\Cache\Adapter\ProxyAdapter;
use Symfony\Component\Cache\Adapter\RedisAdapter;
use Symfony\Component\DependencyInjection\ChildDefinition;
use Symfony\Component\DependencyInjection\ContainerBuilder;
use Symfony\Component\DependencyInjection\Definition;
use Symfony\Component\DependencyInjection\Loader\ClosureLoader;
use Symfony\Component\DependencyInjection\ParameterBag\ParameterBag;
use Symfony\Component\DependencyInjection\Reference;
use Symfony\Component\EventDispatcher\EventDispatcherInterface;
use Symfony\Component\PropertyAccess\PropertyAccessor;
use Symfony\Component\Serializer\Mapping\Loader\AnnotationLoader;
use Symfony\Component\Serializer\Normalizer\DateIntervalNormalizer;
use Symfony\Component\Serializer\Serializer;
use Symfony\Component\Serializer\Mapping\Loader\XmlFileLoader;
use Symfony\Component\Serializer\Mapping\Loader\YamlFileLoader;
use Symfony\Component\Serializer\Normalizer\DataUriNormalizer;
use Symfony\Component\Serializer\Normalizer\DateTimeNormalizer;
use Symfony\Component\Serializer\Normalizer\JsonSerializableNormalizer;
use Symfony\Component\Translation\DependencyInjection\TranslatorPass;
use Symfony\Component\Validator\DependencyInjection\AddConstraintValidatorsPass;
use Symfony\Component\Workflow\Registry;

abstract class FrameworkExtensionTest extends TestCase
{
    private static $containerCache = array();

    abstract protected function loadFromFile(ContainerBuilder $container, $file);

    public function testFormCsrfProtection()
    {
        $container = $this->createContainerFromFile('full');

        $def = $container->getDefinition('form.type_extension.csrf');

        $this->assertTrue($container->getParameter('form.type_extension.csrf.enabled'));
        $this->assertEquals('%form.type_extension.csrf.enabled%', $def->getArgument(1));
        $this->assertEquals('_csrf', $container->getParameter('form.type_extension.csrf.field_name'));
        $this->assertEquals('%form.type_extension.csrf.field_name%', $def->getArgument(2));
    }

    public function testPropertyAccessWithDefaultValue()
    {
        $container = $this->createContainerFromFile('full');

        $def = $container->getDefinition('property_accessor');
        $this->assertFalse($def->getArgument(0));
        $this->assertFalse($def->getArgument(1));
    }

    public function testPropertyAccessWithOverriddenValues()
    {
        $container = $this->createContainerFromFile('property_accessor');
        $def = $container->getDefinition('property_accessor');
        $this->assertTrue($def->getArgument(0));
        $this->assertTrue($def->getArgument(1));
    }

    public function testPropertyAccessCache()
    {
        $container = $this->createContainerFromFile('property_accessor');

        if (!method_exists(PropertyAccessor::class, 'createCache')) {
            return $this->assertFalse($container->hasDefinition('cache.property_access'));
        }

        $cache = $container->getDefinition('cache.property_access');
        $this->assertSame(array(PropertyAccessor::class, 'createCache'), $cache->getFactory(), 'PropertyAccessor::createCache() should be used in non-debug mode');
        $this->assertSame(AdapterInterface::class, $cache->getClass());
    }

    public function testPropertyAccessCacheWithDebug()
    {
        $container = $this->createContainerFromFile('property_accessor', array('kernel.debug' => true));

        if (!method_exists(PropertyAccessor::class, 'createCache')) {
            return $this->assertFalse($container->hasDefinition('cache.property_access'));
        }

        $cache = $container->getDefinition('cache.property_access');
        $this->assertNull($cache->getFactory());
        $this->assertSame(ArrayAdapter::class, $cache->getClass(), 'ArrayAdapter should be used in debug mode');
    }

    /**
     * @expectedException \LogicException
     * @expectedExceptionMessage CSRF protection needs sessions to be enabled.
     */
    public function testCsrfProtectionNeedsSessionToBeEnabled()
    {
        $this->createContainerFromFile('csrf_needs_session');
    }

    public function testCsrfProtectionForFormsEnablesCsrfProtectionAutomatically()
    {
        $container = $this->createContainerFromFile('csrf');

        $this->assertTrue($container->hasDefinition('security.csrf.token_manager'));
    }

    public function testHttpMethodOverride()
    {
        $container = $this->createContainerFromFile('full');

        $this->assertFalse($container->getParameter('kernel.http_method_override'));
    }

    public function testEsi()
    {
        $container = $this->createContainerFromFile('full');

        $this->assertTrue($container->hasDefinition('esi'), '->registerEsiConfiguration() loads esi.xml');
<<<<<<< HEAD
        $this->assertTrue($container->hasDefinition('fragment.renderer.esi'), 'The ESI fragment renderer is registered');
    }

    public function testEsiDisabled()
    {
        $container = $this->createContainerFromFile('esi_disabled');

        $this->assertFalse($container->hasDefinition('fragment.renderer.esi'), 'The ESI fragment renderer is not registered');
=======
        $this->assertTrue($container->hasDefinition('fragment.renderer.esi'));
    }

    public function testEsiInactive()
    {
        $container = $this->createContainerFromFile('default_config');

        $this->assertFalse($container->hasDefinition('fragment.renderer.esi'));
        $this->assertFalse($container->hasDefinition('esi'));
>>>>>>> e273d810
    }

    public function testSsi()
    {
        $container = $this->createContainerFromFile('full');

        $this->assertTrue($container->hasDefinition('ssi'), '->registerSsiConfiguration() loads ssi.xml');
<<<<<<< HEAD
        $this->assertTrue($container->hasDefinition('fragment.renderer.ssi'), 'The SSI fragment renderer is registered');
    }

    public function testSsiDisabled()
    {
        $container = $this->createContainerFromFile('ssi_disabled');

        $this->assertFalse($container->hasDefinition('fragment.renderer.ssi'), 'The SSI fragment renderer is not registered');
    }

    public function testEsiAndSsiWithoutFragments()
    {
        $container = $this->createContainerFromFile('esi_and_ssi_without_fragments');

        $this->assertFalse($container->hasDefinition('fragment.renderer.hinclude'), 'The HInclude fragment renderer is not registered');
        $this->assertTrue($container->hasDefinition('fragment.renderer.esi'), 'The ESI fragment renderer is registered');
        $this->assertTrue($container->hasDefinition('fragment.renderer.ssi'), 'The SSI fragment renderer is registered');
=======
        $this->assertTrue($container->hasDefinition('fragment.renderer.ssi'));
    }

    public function testSsiInactive()
    {
        $container = $this->createContainerFromFile('default_config');

        $this->assertFalse($container->hasDefinition('fragment.renderer.ssi'));
        $this->assertFalse($container->hasDefinition('ssi'));
>>>>>>> e273d810
    }

    public function testEnabledProfiler()
    {
        $container = $this->createContainerFromFile('profiler');

        $this->assertTrue($container->hasDefinition('profiler'), '->registerProfilerConfiguration() loads profiling.xml');
        $this->assertTrue($container->hasDefinition('data_collector.config'), '->registerProfilerConfiguration() loads collectors.xml');
    }

    public function testDisabledProfiler()
    {
        $container = $this->createContainerFromFile('full');

        $this->assertFalse($container->hasDefinition('profiler'), '->registerProfilerConfiguration() does not load profiling.xml');
        $this->assertFalse($container->hasDefinition('data_collector.config'), '->registerProfilerConfiguration() does not load collectors.xml');
    }

    public function testWorkflows()
    {
        $container = $this->createContainerFromFile('workflows');

        $this->assertTrue($container->hasDefinition('workflow.article', 'Workflow is registered as a service'));
        $this->assertTrue($container->hasDefinition('workflow.article.definition', 'Workflow definition is registered as a service'));

        $workflowDefinition = $container->getDefinition('workflow.article.definition');

        $this->assertSame(
            array(
                'draft',
                'wait_for_journalist',
                'approved_by_journalist',
                'wait_for_spellchecker',
                'approved_by_spellchecker',
                'published',
            ),
            $workflowDefinition->getArgument(0),
            'Places are passed to the workflow definition'
        );
        $this->assertSame(array('workflow.definition' => array(array('name' => 'article', 'type' => 'workflow', 'marking_store' => 'multiple_state'))), $workflowDefinition->getTags());

        $this->assertTrue($container->hasDefinition('state_machine.pull_request', 'State machine is registered as a service'));
        $this->assertTrue($container->hasDefinition('state_machine.pull_request.definition', 'State machine definition is registered as a service'));
        $this->assertCount(4, $workflowDefinition->getArgument(1));
        $this->assertSame('draft', $workflowDefinition->getArgument(2));

        $stateMachineDefinition = $container->getDefinition('state_machine.pull_request.definition');

        $this->assertSame(
            array(
                'start',
                'coding',
                'travis',
                'review',
                'merged',
                'closed',
            ),
            $stateMachineDefinition->getArgument(0),
            'Places are passed to the state machine definition'
        );
        $this->assertSame(array('workflow.definition' => array(array('name' => 'pull_request', 'type' => 'state_machine', 'marking_store' => 'single_state'))), $stateMachineDefinition->getTags());
        $this->assertCount(9, $stateMachineDefinition->getArgument(1));
        $this->assertSame('start', $stateMachineDefinition->getArgument(2));

        $serviceMarkingStoreWorkflowDefinition = $container->getDefinition('workflow.service_marking_store_workflow');
        /** @var Reference $markingStoreRef */
        $markingStoreRef = $serviceMarkingStoreWorkflowDefinition->getArgument(1);
        $this->assertInstanceOf(Reference::class, $markingStoreRef);
        $this->assertEquals('workflow_service', (string) $markingStoreRef);

        $this->assertTrue($container->hasDefinition('workflow.registry', 'Workflow registry is registered as a service'));
        $registryDefinition = $container->getDefinition('workflow.registry');
        $this->assertGreaterThan(0, count($registryDefinition->getMethodCalls()));
    }

    /**
     * @group legacy
     * @expectedDeprecation The "type" option of the "framework.workflows.missing_type" configuration entry must be defined since Symfony 3.3. The default value will be "state_machine" in Symfony 4.0.
     */
    public function testDeprecatedWorkflowMissingType()
    {
        $container = $this->createContainerFromFile('workflows_without_type');
    }

    /**
     * @expectedException \Symfony\Component\Config\Definition\Exception\InvalidConfigurationException
     * @expectedExceptionMessage "type" and "service" cannot be used together.
     */
    public function testWorkflowCannotHaveBothTypeAndService()
    {
        $this->createContainerFromFile('workflow_with_type_and_service');
    }

    /**
     * @expectedException \Symfony\Component\Config\Definition\Exception\InvalidConfigurationException
     * @expectedExceptionMessage "supports" and "support_strategy" cannot be used together.
     */
    public function testWorkflowCannotHaveBothSupportsAndSupportStrategy()
    {
        $this->createContainerFromFile('workflow_with_support_and_support_strategy');
    }

    /**
     * @expectedException \Symfony\Component\Config\Definition\Exception\InvalidConfigurationException
     * @expectedExceptionMessage "supports" or "support_strategy" should be configured.
     */
    public function testWorkflowShouldHaveOneOfSupportsAndSupportStrategy()
    {
        $this->createContainerFromFile('workflow_without_support_and_support_strategy');
    }

    /**
     * @expectedException \Symfony\Component\Config\Definition\Exception\InvalidConfigurationException
     * @expectedExceptionMessage "arguments" and "service" cannot be used together.
     */
    public function testWorkflowCannotHaveBothArgumentsAndService()
    {
        $this->createContainerFromFile('workflow_with_arguments_and_service');
    }

    public function testWorkflowMultipleTransitionsWithSameName()
    {
        $container = $this->createContainerFromFile('workflow_with_multiple_transitions_with_same_name');

        $this->assertTrue($container->hasDefinition('workflow.article', 'Workflow is registered as a service'));
        $this->assertTrue($container->hasDefinition('workflow.article.definition', 'Workflow definition is registered as a service'));

        $workflowDefinition = $container->getDefinition('workflow.article.definition');

        $transitions = $workflowDefinition->getArgument(1);

        $this->assertCount(5, $transitions);

        $this->assertSame('request_review', $transitions[0]->getArgument(0));
        $this->assertSame('journalist_approval', $transitions[1]->getArgument(0));
        $this->assertSame('spellchecker_approval', $transitions[2]->getArgument(0));
        $this->assertSame('publish', $transitions[3]->getArgument(0));
        $this->assertSame('publish', $transitions[4]->getArgument(0));

        $this->assertSame(array('approved_by_journalist', 'approved_by_spellchecker'), $transitions[3]->getArgument(1));
        $this->assertSame(array('draft'), $transitions[4]->getArgument(1));
    }

    public function testWorkflowServicesCanBeEnabled()
    {
        $container = $this->createContainerFromFile('workflows_enabled');

        $this->assertTrue($container->has(Registry::class));
        $this->assertTrue($container->hasDefinition('console.command.workflow_dump'));
    }

    public function testRouter()
    {
        $container = $this->createContainerFromFile('full');

        $this->assertTrue($container->has('router'), '->registerRouterConfiguration() loads routing.xml');
        $arguments = $container->findDefinition('router')->getArguments();
        $this->assertEquals($container->getParameter('kernel.project_dir').'/config/routing.xml', $container->getParameter('router.resource'), '->registerRouterConfiguration() sets routing resource');
        $this->assertEquals('%router.resource%', $arguments[1], '->registerRouterConfiguration() sets routing resource');
        $this->assertEquals('xml', $arguments[2]['resource_type'], '->registerRouterConfiguration() sets routing resource type');
    }

    /**
     * @expectedException \Symfony\Component\Config\Definition\Exception\InvalidConfigurationException
     */
    public function testRouterRequiresResourceOption()
    {
        $container = $this->createContainer();
        $loader = new FrameworkExtension();
        $loader->load(array(array('router' => true)), $container);
    }

    public function testSession()
    {
        $container = $this->createContainerFromFile('full');

        $this->assertTrue($container->hasDefinition('session'), '->registerSessionConfiguration() loads session.xml');
        $this->assertEquals('fr', $container->getParameter('kernel.default_locale'));
        $this->assertEquals('session.storage.native', (string) $container->getAlias('session.storage'));
        $this->assertEquals('session.handler.native_file', (string) $container->getAlias('session.handler'));

        $options = $container->getParameter('session.storage.options');
        $this->assertEquals('_SYMFONY', $options['name']);
        $this->assertEquals(86400, $options['cookie_lifetime']);
        $this->assertEquals('/', $options['cookie_path']);
        $this->assertEquals('example.com', $options['cookie_domain']);
        $this->assertTrue($options['cookie_secure']);
        $this->assertFalse($options['cookie_httponly']);
        $this->assertTrue($options['use_cookies']);
        $this->assertEquals(108, $options['gc_divisor']);
        $this->assertEquals(1, $options['gc_probability']);
        $this->assertEquals(90000, $options['gc_maxlifetime']);

        $this->assertEquals('/path/to/sessions', $container->getParameter('session.save_path'));
    }

    public function testNullSessionHandler()
    {
        $container = $this->createContainerFromFile('session');

        $this->assertTrue($container->hasDefinition('session'), '->registerSessionConfiguration() loads session.xml');
        $this->assertNull($container->getDefinition('session.storage.native')->getArgument(1));
        $this->assertNull($container->getDefinition('session.storage.php_bridge')->getArgument(0));
    }

    public function testRequest()
    {
        $container = $this->createContainerFromFile('full');

        $this->assertTrue($container->hasDefinition('request.add_request_formats_listener'), '->registerRequestConfiguration() loads request.xml');
        $listenerDef = $container->getDefinition('request.add_request_formats_listener');
        $this->assertEquals(array('csv' => array('text/csv', 'text/plain'), 'pdf' => array('application/pdf')), $listenerDef->getArgument(0));
    }

    public function testEmptyRequestFormats()
    {
        $container = $this->createContainerFromFile('request');

        $this->assertFalse($container->hasDefinition('request.add_request_formats_listener'), '->registerRequestConfiguration() does not load request.xml when no request formats are defined');
    }

    public function testTemplating()
    {
        $container = $this->createContainerFromFile('full');

        $this->assertTrue($container->hasDefinition('templating.name_parser'), '->registerTemplatingConfiguration() loads templating.xml');

        $this->assertEquals('templating.engine.delegating', (string) $container->getAlias('templating'), '->registerTemplatingConfiguration() configures delegating loader if multiple engines are provided');

        $this->assertEquals($container->getDefinition('templating.loader.chain'), $container->getDefinition('templating.loader.wrapped'), '->registerTemplatingConfiguration() configures loader chain if multiple loaders are provided');

        $this->assertEquals($container->getDefinition('templating.loader'), $container->getDefinition('templating.loader.cache'), '->registerTemplatingConfiguration() configures the loader to use cache');

        $this->assertEquals('%templating.loader.cache.path%', $container->getDefinition('templating.loader.cache')->getArgument(1));
        $this->assertEquals('/path/to/cache', $container->getParameter('templating.loader.cache.path'));

        $this->assertEquals(array('php', 'twig'), $container->getParameter('templating.engines'), '->registerTemplatingConfiguration() sets a templating.engines parameter');

        $this->assertEquals(array('FrameworkBundle:Form', 'theme1', 'theme2'), $container->getParameter('templating.helper.form.resources'), '->registerTemplatingConfiguration() registers the theme and adds the base theme');
        $this->assertEquals('global_hinclude_template', $container->getParameter('fragment.renderer.hinclude.global_template'), '->registerTemplatingConfiguration() registers the global hinclude.js template');
    }

    public function testTemplatingCanBeDisabled()
    {
        $container = $this->createContainerFromFile('templating_disabled');

        $this->assertFalse($container->hasParameter('templating.engines'), '"templating.engines" container parameter is not registered when templating is disabled.');
    }

    public function testAssets()
    {
        $container = $this->createContainerFromFile('assets');
        $packages = $container->getDefinition('assets.packages');

        // default package
        $defaultPackage = $container->getDefinition((string) $packages->getArgument(0));
        $this->assertUrlPackage($container, $defaultPackage, array('http://cdn.example.com'), 'SomeVersionScheme', '%%s?version=%%s');

        // packages
        $packages = $packages->getArgument(1);
        $this->assertCount(6, $packages);

        $package = $container->getDefinition((string) $packages['images_path']);
        $this->assertPathPackage($container, $package, '/foo', 'SomeVersionScheme', '%%s?version=%%s');

        $package = $container->getDefinition((string) $packages['images']);
        $this->assertUrlPackage($container, $package, array('http://images1.example.com', 'http://images2.example.com'), '1.0.0', '%%s?version=%%s');

        $package = $container->getDefinition((string) $packages['foo']);
        $this->assertPathPackage($container, $package, '', '1.0.0', '%%s-%%s');

        $package = $container->getDefinition((string) $packages['bar']);
        $this->assertUrlPackage($container, $package, array('https://bar2.example.com'), 'SomeVersionScheme', '%%s?version=%%s');

        $package = $container->getDefinition((string) $packages['bar_version_strategy']);
        $this->assertEquals('assets.custom_version_strategy', (string) $package->getArgument(1));

        $package = $container->getDefinition((string) $packages['json_manifest_strategy']);
        $versionStrategy = $container->getDefinition((string) $package->getArgument(1));
        $this->assertEquals('assets.json_manifest_version_strategy', $versionStrategy->getParent());
        $this->assertEquals('/path/to/manifest.json', $versionStrategy->getArgument(0));
    }

    public function testAssetsDefaultVersionStrategyAsService()
    {
        $container = $this->createContainerFromFile('assets_version_strategy_as_service');
        $packages = $container->getDefinition('assets.packages');

        // default package
        $defaultPackage = $container->getDefinition((string) $packages->getArgument(0));
        $this->assertEquals('assets.custom_version_strategy', (string) $defaultPackage->getArgument(1));
    }

    public function testAssetsCanBeDisabled()
    {
        $container = $this->createContainerFromFile('assets_disabled');

        $this->assertFalse($container->has('templating.helper.assets'), 'The templating.helper.assets helper service is removed when assets are disabled.');
    }

    public function testWebLink()
    {
        $container = $this->createContainerFromFile('web_link');
        $this->assertTrue($container->hasDefinition('web_link.add_link_header_listener'));
    }

    public function testTranslator()
    {
        $container = $this->createContainerFromFile('full');
        $this->assertTrue($container->hasDefinition('translator.default'), '->registerTranslatorConfiguration() loads translation.xml');
        $this->assertEquals('translator.default', (string) $container->getAlias('translator'), '->registerTranslatorConfiguration() redefines translator service from identity to real translator');
        $options = $container->getDefinition('translator.default')->getArgument(4);

        $files = array_map('realpath', $options['resource_files']['en']);
        $ref = new \ReflectionClass('Symfony\Component\Validator\Validation');
        $this->assertContains(
            strtr(dirname($ref->getFileName()).'/Resources/translations/validators.en.xlf', '/', DIRECTORY_SEPARATOR),
            $files,
            '->registerTranslatorConfiguration() finds Validator translation resources'
        );
        $ref = new \ReflectionClass('Symfony\Component\Form\Form');
        $this->assertContains(
            strtr(dirname($ref->getFileName()).'/Resources/translations/validators.en.xlf', '/', DIRECTORY_SEPARATOR),
            $files,
            '->registerTranslatorConfiguration() finds Form translation resources'
        );
        $ref = new \ReflectionClass('Symfony\Component\Security\Core\Security');
        $this->assertContains(
            strtr(dirname($ref->getFileName()).'/Resources/translations/security.en.xlf', '/', DIRECTORY_SEPARATOR),
            $files,
            '->registerTranslatorConfiguration() finds Security translation resources'
        );
        $this->assertContains(
            strtr(__DIR__.'/Fixtures/translations/test_paths.en.yml', '/', DIRECTORY_SEPARATOR),
            $files,
            '->registerTranslatorConfiguration() finds translation resources in custom paths'
        );
        $this->assertContains(
            strtr(__DIR__.'/translations/test_default.en.xlf', '/', DIRECTORY_SEPARATOR),
            $files,
            '->registerTranslatorConfiguration() finds translation resources in default path'
        );

        $calls = $container->getDefinition('translator.default')->getMethodCalls();
        $this->assertEquals(array('fr'), $calls[1][1][0]);
    }

    public function testTranslatorMultipleFallbacks()
    {
        $container = $this->createContainerFromFile('translator_fallbacks');

        $calls = $container->getDefinition('translator.default')->getMethodCalls();
        $this->assertEquals(array('en', 'fr'), $calls[1][1][0]);
    }

    public function testTranslatorHelperIsRegisteredWhenTranslatorIsEnabled()
    {
        $container = $this->createContainerFromFile('templating_php_translator_enabled');

        $this->assertTrue($container->has('templating.helper.translator'));
    }

    public function testTranslatorHelperIsNotRegisteredWhenTranslatorIsDisabled()
    {
        $container = $this->createContainerFromFile('templating_php_translator_disabled');

        $this->assertFalse($container->has('templating.helper.translator'));
    }

    /**
     * @expectedException \Symfony\Component\Config\Definition\Exception\InvalidConfigurationException
     */
    public function testTemplatingRequiresAtLeastOneEngine()
    {
        $container = $this->createContainer();
        $loader = new FrameworkExtension();
        $loader->load(array(array('templating' => null)), $container);
    }

    public function testValidation()
    {
        $container = $this->createContainerFromFile('full');
        $projectDir = $container->getParameter('kernel.project_dir');

        $ref = new \ReflectionClass('Symfony\Component\Form\Form');
        $xmlMappings = array(
            dirname($ref->getFileName()).'/Resources/config/validation.xml',
            strtr($projectDir.'/config/validator/foo.xml', '/', DIRECTORY_SEPARATOR),
        );

        $calls = $container->getDefinition('validator.builder')->getMethodCalls();

        $annotations = !class_exists(FullStack::class) && class_exists(Annotation::class);

        $this->assertCount($annotations ? 7 : 6, $calls);
        $this->assertSame('setConstraintValidatorFactory', $calls[0][0]);
        $this->assertEquals(array(new Reference('validator.validator_factory')), $calls[0][1]);
        $this->assertSame('setTranslator', $calls[1][0]);
        $this->assertEquals(array(new Reference('translator')), $calls[1][1]);
        $this->assertSame('setTranslationDomain', $calls[2][0]);
        $this->assertSame(array('%validator.translation_domain%'), $calls[2][1]);
        $this->assertSame('addXmlMappings', $calls[3][0]);
        $this->assertSame(array($xmlMappings), $calls[3][1]);
        $i = 3;
        if ($annotations) {
            $this->assertSame('enableAnnotationMapping', $calls[++$i][0]);
        }
        $this->assertSame('addMethodMapping', $calls[++$i][0]);
        $this->assertSame(array('loadValidatorMetadata'), $calls[$i][1]);
        $this->assertSame('setMetadataCache', $calls[++$i][0]);
        $this->assertEquals(array(new Reference('validator.mapping.cache.symfony')), $calls[$i][1]);
    }

    public function testValidationService()
    {
        $container = $this->createContainerFromFile('validation_annotations', array('kernel.charset' => 'UTF-8'), false);

        $this->assertInstanceOf('Symfony\Component\Validator\Validator\ValidatorInterface', $container->get('validator'));
    }

    public function testAnnotations()
    {
        $container = $this->createContainerFromFile('full');

        $this->assertEquals($container->getParameter('kernel.cache_dir').'/annotations', $container->getDefinition('annotations.filesystem_cache')->getArgument(0));
        $this->assertSame('annotations.filesystem_cache', (string) $container->getDefinition('annotations.cached_reader')->getArgument(1));
    }

    public function testFileLinkFormat()
    {
        if (ini_get('xdebug.file_link_format') || get_cfg_var('xdebug.file_link_format')) {
            $this->markTestSkipped('A custom file_link_format is defined.');
        }

        $container = $this->createContainerFromFile('full');

        $this->assertEquals('file%link%format', $container->getParameter('debug.file_link_format'));
    }

    public function testValidationAnnotations()
    {
        $container = $this->createContainerFromFile('validation_annotations');

        $calls = $container->getDefinition('validator.builder')->getMethodCalls();

        $this->assertCount(7, $calls);
        $this->assertSame('enableAnnotationMapping', $calls[4][0]);
        $this->assertEquals(array(new Reference('annotation_reader')), $calls[4][1]);
        $this->assertSame('addMethodMapping', $calls[5][0]);
        $this->assertSame(array('loadValidatorMetadata'), $calls[5][1]);
        $this->assertSame('setMetadataCache', $calls[6][0]);
        $this->assertEquals(array(new Reference('validator.mapping.cache.symfony')), $calls[6][1]);
        // no cache this time
    }

    public function testValidationPaths()
    {
        require_once __DIR__.'/Fixtures/TestBundle/TestBundle.php';

        $container = $this->createContainerFromFile('validation_annotations', array(
            'kernel.bundles' => array('TestBundle' => 'Symfony\\Bundle\\FrameworkBundle\\Tests\\TestBundle'),
            'kernel.bundles_metadata' => array('TestBundle' => array('namespace' => 'Symfony\\Bundle\\FrameworkBundle\\Tests', 'parent' => null, 'path' => __DIR__.'/Fixtures/TestBundle')),
        ));

        $calls = $container->getDefinition('validator.builder')->getMethodCalls();

        $this->assertCount(8, $calls);
        $this->assertSame('addXmlMappings', $calls[3][0]);
        $this->assertSame('addYamlMappings', $calls[4][0]);
        $this->assertSame('enableAnnotationMapping', $calls[5][0]);
        $this->assertSame('addMethodMapping', $calls[6][0]);
        $this->assertSame(array('loadValidatorMetadata'), $calls[6][1]);
        $this->assertSame('setMetadataCache', $calls[7][0]);
        $this->assertEquals(array(new Reference('validator.mapping.cache.symfony')), $calls[7][1]);

        $xmlMappings = $calls[3][1][0];
        $this->assertCount(3, $xmlMappings);
        try {
            // Testing symfony/symfony
            $this->assertStringEndsWith('Component'.DIRECTORY_SEPARATOR.'Form/Resources/config/validation.xml', $xmlMappings[0]);
        } catch (\Exception $e) {
            // Testing symfony/framework-bundle with deps=high
            $this->assertStringEndsWith('symfony'.DIRECTORY_SEPARATOR.'form/Resources/config/validation.xml', $xmlMappings[0]);
        }
        $this->assertStringEndsWith('TestBundle/Resources/config/validation.xml', $xmlMappings[1]);

        $yamlMappings = $calls[4][1][0];
        $this->assertCount(1, $yamlMappings);
        $this->assertStringEndsWith('TestBundle/Resources/config/validation.yml', $yamlMappings[0]);
    }

    public function testValidationPathsUsingCustomBundlePath()
    {
        require_once __DIR__.'/Fixtures/CustomPathBundle/src/CustomPathBundle.php';

        $container = $this->createContainerFromFile('validation_annotations', array(
            'kernel.bundles' => array('CustomPathBundle' => 'Symfony\\Bundle\\FrameworkBundle\\Tests\\CustomPathBundle'),
            'kernel.bundles_metadata' => array('TestBundle' => array('namespace' => 'Symfony\\Bundle\\FrameworkBundle\\Tests', 'parent' => null, 'path' => __DIR__.'/Fixtures/CustomPathBundle')),
        ));

        $calls = $container->getDefinition('validator.builder')->getMethodCalls();
        $xmlMappings = $calls[3][1][0];
        $this->assertCount(3, $xmlMappings);

        try {
            // Testing symfony/symfony
            $this->assertStringEndsWith('Component'.DIRECTORY_SEPARATOR.'Form/Resources/config/validation.xml', $xmlMappings[0]);
        } catch (\Exception $e) {
            // Testing symfony/framework-bundle with deps=high
            $this->assertStringEndsWith('symfony'.DIRECTORY_SEPARATOR.'form/Resources/config/validation.xml', $xmlMappings[0]);
        }
        $this->assertStringEndsWith('CustomPathBundle/Resources/config/validation.xml', $xmlMappings[1]);

        $yamlMappings = $calls[4][1][0];
        $this->assertCount(1, $yamlMappings);
        $this->assertStringEndsWith('CustomPathBundle/Resources/config/validation.yml', $yamlMappings[0]);
    }

    public function testValidationNoStaticMethod()
    {
        $container = $this->createContainerFromFile('validation_no_static_method');

        $calls = $container->getDefinition('validator.builder')->getMethodCalls();

        $annotations = !class_exists(FullStack::class) && class_exists(Annotation::class);

        $this->assertCount($annotations ? 6 : 5, $calls);
        $this->assertSame('addXmlMappings', $calls[3][0]);
        $i = 3;
        if ($annotations) {
            $this->assertSame('enableAnnotationMapping', $calls[++$i][0]);
        }
        $this->assertSame('setMetadataCache', $calls[++$i][0]);
        $this->assertEquals(array(new Reference('validator.mapping.cache.symfony')), $calls[$i][1]);
        // no cache, no annotations, no static methods
    }

    public function testValidationTranslationDomain()
    {
        $container = $this->createContainerFromFile('validation_translation_domain');

        $this->assertSame('messages', $container->getParameter('validator.translation_domain'));
    }

    public function testValidationStrictEmail()
    {
        $container = $this->createContainerFromFile('validation_strict_email');

        $this->assertTrue($container->getDefinition('validator.email')->getArgument(0));
    }

    public function testValidationMapping()
    {
        $container = $this->createContainerFromFile('validation_mapping');

        $calls = $container->getDefinition('validator.builder')->getMethodCalls();

        $this->assertSame('addXmlMappings', $calls[3][0]);
        $this->assertCount(3, $calls[3][1][0]);

        $this->assertSame('addYamlMappings', $calls[4][0]);
        $this->assertCount(3, $calls[4][1][0]);
        $this->assertContains('foo.yml', $calls[4][1][0][0]);
        $this->assertContains('validation.yml', $calls[4][1][0][1]);
        $this->assertContains('validation.yaml', $calls[4][1][0][2]);
    }

    public function testFormsCanBeEnabledWithoutCsrfProtection()
    {
        $container = $this->createContainerFromFile('form_no_csrf');

        $this->assertFalse($container->getParameter('form.type_extension.csrf.enabled'));
    }

    public function testStopwatchEnabledWithDebugModeEnabled()
    {
        $container = $this->createContainerFromFile('default_config', array(
            'kernel.container_class' => 'foo',
            'kernel.debug' => true,
        ));

        $this->assertTrue($container->has('debug.stopwatch'));
    }

    public function testStopwatchEnabledWithDebugModeDisabled()
    {
        $container = $this->createContainerFromFile('default_config', array(
            'kernel.container_class' => 'foo',
        ));

        $this->assertTrue($container->has('debug.stopwatch'));
    }

    public function testSerializerDisabled()
    {
        $container = $this->createContainerFromFile('default_config');
        $this->assertSame(!class_exists(FullStack::class) && class_exists(Serializer::class), $container->has('serializer'));
    }

    public function testSerializerEnabled()
    {
        $container = $this->createContainerFromFile('full');
        $this->assertTrue($container->has('serializer'));

        $argument = $container->getDefinition('serializer.mapping.chain_loader')->getArgument(0);

        $this->assertCount(2, $argument);
        $this->assertEquals('Symfony\Component\Serializer\Mapping\Loader\AnnotationLoader', $argument[0]->getClass());
        $this->assertNull($container->getDefinition('serializer.mapping.class_metadata_factory')->getArgument(1));
        $this->assertEquals(new Reference('serializer.name_converter.camel_case_to_snake_case'), $container->getDefinition('serializer.normalizer.object')->getArgument(1));
        $this->assertEquals(new Reference('property_info', ContainerBuilder::IGNORE_ON_INVALID_REFERENCE), $container->getDefinition('serializer.normalizer.object')->getArgument(3));
    }

    public function testRegisterSerializerExtractor()
    {
        $container = $this->createContainerFromFile('full');

        $serializerExtractorDefinition = $container->getDefinition('property_info.serializer_extractor');

        $this->assertEquals('serializer.mapping.class_metadata_factory', $serializerExtractorDefinition->getArgument(0)->__toString());
        $this->assertFalse($serializerExtractorDefinition->isPublic());
        $tag = $serializerExtractorDefinition->getTag('property_info.list_extractor');
        $this->assertEquals(array('priority' => -999), $tag[0]);
    }

    public function testDataUriNormalizerRegistered()
    {
        $container = $this->createContainerFromFile('full');

        $definition = $container->getDefinition('serializer.normalizer.data_uri');
        $tag = $definition->getTag('serializer.normalizer');

        $this->assertEquals(DataUriNormalizer::class, $definition->getClass());
        $this->assertEquals(-920, $tag[0]['priority']);
    }

    public function testDateIntervalNormalizerRegistered()
    {
        if (!class_exists(DateIntervalNormalizer::class)) {
            $this->markTestSkipped('The DateIntervalNormalizer has been introduced in the Serializer Component version 3.4.');
        }

        $container = $this->createContainerFromFile('full');

        $definition = $container->getDefinition('serializer.normalizer.dateinterval');
        $tag = $definition->getTag('serializer.normalizer');

        $this->assertEquals(DateIntervalNormalizer::class, $definition->getClass());
        $this->assertEquals(-915, $tag[0]['priority']);
    }

    public function testDateTimeNormalizerRegistered()
    {
        $container = $this->createContainerFromFile('full');

        $definition = $container->getDefinition('serializer.normalizer.datetime');
        $tag = $definition->getTag('serializer.normalizer');

        $this->assertEquals(DateTimeNormalizer::class, $definition->getClass());
        $this->assertEquals(-910, $tag[0]['priority']);
    }

    public function testJsonSerializableNormalizerRegistered()
    {
        $container = $this->createContainerFromFile('full');

        $definition = $container->getDefinition('serializer.normalizer.json_serializable');
        $tag = $definition->getTag('serializer.normalizer');

        $this->assertEquals(JsonSerializableNormalizer::class, $definition->getClass());
        $this->assertEquals(-900, $tag[0]['priority']);
    }

    public function testObjectNormalizerRegistered()
    {
        $container = $this->createContainerFromFile('full');

        $definition = $container->getDefinition('serializer.normalizer.object');
        $tag = $definition->getTag('serializer.normalizer');

        $this->assertEquals('Symfony\Component\Serializer\Normalizer\ObjectNormalizer', $definition->getClass());
        $this->assertEquals(-1000, $tag[0]['priority']);
    }

    public function testSerializerCacheActivated()
    {
        $container = $this->createContainerFromFile('serializer_enabled');

        $this->assertTrue($container->hasDefinition('serializer.mapping.cache_class_metadata_factory'));

        $cache = $container->getDefinition('serializer.mapping.cache_class_metadata_factory')->getArgument(1);
        $this->assertEquals(new Reference('serializer.mapping.cache.symfony'), $cache);
    }

    public function testSerializerCacheDisabled()
    {
        $container = $this->createContainerFromFile('serializer_enabled', array('kernel.debug' => true, 'kernel.container_class' => __CLASS__));
        $this->assertFalse($container->hasDefinition('serializer.mapping.cache_class_metadata_factory'));
    }

    /**
     * @group legacy
     * @expectedDeprecation The "framework.serializer.cache" option is deprecated %s.
     */
    public function testDeprecatedSerializerCacheOption()
    {
        $container = $this->createContainerFromFile('serializer_legacy_cache', array('kernel.debug' => true, 'kernel.container_class' => __CLASS__));

        $this->assertFalse($container->hasDefinition('serializer.mapping.cache_class_metadata_factory'));
        $this->assertTrue($container->hasDefinition('serializer.mapping.class_metadata_factory'));

        $cache = $container->getDefinition('serializer.mapping.class_metadata_factory')->getArgument(1);
        $this->assertEquals(new Reference('foo'), $cache);
    }

    public function testSerializerMapping()
    {
        $container = $this->createContainerFromFile('serializer_mapping', array('kernel.bundles_metadata' => array('TestBundle' => array('namespace' => 'Symfony\\Bundle\\FrameworkBundle\\Tests', 'path' => __DIR__.'/Fixtures/TestBundle', 'parent' => null))));
        $projectDir = $container->getParameter('kernel.project_dir');
        $configDir = __DIR__.'/Fixtures/TestBundle/Resources/config';
        $expectedLoaders = array(
            new Definition(AnnotationLoader::class, array(new Reference('annotation_reader'))),
            new Definition(XmlFileLoader::class, array($configDir.'/serialization.xml')),
            new Definition(YamlFileLoader::class, array($configDir.'/serialization.yml')),
            new Definition(YamlFileLoader::class, array($projectDir.'/config/serializer/foo.yml')),
            new Definition(XmlFileLoader::class, array($configDir.'/serializer_mapping/files/foo.xml')),
            new Definition(YamlFileLoader::class, array($configDir.'/serializer_mapping/files/foo.yml')),
            new Definition(YamlFileLoader::class, array($configDir.'/serializer_mapping/serialization.yml')),
            new Definition(YamlFileLoader::class, array($configDir.'/serializer_mapping/serialization.yaml')),
        );

        foreach ($expectedLoaders as $definition) {
            if (is_file($arg = $definition->getArgument(0))) {
                $definition->replaceArgument(0, strtr($arg, '/', DIRECTORY_SEPARATOR));
            }
            $definition->setPublic(false);
        }

        $loaders = $container->getDefinition('serializer.mapping.chain_loader')->getArgument(0);
        foreach ($loaders as $loader) {
            if (is_file($arg = $loader->getArgument(0))) {
                $loader->replaceArgument(0, strtr($arg, '/', DIRECTORY_SEPARATOR));
            }
        }
        $this->assertEquals($expectedLoaders, $loaders);
    }

    public function testAssetHelperWhenAssetsAreEnabled()
    {
        $container = $this->createContainerFromFile('full');
        $packages = $container->getDefinition('templating.helper.assets')->getArgument(0);

        $this->assertSame('assets.packages', (string) $packages);
    }

    public function testAssetHelperWhenTemplatesAreEnabledAndNoAssetsConfiguration()
    {
        $container = $this->createContainerFromFile('templating_no_assets');
        $packages = $container->getDefinition('templating.helper.assets')->getArgument(0);

        $this->assertSame('assets.packages', (string) $packages);
    }

    public function testAssetsHelperIsRemovedWhenPhpTemplatingEngineIsEnabledAndAssetsAreDisabled()
    {
        $container = $this->createContainerFromFile('templating_php_assets_disabled');

        $this->assertTrue(!$container->has('templating.helper.assets'), 'The templating.helper.assets helper service is removed when assets are disabled.');
    }

    public function testAssetHelperWhenAssetsAndTemplatesAreDisabled()
    {
        $container = $this->createContainerFromFile('default_config');

        $this->assertFalse($container->hasDefinition('templating.helper.assets'));
    }

    public function testSerializerServiceIsRegisteredWhenEnabled()
    {
        $container = $this->createContainerFromFile('serializer_enabled');

        $this->assertTrue($container->hasDefinition('serializer'));
    }

    public function testSerializerServiceIsNotRegisteredWhenDisabled()
    {
        $container = $this->createContainerFromFile('serializer_disabled');

        $this->assertFalse($container->hasDefinition('serializer'));
    }

    public function testPropertyInfoDisabled()
    {
        $container = $this->createContainerFromFile('default_config');
        $this->assertFalse($container->has('property_info'));
    }

    public function testPropertyInfoEnabled()
    {
        $container = $this->createContainerFromFile('property_info');
        $this->assertTrue($container->has('property_info'));
    }

    public function testEventDispatcherService()
    {
        $container = $this->createContainer(array('kernel.charset' => 'UTF-8', 'kernel.secret' => 'secret'));
        $container->registerExtension(new FrameworkExtension());
        $this->loadFromFile($container, 'default_config');
        $container
            ->register('foo', \stdClass::class)
            ->setPublic(true)
            ->setProperty('dispatcher', new Reference('event_dispatcher'));
        $container->compile();
        $this->assertInstanceOf(EventDispatcherInterface::class, $container->get('foo')->dispatcher);
    }

    public function testCacheDefaultRedisProvider()
    {
        $container = $this->createContainerFromFile('cache');

        $redisUrl = 'redis://localhost';
        $providerId = 'cache_connection.'.ContainerBuilder::hash($redisUrl);

        $this->assertTrue($container->hasDefinition($providerId));

        $url = $container->getDefinition($providerId)->getArgument(0);

        $this->assertSame($redisUrl, $url);
    }

    public function testCacheDefaultRedisProviderWithEnvVar()
    {
        $container = $this->createContainerFromFile('cache_env_var');

        $redisUrl = 'redis://paas.com';
        $providerId = 'cache_connection.'.ContainerBuilder::hash($redisUrl);

        $this->assertTrue($container->hasDefinition($providerId));

        $url = $container->getDefinition($providerId)->getArgument(0);

        $this->assertSame($redisUrl, $url);
    }

    public function testCachePoolServices()
    {
        $container = $this->createContainerFromFile('cache');

        $this->assertCachePoolServiceDefinitionIsCreated($container, 'cache.foo', 'cache.adapter.apcu', 30);
        $this->assertCachePoolServiceDefinitionIsCreated($container, 'cache.bar', 'cache.adapter.doctrine', 5);
        $this->assertCachePoolServiceDefinitionIsCreated($container, 'cache.baz', 'cache.adapter.filesystem', 7);
        $this->assertCachePoolServiceDefinitionIsCreated($container, 'cache.foobar', 'cache.adapter.psr6', 10);
        $this->assertCachePoolServiceDefinitionIsCreated($container, 'cache.def', 'cache.app', 11);
    }

    public function testRemovesResourceCheckerConfigCacheFactoryArgumentOnlyIfNoDebug()
    {
        $container = $this->createContainer(array('kernel.debug' => true));
        (new FrameworkExtension())->load(array(), $container);
        $this->assertCount(1, $container->getDefinition('config_cache_factory')->getArguments());

        $container = $this->createContainer(array('kernel.debug' => false));
        (new FrameworkExtension())->load(array(), $container);
        $this->assertEmpty($container->getDefinition('config_cache_factory')->getArguments());
    }

    protected function createContainer(array $data = array())
    {
        return new ContainerBuilder(new ParameterBag(array_merge(array(
            'kernel.bundles' => array('FrameworkBundle' => 'Symfony\\Bundle\\FrameworkBundle\\FrameworkBundle'),
            'kernel.bundles_metadata' => array('FrameworkBundle' => array('namespace' => 'Symfony\\Bundle\\FrameworkBundle', 'path' => __DIR__.'/../..', 'parent' => null)),
            'kernel.cache_dir' => __DIR__,
            'kernel.project_dir' => __DIR__,
            'kernel.debug' => false,
            'kernel.environment' => 'test',
            'kernel.name' => 'kernel',
            'kernel.root_dir' => __DIR__,
            'kernel.container_class' => 'testContainer',
        ), $data)));
    }

    protected function createContainerFromFile($file, $data = array(), $resetCompilerPasses = true)
    {
        $cacheKey = md5(get_class($this).$file.serialize($data));
        if (isset(self::$containerCache[$cacheKey])) {
            return self::$containerCache[$cacheKey];
        }
        $container = $this->createContainer($data);
        $container->registerExtension(new FrameworkExtension());
        $this->loadFromFile($container, $file);

        if ($resetCompilerPasses) {
            $container->getCompilerPassConfig()->setOptimizationPasses(array());
            $container->getCompilerPassConfig()->setRemovingPasses(array());
        }
        $container->getCompilerPassConfig()->setBeforeRemovingPasses(array(new AddAnnotationsCachedReaderPass(), new AddConstraintValidatorsPass(), new TranslatorPass('translator.default', 'translation.reader')));
        $container->compile();

        return self::$containerCache[$cacheKey] = $container;
    }

    protected function createContainerFromClosure($closure, $data = array())
    {
        $container = $this->createContainer($data);
        $container->registerExtension(new FrameworkExtension());
        $loader = new ClosureLoader($container);
        $loader->load($closure);

        $container->getCompilerPassConfig()->setOptimizationPasses(array());
        $container->getCompilerPassConfig()->setRemovingPasses(array());
        $container->compile();

        return $container;
    }

    private function assertPathPackage(ContainerBuilder $container, ChildDefinition $package, $basePath, $version, $format)
    {
        $this->assertEquals('assets.path_package', $package->getParent());
        $this->assertEquals($basePath, $package->getArgument(0));
        $this->assertVersionStrategy($container, $package->getArgument(1), $version, $format);
    }

    private function assertUrlPackage(ContainerBuilder $container, ChildDefinition $package, $baseUrls, $version, $format)
    {
        $this->assertEquals('assets.url_package', $package->getParent());
        $this->assertEquals($baseUrls, $package->getArgument(0));
        $this->assertVersionStrategy($container, $package->getArgument(1), $version, $format);
    }

    private function assertVersionStrategy(ContainerBuilder $container, Reference $reference, $version, $format)
    {
        $versionStrategy = $container->getDefinition((string) $reference);
        if (null === $version) {
            $this->assertEquals('assets.empty_version_strategy', (string) $reference);
        } else {
            $this->assertEquals('assets.static_version_strategy', $versionStrategy->getParent());
            $this->assertEquals($version, $versionStrategy->getArgument(0));
            $this->assertEquals($format, $versionStrategy->getArgument(1));
        }
    }

    private function assertCachePoolServiceDefinitionIsCreated(ContainerBuilder $container, $id, $adapter, $defaultLifetime)
    {
        $this->assertTrue($container->has($id), sprintf('Service definition "%s" for cache pool of type "%s" is registered', $id, $adapter));

        $poolDefinition = $container->getDefinition($id);

        $this->assertInstanceOf(ChildDefinition::class, $poolDefinition, sprintf('Cache pool "%s" is based on an abstract cache pool.', $id));

        $this->assertTrue($poolDefinition->hasTag('cache.pool'), sprintf('Service definition "%s" is tagged with the "cache.pool" tag.', $id));
        $this->assertFalse($poolDefinition->isAbstract(), sprintf('Service definition "%s" is not abstract.', $id));

        $tag = $poolDefinition->getTag('cache.pool');
        $this->assertTrue(isset($tag[0]['default_lifetime']), 'The default lifetime is stored as an attribute of the "cache.pool" tag.');
        $this->assertSame($defaultLifetime, $tag[0]['default_lifetime'], 'The default lifetime is stored as an attribute of the "cache.pool" tag.');

        $parentDefinition = $poolDefinition;
        do {
            $parentId = $parentDefinition->getParent();
            $parentDefinition = $container->findDefinition($parentId);
        } while ($parentDefinition instanceof ChildDefinition);

        switch ($adapter) {
            case 'cache.adapter.apcu':
                $this->assertSame(ApcuAdapter::class, $parentDefinition->getClass());
                break;
            case 'cache.adapter.doctrine':
                $this->assertSame(DoctrineAdapter::class, $parentDefinition->getClass());
                break;
            case 'cache.app':
                if (ChainAdapter::class === $parentDefinition->getClass()) {
                    break;
                }
                // no break
            case 'cache.adapter.filesystem':
                $this->assertSame(FilesystemAdapter::class, $parentDefinition->getClass());
                break;
            case 'cache.adapter.psr6':
                $this->assertSame(ProxyAdapter::class, $parentDefinition->getClass());
                break;
            case 'cache.adapter.redis':
                $this->assertSame(RedisAdapter::class, $parentDefinition->getClass());
                break;
            default:
                $this->fail('Unresolved adapter: '.$adapter);
        }
    }
}<|MERGE_RESOLUTION|>--- conflicted
+++ resolved
@@ -133,7 +133,6 @@
         $container = $this->createContainerFromFile('full');
 
         $this->assertTrue($container->hasDefinition('esi'), '->registerEsiConfiguration() loads esi.xml');
-<<<<<<< HEAD
         $this->assertTrue($container->hasDefinition('fragment.renderer.esi'), 'The ESI fragment renderer is registered');
     }
 
@@ -142,8 +141,6 @@
         $container = $this->createContainerFromFile('esi_disabled');
 
         $this->assertFalse($container->hasDefinition('fragment.renderer.esi'), 'The ESI fragment renderer is not registered');
-=======
-        $this->assertTrue($container->hasDefinition('fragment.renderer.esi'));
     }
 
     public function testEsiInactive()
@@ -152,7 +149,6 @@
 
         $this->assertFalse($container->hasDefinition('fragment.renderer.esi'));
         $this->assertFalse($container->hasDefinition('esi'));
->>>>>>> e273d810
     }
 
     public function testSsi()
@@ -160,7 +156,6 @@
         $container = $this->createContainerFromFile('full');
 
         $this->assertTrue($container->hasDefinition('ssi'), '->registerSsiConfiguration() loads ssi.xml');
-<<<<<<< HEAD
         $this->assertTrue($container->hasDefinition('fragment.renderer.ssi'), 'The SSI fragment renderer is registered');
     }
 
@@ -178,8 +173,6 @@
         $this->assertFalse($container->hasDefinition('fragment.renderer.hinclude'), 'The HInclude fragment renderer is not registered');
         $this->assertTrue($container->hasDefinition('fragment.renderer.esi'), 'The ESI fragment renderer is registered');
         $this->assertTrue($container->hasDefinition('fragment.renderer.ssi'), 'The SSI fragment renderer is registered');
-=======
-        $this->assertTrue($container->hasDefinition('fragment.renderer.ssi'));
     }
 
     public function testSsiInactive()
@@ -188,7 +181,6 @@
 
         $this->assertFalse($container->hasDefinition('fragment.renderer.ssi'));
         $this->assertFalse($container->hasDefinition('ssi'));
->>>>>>> e273d810
     }
 
     public function testEnabledProfiler()
