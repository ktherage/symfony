--- conflicted
+++ resolved
@@ -439,14 +439,6 @@
         }
     }
 
-<<<<<<< HEAD
-    /**
-     * Loads the workflow configuration.
-     *
-     * @param array            $workflows A workflow configuration array
-     * @param ContainerBuilder $container A ContainerBuilder instance
-     * @param XmlFileLoader    $loader    An XmlFileLoader instance
-     */
     private function registerWorkflowConfiguration(array $workflows, ContainerBuilder $container, XmlFileLoader $loader)
     {
         if (!$workflows) {
@@ -576,13 +568,6 @@
         }
     }
 
-    /**
-     * Loads the debug configuration.
-     *
-     * @param array            $config    A php errors configuration array
-     * @param ContainerBuilder $container A ContainerBuilder instance
-     * @param XmlFileLoader    $loader    An XmlFileLoader instance
-     */
     private function registerDebugConfiguration(array $config, ContainerBuilder $container, XmlFileLoader $loader)
     {
         $loader->load('debug_prod.xml');
@@ -613,15 +598,6 @@
         }
     }
 
-    /**
-     * Loads the router configuration.
-     *
-     * @param array            $config    A router configuration array
-     * @param ContainerBuilder $container A ContainerBuilder instance
-     * @param XmlFileLoader    $loader    An XmlFileLoader instance
-     */
-=======
->>>>>>> 2b95ba32
     private function registerRouterConfiguration(array $config, ContainerBuilder $container, XmlFileLoader $loader)
     {
         $loader->load('routing.xml');
@@ -715,18 +691,7 @@
         }
     }
 
-<<<<<<< HEAD
-    /**
-     * Loads the templating configuration.
-     *
-     * @param array            $config    A templating configuration array
-     * @param ContainerBuilder $container A ContainerBuilder instance
-     * @param XmlFileLoader    $loader    An XmlFileLoader instance
-     */
     private function registerTemplatingConfiguration(array $config, ContainerBuilder $container, XmlFileLoader $loader)
-=======
-    private function registerTemplatingConfiguration(array $config, $ide, ContainerBuilder $container, XmlFileLoader $loader)
->>>>>>> 2b95ba32
     {
         $loader->load('templating.xml');
 
@@ -908,17 +873,7 @@
         return new Reference('assets.empty_version_strategy');
     }
 
-<<<<<<< HEAD
-    /**
-     * Loads the translator configuration.
-     *
-     * @param array            $config    A translator configuration array
-     * @param ContainerBuilder $container A ContainerBuilder instance
-     */
     private function registerTranslatorConfiguration(array $config, ContainerBuilder $container, LoaderInterface $loader)
-=======
-    private function registerTranslatorConfiguration(array $config, ContainerBuilder $container)
->>>>>>> 2b95ba32
     {
         if (!$this->isConfigEnabled($container, $config)) {
             return;
@@ -1277,13 +1232,6 @@
         }
     }
 
-    /**
-     * Loads property info configuration.
-     *
-     * @param array            $config
-     * @param ContainerBuilder $container
-     * @param XmlFileLoader    $loader
-     */
     private function registerPropertyInfoConfiguration(array $config, ContainerBuilder $container, XmlFileLoader $loader)
     {
         $loader->load('property_info.xml');
