--- conflicted
+++ resolved
@@ -77,11 +77,7 @@
      *
      * @return $this
      */
-<<<<<<< HEAD
-    public function join(string $combiner, XPathExpr $expr): XPathExpr
-=======
-    public function join($combiner, self $expr)
->>>>>>> 18510f83
+    public function join(string $combiner, self $expr): self
     {
         $path = $this->__toString().$combiner;
 
