--- conflicted
+++ resolved
@@ -30,10 +30,6 @@
     private $arguments;
 
     /**
-<<<<<<< HEAD
-     * @param string  $name
-=======
->>>>>>> b3467e64
      * @param Token[] $arguments
      */
     public function __construct(NodeInterface $selector, string $name, array $arguments = [])
