--- conflicted
+++ resolved
@@ -40,14 +40,7 @@
         $this->c = $c;
     }
 
-<<<<<<< HEAD
     public function plus(Specificity $specificity): Specificity
-=======
-    /**
-     * @return self
-     */
-    public function plus(Specificity $specificity)
->>>>>>> 1e1b3775
     {
         return new self($this->a + $specificity->a, $this->b + $specificity->b, $this->c + $specificity->c);
     }
