--- conflicted
+++ resolved
@@ -81,17 +81,9 @@
      */
     protected function getScript($request)
     {
-<<<<<<< HEAD
-        $kernel = str_replace("'", "\\'", serialize($this->kernel));
-        $request = str_replace("'", "\\'", serialize($request));
-=======
         $kernel = var_export(serialize($this->kernel), true);
         $request = var_export(serialize($request), true);
 
-        $r = new \ReflectionClass('\\Symfony\\Component\\ClassLoader\\ClassLoader');
-        $requirePath = var_export($r->getFileName(), true);
-        $symfonyPath = var_export(\dirname(\dirname(\dirname(__DIR__))), true);
->>>>>>> 992a1744
         $errorReporting = error_reporting();
 
         $requires = '';
@@ -100,7 +92,7 @@
                 $r = new \ReflectionClass($class);
                 $file = \dirname(\dirname($r->getFileName())).'/autoload.php';
                 if (file_exists($file)) {
-                    $requires .= "require_once '".str_replace("'", "\\'", $file)."';\n";
+                    $requires .= 'require_once '.var_export($file, true).";\n";
                 }
             }
         }
@@ -114,15 +106,7 @@
 
 error_reporting($errorReporting);
 
-<<<<<<< HEAD
 $requires
-=======
-require_once $requirePath;
-
-\$loader = new Symfony\Component\ClassLoader\ClassLoader();
-\$loader->addPrefix('Symfony', $symfonyPath);
-\$loader->register();
->>>>>>> 992a1744
 
 \$kernel = unserialize($kernel);
 \$request = unserialize($request);
