<?php

/*
 * This file is part of the Symfony package.
 *
 * (c) Fabien Potencier <fabien@symfony.com>
 *
 * For the full copyright and license information, please view the LICENSE
 * file that was distributed with this source code.
 */

namespace Symfony\Component\HttpKernel\Tests\EventListener;

use PHPUnit\Framework\TestCase;
use Symfony\Component\DependencyInjection\Container;
use Symfony\Component\DependencyInjection\ServiceLocator;
use Symfony\Component\HttpFoundation\Request;
use Symfony\Component\HttpFoundation\RequestStack;
use Symfony\Component\HttpFoundation\Response;
use Symfony\Component\HttpFoundation\Session\Session;
use Symfony\Component\HttpFoundation\Session\Storage\NativeSessionStorage;
use Symfony\Component\HttpKernel\Event\FinishRequestEvent;
use Symfony\Component\HttpKernel\Event\RequestEvent;
use Symfony\Component\HttpKernel\Event\ResponseEvent;
use Symfony\Component\HttpKernel\EventListener\AbstractSessionListener;
use Symfony\Component\HttpKernel\EventListener\SessionListener;
use Symfony\Component\HttpKernel\HttpKernelInterface;

class SessionListenerTest extends TestCase
{
    public function testOnlyTriggeredOnMasterRequest()
    {
        $listener = $this->getMockForAbstractClass(AbstractSessionListener::class);
        $event = $this->getMockBuilder(RequestEvent::class)->disableOriginalConstructor()->getMock();
        $event->expects($this->once())->method('isMasterRequest')->willReturn(false);
        $event->expects($this->never())->method('getRequest');

        // sub request
        $listener->onKernelRequest($event);
    }

    public function testSessionIsSet()
    {
        $session = $this->getMockBuilder(Session::class)->disableOriginalConstructor()->getMock();

        $requestStack = $this->getMockBuilder(RequestStack::class)->getMock();
        $requestStack->expects($this->once())->method('getMasterRequest')->willReturn(null);

        $sessionStorage = $this->getMockBuilder(NativeSessionStorage::class)->getMock();
        $sessionStorage->expects($this->never())->method('setOptions')->with(['cookie_secure' => true]);

        $container = new Container();
        $container->set('session', $session);
        $container->set('request_stack', $requestStack);
        $container->set('session_storage', $sessionStorage);

        $request = new Request();
        $listener = new SessionListener($container);

        $event = $this->getMockBuilder(RequestEvent::class)->disableOriginalConstructor()->getMock();
        $event->expects($this->once())->method('isMasterRequest')->willReturn(true);
        $event->expects($this->once())->method('getRequest')->willReturn($request);

        $listener->onKernelRequest($event);

        $this->assertTrue($request->hasSession());
        $this->assertSame($session, $request->getSession());
    }

    public function testResponseIsPrivateIfSessionStarted()
    {
        $session = $this->getMockBuilder(Session::class)->disableOriginalConstructor()->getMock();
        $session->expects($this->exactly(2))->method('getUsageIndex')->will($this->onConsecutiveCalls(0, 1));

        $container = new Container();
        $container->set('initialized_session', $session);

        $listener = new SessionListener($container);
        $kernel = $this->getMockBuilder(HttpKernelInterface::class)->disableOriginalConstructor()->getMock();

        $request = new Request();
        $listener->onKernelRequest(new RequestEvent($kernel, $request, HttpKernelInterface::MASTER_REQUEST));

        $response = new Response();
        $listener->onKernelResponse(new ResponseEvent($kernel, new Request(), HttpKernelInterface::MASTER_REQUEST, $response));

        $this->assertTrue($response->headers->hasCacheControlDirective('private'));
        $this->assertTrue($response->headers->hasCacheControlDirective('must-revalidate'));
        $this->assertSame('0', $response->headers->getCacheControlDirective('max-age'));
<<<<<<< HEAD
        $this->assertFalse($response->headers->has(AbstractSessionListener::NO_AUTO_CACHE_CONTROL_HEADER));
    }

    public function testResponseIsStillPublicIfSessionStartedAndHeaderPresent()
    {
        $session = $this->getMockBuilder(Session::class)->disableOriginalConstructor()->getMock();
        $session->expects($this->exactly(2))->method('getUsageIndex')->will($this->onConsecutiveCalls(0, 1));

        $container = new Container();
        $container->set('initialized_session', $session);

        $listener = new SessionListener($container);
        $kernel = $this->getMockBuilder(HttpKernelInterface::class)->disableOriginalConstructor()->getMock();

        $request = new Request();
        $listener->onKernelRequest(new RequestEvent($kernel, $request, HttpKernelInterface::MASTER_REQUEST));

        $response = new Response();
        $response->setSharedMaxAge(60);
        $response->headers->set(AbstractSessionListener::NO_AUTO_CACHE_CONTROL_HEADER, 'true');
        $listener->onKernelResponse(new ResponseEvent($kernel, new Request(), HttpKernelInterface::MASTER_REQUEST, $response));

        $this->assertTrue($response->headers->hasCacheControlDirective('public'));
        $this->assertFalse($response->headers->hasCacheControlDirective('private'));
        $this->assertFalse($response->headers->hasCacheControlDirective('must-revalidate'));
        $this->assertSame('60', $response->headers->getCacheControlDirective('s-maxage'));
        $this->assertFalse($response->headers->has(AbstractSessionListener::NO_AUTO_CACHE_CONTROL_HEADER));
    }

    public function testUninitializedSession()
    {
        $kernel = $this->getMockBuilder(HttpKernelInterface::class)->disableOriginalConstructor()->getMock();
        $response = new Response();
        $response->setSharedMaxAge(60);
        $response->headers->set(AbstractSessionListener::NO_AUTO_CACHE_CONTROL_HEADER, 'true');

        $container = new ServiceLocator([
            'initialized_session' => function () {},
        ]);

        $listener = new SessionListener($container);
        $listener->onKernelResponse(new ResponseEvent($kernel, new Request(), HttpKernelInterface::MASTER_REQUEST, $response));
        $this->assertTrue($response->headers->hasCacheControlDirective('public'));
        $this->assertFalse($response->headers->hasCacheControlDirective('private'));
        $this->assertFalse($response->headers->hasCacheControlDirective('must-revalidate'));
        $this->assertSame('60', $response->headers->getCacheControlDirective('s-maxage'));
        $this->assertFalse($response->headers->has(AbstractSessionListener::NO_AUTO_CACHE_CONTROL_HEADER));
=======

        $this->assertTrue($response->headers->has('Expires'));
        $this->assertLessThanOrEqual((new \DateTime('now', new \DateTimeZone('UTC'))), (new \DateTime($response->headers->get('Expires'))));
>>>>>>> 6f332ce0
    }

    public function testSurrogateMasterRequestIsPublic()
    {
        $session = $this->getMockBuilder(Session::class)->disableOriginalConstructor()->getMock();
        $session->expects($this->exactly(4))->method('getUsageIndex')->will($this->onConsecutiveCalls(0, 1, 1, 1));

        $container = new Container();
        $container->set('initialized_session', $session);
        $container->set('session', $session);

        $listener = new SessionListener($container);
        $kernel = $this->getMockBuilder(HttpKernelInterface::class)->disableOriginalConstructor()->getMock();

        $request = new Request();
        $response = new Response();
        $response->setCache(['public' => true, 'max_age' => '30']);
        $listener->onKernelRequest(new RequestEvent($kernel, $request, HttpKernelInterface::MASTER_REQUEST));
        $this->assertTrue($request->hasSession());

        $subRequest = clone $request;
        $this->assertSame($request->getSession(), $subRequest->getSession());
        $listener->onKernelRequest(new RequestEvent($kernel, $subRequest, HttpKernelInterface::MASTER_REQUEST));
        $listener->onKernelResponse(new ResponseEvent($kernel, $subRequest, HttpKernelInterface::MASTER_REQUEST, $response));
        $listener->onFinishRequest(new FinishRequestEvent($kernel, $subRequest, HttpKernelInterface::MASTER_REQUEST));

        $this->assertFalse($response->headers->hasCacheControlDirective('private'));
        $this->assertFalse($response->headers->hasCacheControlDirective('must-revalidate'));
        $this->assertSame('30', $response->headers->getCacheControlDirective('max-age'));

<<<<<<< HEAD
        $listener->onKernelResponse(new ResponseEvent($kernel, $request, HttpKernelInterface::MASTER_REQUEST, $response));
=======
        $this->assertFalse($response->headers->has('Expires'));

        $listener->onKernelResponse(new FilterResponseEvent($kernel, $request, HttpKernelInterface::MASTER_REQUEST, $response));
>>>>>>> 6f332ce0

        $this->assertTrue($response->headers->hasCacheControlDirective('private'));
        $this->assertTrue($response->headers->hasCacheControlDirective('must-revalidate'));
        $this->assertSame('0', $response->headers->getCacheControlDirective('max-age'));

        $this->assertTrue($response->headers->has('Expires'));
        $this->assertLessThanOrEqual((new \DateTime('now', new \DateTimeZone('UTC'))), (new \DateTime($response->headers->get('Expires'))));
    }
}<|MERGE_RESOLUTION|>--- conflicted
+++ resolved
@@ -84,10 +84,11 @@
         $response = new Response();
         $listener->onKernelResponse(new ResponseEvent($kernel, new Request(), HttpKernelInterface::MASTER_REQUEST, $response));
 
+        $this->assertTrue($response->headers->has('Expires'));
         $this->assertTrue($response->headers->hasCacheControlDirective('private'));
         $this->assertTrue($response->headers->hasCacheControlDirective('must-revalidate'));
         $this->assertSame('0', $response->headers->getCacheControlDirective('max-age'));
-<<<<<<< HEAD
+        $this->assertLessThanOrEqual((new \DateTime('now', new \DateTimeZone('UTC'))), (new \DateTime($response->headers->get('Expires'))));
         $this->assertFalse($response->headers->has(AbstractSessionListener::NO_AUTO_CACHE_CONTROL_HEADER));
     }
 
@@ -111,6 +112,7 @@
         $listener->onKernelResponse(new ResponseEvent($kernel, new Request(), HttpKernelInterface::MASTER_REQUEST, $response));
 
         $this->assertTrue($response->headers->hasCacheControlDirective('public'));
+        $this->assertFalse($response->headers->has('Expires'));
         $this->assertFalse($response->headers->hasCacheControlDirective('private'));
         $this->assertFalse($response->headers->hasCacheControlDirective('must-revalidate'));
         $this->assertSame('60', $response->headers->getCacheControlDirective('s-maxage'));
@@ -130,16 +132,12 @@
 
         $listener = new SessionListener($container);
         $listener->onKernelResponse(new ResponseEvent($kernel, new Request(), HttpKernelInterface::MASTER_REQUEST, $response));
+        $this->assertFalse($response->headers->has('Expires'));
         $this->assertTrue($response->headers->hasCacheControlDirective('public'));
         $this->assertFalse($response->headers->hasCacheControlDirective('private'));
         $this->assertFalse($response->headers->hasCacheControlDirective('must-revalidate'));
         $this->assertSame('60', $response->headers->getCacheControlDirective('s-maxage'));
         $this->assertFalse($response->headers->has(AbstractSessionListener::NO_AUTO_CACHE_CONTROL_HEADER));
-=======
-
-        $this->assertTrue($response->headers->has('Expires'));
-        $this->assertLessThanOrEqual((new \DateTime('now', new \DateTimeZone('UTC'))), (new \DateTime($response->headers->get('Expires'))));
->>>>>>> 6f332ce0
     }
 
     public function testSurrogateMasterRequestIsPublic()
@@ -166,17 +164,12 @@
         $listener->onKernelResponse(new ResponseEvent($kernel, $subRequest, HttpKernelInterface::MASTER_REQUEST, $response));
         $listener->onFinishRequest(new FinishRequestEvent($kernel, $subRequest, HttpKernelInterface::MASTER_REQUEST));
 
+        $this->assertFalse($response->headers->has('Expires'));
         $this->assertFalse($response->headers->hasCacheControlDirective('private'));
         $this->assertFalse($response->headers->hasCacheControlDirective('must-revalidate'));
         $this->assertSame('30', $response->headers->getCacheControlDirective('max-age'));
 
-<<<<<<< HEAD
         $listener->onKernelResponse(new ResponseEvent($kernel, $request, HttpKernelInterface::MASTER_REQUEST, $response));
-=======
-        $this->assertFalse($response->headers->has('Expires'));
-
-        $listener->onKernelResponse(new FilterResponseEvent($kernel, $request, HttpKernelInterface::MASTER_REQUEST, $response));
->>>>>>> 6f332ce0
 
         $this->assertTrue($response->headers->hasCacheControlDirective('private'));
         $this->assertTrue($response->headers->hasCacheControlDirective('must-revalidate'));
