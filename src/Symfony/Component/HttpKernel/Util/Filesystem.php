<?php

/*
 * This file is part of the Symfony package.
 *
 * (c) Fabien Potencier <fabien@symfony.com>
 *
 * For the full copyright and license information, please view the LICENSE
 * file that was distributed with this source code.
 */

namespace Symfony\Component\HttpKernel\Util;

/**
 * Provides basic utility to manipulate the file system.
 *
 * @author Fabien Potencier <fabien@symfony.com>
 */
class Filesystem
{
    /**
     * Copies a file.
     *
     * This method only copies the file if the origin file is newer than the target file.
     *
     * By default, if the target already exists, it is not overridden.
     *
     * @param string $originFile The original filename
     * @param string $targetFile The target filename
     * @param array  $override   Whether to override an existing file or not
     */
    public function copy($originFile, $targetFile, $override = false)
    {
        $this->mkdir(dirname($targetFile));

<<<<<<< HEAD
        $mostRecent = false;
        if (is_file($targetFile)) {
            $statTarget = stat($targetFile);
            $statOrigin = stat($originFile);
            $mostRecent = $statOrigin['mtime'] > $statTarget['mtime'];
        }

        if ($override || !is_file($targetFile) || $mostRecent) {
=======
        if (!$override && file_exists($targetFile)) {
            $doCopy = filemtime($originFile) > filemtime($targetFile);
        } else {
            $doCopy = true;
        }

        if ($doCopy) {
>>>>>>> 6677dabd
            copy($originFile, $targetFile);
        }
    }

    /**
     * Creates a directory recursively.
     *
     * @param  string|array|\Traversable $dirs The directory path
     * @param  int                       $mode The directory mode
     *
     * @return Boolean true if the directory has been created, false otherwise
     */
    public function mkdir($dirs, $mode = 0777)
    {
        $ret = true;
        foreach ($this->toIterator($dirs) as $dir) {
            if (is_dir($dir)) {
                continue;
            }

            $ret = @mkdir($dir, $mode, true) && $ret;
        }

        return $ret;
    }

    /**
     * Creates empty files.
     *
     * @param string|array|\Traversable $files A filename, an array of files, or a \Traversable instance to remove
     */
    public function touch($files)
    {
        foreach ($this->toIterator($files) as $file) {
            touch($file);
        }
    }

    /**
     * Removes files or directories.
     *
     * @param string|array|\Traversable $files A filename, an array of files, or a \Traversable instance to remove
     */
    public function remove($files)
    {
        $files = iterator_to_array($this->toIterator($files));
        $files = array_reverse($files);
        foreach ($files as $file) {
            if (!file_exists($file)) {
                continue;
            }

            if (is_dir($file) && !is_link($file)) {
                $this->remove(new \FilesystemIterator($file));

                rmdir($file);
            } else {
                unlink($file);
            }
        }
    }

    /**
     * Change mode for an array of files or directories.
     *
     * @param string|array|\Traversable $files A filename, an array of files, or a \Traversable instance to remove
     * @param integer                   $mode  The new mode
     * @param integer                   $umask The mode mask (octal)
     */
    public function chmod($files, $mode, $umask = 0000)
    {
        $currentUmask = umask();
        umask($umask);

        foreach ($this->toIterator($files) as $file) {
            chmod($file, $mode);
        }

        umask($currentUmask);
    }

    /**
     * Renames a file.
     *
     * @param string $origin  The origin filename
     * @param string $target  The new filename
     *
     * @throws \RuntimeException When target file already exists
     */
    public function rename($origin, $target)
    {
        // we check that target does not exist
        if (is_readable($target)) {
            throw new \RuntimeException(sprintf('Cannot rename because the target "%" already exist.', $target));
        }

        rename($origin, $target);
    }

    /**
     * Creates a symbolic link or copy a directory.
     *
     * @param string  $originDir     The origin directory path
     * @param string  $targetDir     The symbolic link name
     * @param Boolean $copyOnWindows Whether to copy files if on Windows
     */
    public function symlink($originDir, $targetDir, $copyOnWindows = false)
    {
        if (!function_exists('symlink') && $copyOnWindows) {
            $this->mirror($originDir, $targetDir);

            return;
        }

        $ok = false;
        if (is_link($targetDir)) {
            if (readlink($targetDir) != $originDir) {
                unlink($targetDir);
            } else {
                $ok = true;
            }
        }

        if (!$ok) {
            symlink($originDir, $targetDir);
        }
    }

    /**
     * Mirrors a directory to another.
     *
     * @param string $originDir      The origin directory
     * @param string $targetDir      The target directory
     * @param \Traversable $iterator A Traversable instance
     * @param array  $options        An array of options (see copy())
     *
     * @throws \RuntimeException When file type is unknown
     */
    public function mirror($originDir, $targetDir, \Traversable $iterator = null, $options = array())
    {
        if (null === $iterator) {
            $iterator = new \RecursiveIteratorIterator(new \RecursiveDirectoryIterator($originDir, \FilesystemIterator::SKIP_DOTS), \RecursiveIteratorIterator::SELF_FIRST);
        }

        if ('/' === substr($targetDir, -1) || '\\' === substr($targetDir, -1)) {
            $targetDir = substr($targetDir, 0, -1);
        }

        if ('/' === substr($originDir, -1) || '\\' === substr($originDir, -1)) {
            $originDir = substr($originDir, 0, -1);
        }

        foreach ($iterator as $file) {
            $target = $targetDir.'/'.str_replace($originDir.DIRECTORY_SEPARATOR, '', $file->getPathname());

            if (is_dir($file)) {
                $this->mkdir($target);
            } else if (is_file($file)) {
                $this->copy($file, $target, $options);
            } else if (is_link($file)) {
                $this->symlink($file, $target);
            } else {
                throw new \RuntimeException(sprintf('Unable to guess "%s" file type.', $file));
            }
        }
    }

    /**
     * Returns whether the file path is an absolute path.
     *
     * @param string $file A file path
     *
     * @return Boolean
     */
    public function isAbsolutePath($file)
    {
        if ($file[0] == '/' || $file[0] == '\\'
            || (strlen($file) > 3 && ctype_alpha($file[0])
                && $file[1] == ':'
                && ($file[2] == '\\' || $file[2] == '/')
            )
        ) {
            return true;
        }

        return false;
    }

    private function toIterator($files)
    {
        if (!$files instanceof \Traversable) {
            $files = new \ArrayObject(is_array($files) ? $files : array($files));
        }

        return $files;
    }
}<|MERGE_RESOLUTION|>--- conflicted
+++ resolved
@@ -33,24 +33,13 @@
     {
         $this->mkdir(dirname($targetFile));
 
-<<<<<<< HEAD
-        $mostRecent = false;
-        if (is_file($targetFile)) {
-            $statTarget = stat($targetFile);
-            $statOrigin = stat($originFile);
-            $mostRecent = $statOrigin['mtime'] > $statTarget['mtime'];
-        }
-
-        if ($override || !is_file($targetFile) || $mostRecent) {
-=======
-        if (!$override && file_exists($targetFile)) {
+        if (!$override && is_file($targetFile)) {
             $doCopy = filemtime($originFile) > filemtime($targetFile);
         } else {
             $doCopy = true;
         }
 
         if ($doCopy) {
->>>>>>> 6677dabd
             copy($originFile, $targetFile);
         }
     }
