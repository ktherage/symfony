--- conflicted
+++ resolved
@@ -11,12 +11,7 @@
 
 namespace Symfony\Component\HttpKernel\DataCollector;
 
-<<<<<<< HEAD
-use Symfony\Component\VarDumper\Caster\ClassStub;
-=======
-use Symfony\Component\HttpKernel\DataCollector\Util\ValueExporter;
 use Symfony\Component\VarDumper\Caster\CutStub;
->>>>>>> 21b7fd45
 use Symfony\Component\VarDumper\Cloner\ClonerInterface;
 use Symfony\Component\VarDumper\Cloner\Data;
 use Symfony\Component\VarDumper\Cloner\Stub;
@@ -61,57 +56,19 @@
      */
     protected function cloneVar($var)
     {
-<<<<<<< HEAD
-        if (null === self::$cloner) {
-            if (!class_exists(ClassStub::class)) {
-                throw new \LogicException(sprintf('The VarDumper component is needed for the %s() method. Install symfony/var-dumper version 3.4 or above.', __METHOD__));
-=======
         if ($var instanceof Data) {
             return $var;
         }
         if (null === $this->cloner) {
-            if (class_exists(CutStub::class)) {
-                $this->cloner = new VarCloner();
-                $this->cloner->setMaxItems(-1);
-                $this->cloner->addCasters(self::getCasters());
-            } else {
-                @trigger_error(sprintf('Using the %s() method without the VarDumper component is deprecated since version 3.2 and won\'t be supported in 4.0. Install symfony/var-dumper version 3.2 or above.', __METHOD__), E_USER_DEPRECATED);
-                $this->cloner = false;
+            if (!class_exists(CutStub::class)) {
+                throw new \LogicException(sprintf('The VarDumper component is needed for the %s() method. Install symfony/var-dumper version 3.4 or above.', __METHOD__));
             }
-        }
-        if (false === $this->cloner) {
-            if (null === $this->valueExporter) {
-                $this->valueExporter = new ValueExporter();
->>>>>>> 21b7fd45
-            }
-
-            self::$cloner = new VarCloner();
-            self::$cloner->setMaxItems(-1);
+            $this->cloner = new VarCloner();
+            $this->cloner->setMaxItems(-1);
+            $this->cloner->addCasters($this->getCasters());
         }
 
         return $this->cloner->cloneVar($var);
-    }
-<<<<<<< HEAD
-=======
-
-    /**
-     * Converts a PHP variable to a string.
-     *
-     * @param mixed $var A PHP variable
-     *
-     * @return string The string representation of the variable
-     *
-     * @deprecated since version 3.2, to be removed in 4.0. Use cloneVar() instead.
-     */
-    protected function varToString($var)
-    {
-        @trigger_error(sprintf('The %s() method is deprecated since version 3.2 and will be removed in 4.0. Use cloneVar() instead.', __METHOD__), E_USER_DEPRECATED);
-
-        if (null === $this->valueExporter) {
-            $this->valueExporter = new ValueExporter();
-        }
-
-        return $this->valueExporter->exportValue($var);
     }
 
     /**
@@ -133,5 +90,4 @@
             },
         );
     }
->>>>>>> 21b7fd45
 }