{
    "name": "symfony/http-kernel",
    "type": "library",
    "description": "Symfony HttpKernel Component",
    "keywords": [],
    "homepage": "http://symfony.com",
    "version": "2.1.0",
    "license": "MIT",
    "authors": [
        {
            "name": "Fabien Potencier",
            "email": "fabien@symfony.com"
        },
        {
            "name": "Symfony Community",
            "homepage": "http://symfony.com/contributors"
        }
    ],
    "require": {
        "php": ">=5.3.2",
        "symfony/event-dispatcher": ">=2.1",
        "symfony/http-foundation": ">=2.1"
    },
    "suggest": {
<<<<<<< HEAD
        "symfony/browser-kit": ">=2.1",
        "symfony/class-loader": ">=2.1",
        "symfony/config": ">=2.1",
        "symfony/console": ">=2.1",
        "symfony/dependency-injection": ">=2.1",
        "symfony/finder": ">=2.1"
    }
=======
        "symfony/browser-kit": ">=2.0",
        "symfony/class-loader": ">=2.0",
        "symfony/config": ">=2.0",
        "symfony/console": ">=2.0",
        "symfony/dependency-injection": ">=2.0",
        "symfony/finder": ">=2.0"
    },
    "autoload": {
        "psr-0": { "Symfony\\Component\\HttpKernel": "" }
    },
    "target-dir": "Symfony/Component/HttpKernel"
>>>>>>> d7a5351a
}<|MERGE_RESOLUTION|>--- conflicted
+++ resolved
@@ -22,25 +22,15 @@
         "symfony/http-foundation": ">=2.1"
     },
     "suggest": {
-<<<<<<< HEAD
         "symfony/browser-kit": ">=2.1",
         "symfony/class-loader": ">=2.1",
         "symfony/config": ">=2.1",
         "symfony/console": ">=2.1",
         "symfony/dependency-injection": ">=2.1",
         "symfony/finder": ">=2.1"
-    }
-=======
-        "symfony/browser-kit": ">=2.0",
-        "symfony/class-loader": ">=2.0",
-        "symfony/config": ">=2.0",
-        "symfony/console": ">=2.0",
-        "symfony/dependency-injection": ">=2.0",
-        "symfony/finder": ">=2.0"
     },
     "autoload": {
         "psr-0": { "Symfony\\Component\\HttpKernel": "" }
     },
     "target-dir": "Symfony/Component/HttpKernel"
->>>>>>> d7a5351a
 }