{
    "name": "symfony/http-kernel",
    "type": "library",
    "description": "Symfony HttpKernel Component",
    "keywords": [],
    "homepage": "https://symfony.com",
    "license": "MIT",
    "authors": [
        {
            "name": "Fabien Potencier",
            "email": "fabien@symfony.com"
        },
        {
            "name": "Symfony Community",
            "homepage": "https://symfony.com/contributors"
        }
    ],
    "require": {
        "php": "^7.1.3",
        "symfony/event-dispatcher": "~3.4|~4.0",
        "symfony/http-foundation": "~3.4|~4.0",
        "symfony/debug": "~3.4|~4.0",
        "psr/log": "~1.0"
    },
    "require-dev": {
        "symfony/browser-kit": "~3.4|~4.0",
        "symfony/class-loader": "~3.4|~4.0",
        "symfony/config": "~3.4|~4.0",
        "symfony/console": "~3.4|~4.0",
        "symfony/css-selector": "~3.4|~4.0",
        "symfony/dependency-injection": "~3.4|~4.0",
        "symfony/dom-crawler": "~3.4|~4.0",
        "symfony/expression-language": "~3.4|~4.0",
        "symfony/finder": "~3.4|~4.0",
        "symfony/process": "~3.4|~4.0",
        "symfony/routing": "~3.4|~4.0",
        "symfony/stopwatch": "~3.4|~4.0",
        "symfony/templating": "~3.4|~4.0",
        "symfony/translation": "~3.4|~4.0",
        "symfony/var-dumper": "~3.4|~4.0",
        "psr/cache": "~1.0"
    },
    "conflict": {
<<<<<<< HEAD
        "symfony/config": "<3.4",
        "symfony/dependency-injection": "<3.4",
        "symfony/var-dumper": "<3.4"
=======
        "symfony/config": "<2.8",
        "symfony/dependency-injection": "<3.3",
        "symfony/var-dumper": "<3.3",
        "twig/twig": "<1.34|<2.4,>=2"
>>>>>>> d7ec7e80
    },
    "suggest": {
        "symfony/browser-kit": "",
        "symfony/config": "",
        "symfony/console": "",
        "symfony/dependency-injection": "",
        "symfony/finder": "",
        "symfony/var-dumper": ""
    },
    "autoload": {
        "psr-4": { "Symfony\\Component\\HttpKernel\\": "" },
        "exclude-from-classmap": [
            "/Tests/"
        ]
    },
    "minimum-stability": "dev",
    "extra": {
        "branch-alias": {
            "dev-master": "4.0-dev"
        }
    }
}<|MERGE_RESOLUTION|>--- conflicted
+++ resolved
@@ -41,16 +41,10 @@
         "psr/cache": "~1.0"
     },
     "conflict": {
-<<<<<<< HEAD
         "symfony/config": "<3.4",
         "symfony/dependency-injection": "<3.4",
-        "symfony/var-dumper": "<3.4"
-=======
-        "symfony/config": "<2.8",
-        "symfony/dependency-injection": "<3.3",
-        "symfony/var-dumper": "<3.3",
+        "symfony/var-dumper": "<3.4",
         "twig/twig": "<1.34|<2.4,>=2"
->>>>>>> d7ec7e80
     },
     "suggest": {
         "symfony/browser-kit": "",
