<?php

/*
 * This file is part of the Symfony package.
 *
 * (c) Fabien Potencier <fabien@symfony.com>
 *
 * For the full copyright and license information, please view the LICENSE
 * file that was distributed with this source code.
 */

namespace Symfony\Component\HttpKernel\Controller;

use Psr\Log\LoggerInterface;
use Symfony\Component\HttpFoundation\Request;

/**
 * This implementation uses the '_controller' request attribute to determine
 * the controller to execute.
 *
 * @author Fabien Potencier <fabien@symfony.com>
 * @author Tobias Schultze <http://tobion.de>
 */
class ControllerResolver implements ControllerResolverInterface
{
    private $logger;

    public function __construct(LoggerInterface $logger = null)
    {
        $this->logger = $logger;
    }

    /**
     * {@inheritdoc}
     */
    public function getController(Request $request)
    {
        if (!$controller = $request->attributes->get('_controller')) {
            if (null !== $this->logger) {
                $this->logger->warning('Unable to look for the controller as the "_controller" parameter is missing.');
            }

            return false;
        }

        if (\is_array($controller)) {
            if (isset($controller[0]) && \is_string($controller[0]) && isset($controller[1])) {
                try {
                    $controller[0] = $this->instantiateController($controller[0]);
                } catch (\Error | \LogicException $e) {
                    try {
                        // We cannot just check is_callable but have to use reflection because a non-static method
                        // can still be called statically in PHP but we don't want that. This is deprecated in PHP 7, so we
                        // could simplify this with PHP 8.
                        if ((new \ReflectionMethod($controller[0], $controller[1]))->isStatic()) {
                            return $controller;
                        }
                    } catch (\ReflectionException $reflectionException) {
                        throw $e;
                    }

                    throw $e;
                }
            }

            if (!\is_callable($controller)) {
                throw new \InvalidArgumentException(sprintf('The controller for URI "%s" is not callable. %s', $request->getPathInfo(), $this->getControllerError($controller)));
            }

            return $controller;
        }

        if (\is_object($controller)) {
            if (!\is_callable($controller)) {
                throw new \InvalidArgumentException(sprintf('The controller for URI "%s" is not callable. %s', $request->getPathInfo(), $this->getControllerError($controller)));
            }

            return $controller;
        }

        if (\function_exists($controller)) {
            return $controller;
        }

        try {
            $callable = $this->createController($controller);
        } catch (\InvalidArgumentException $e) {
            throw new \InvalidArgumentException(sprintf('The controller for URI "%s" is not callable. %s', $request->getPathInfo(), $e->getMessage()));
        }

        return $callable;
    }

    /**
     * Returns a callable for the given controller.
     *
     * @param string $controller A Controller string
     *
     * @return callable A PHP callable
<<<<<<< HEAD
=======
     *
     * @throws \InvalidArgumentException When the controller cannot be created
>>>>>>> e9886e4e
     */
    protected function createController($controller)
    {
        if (false === strpos($controller, '::')) {
            return $this->instantiateController($controller);
        }

        list($class, $method) = explode('::', $controller, 2);

        try {
            return [$this->instantiateController($class), $method];
        } catch (\Error | \LogicException $e) {
            try {
                if ((new \ReflectionMethod($class, $method))->isStatic()) {
                    return $class.'::'.$method;
                }
            } catch (\ReflectionException $reflectionException) {
                throw $e;
            }

<<<<<<< HEAD
            throw $e;
        }
=======
        $controller = [$this->instantiateController($class), $method];

        if (!\is_callable($controller)) {
            throw new \InvalidArgumentException($this->getControllerError($controller));
        }

        return $controller;
>>>>>>> e9886e4e
    }

    /**
     * Returns an instantiated controller.
     *
     * @param string $class A class name
     *
     * @return object
     */
    protected function instantiateController($class)
    {
        return new $class();
    }

    private function getControllerError($callable)
    {
        if (\is_string($callable)) {
            if (false !== strpos($callable, '::')) {
                $callable = explode('::', $callable, 2);
            } else {
                return sprintf('Function "%s" does not exist.', $callable);
            }
        }

        if (\is_object($callable)) {
            $availableMethods = $this->getClassMethodsWithoutMagicMethods($callable);
            $alternativeMsg = $availableMethods ? sprintf(' or use one of the available methods: "%s"', implode('", "', $availableMethods)) : '';

            return sprintf('Controller class "%s" cannot be called without a method name. You need to implement "__invoke"%s.', \get_class($callable), $alternativeMsg);
        }

        if (!\is_array($callable)) {
            return sprintf('Invalid type for controller given, expected string, array or object, got "%s".', \gettype($callable));
        }

        if (!isset($callable[0]) || !isset($callable[1]) || 2 !== \count($callable)) {
            return 'Invalid array callable, expected [controller, method].';
        }

        list($controller, $method) = $callable;

        if (\is_string($controller) && !class_exists($controller)) {
            return sprintf('Class "%s" does not exist.', $controller);
        }

        $className = \is_object($controller) ? \get_class($controller) : $controller;

        if (method_exists($controller, $method)) {
            return sprintf('Method "%s" on class "%s" should be public and non-abstract.', $method, $className);
        }

        $collection = $this->getClassMethodsWithoutMagicMethods($controller);

        $alternatives = [];

        foreach ($collection as $item) {
            $lev = levenshtein($method, $item);

            if ($lev <= \strlen($method) / 3 || false !== strpos($item, $method)) {
                $alternatives[] = $item;
            }
        }

        asort($alternatives);

        $message = sprintf('Expected method "%s" on class "%s"', $method, $className);

        if (\count($alternatives) > 0) {
            $message .= sprintf(', did you mean "%s"?', implode('", "', $alternatives));
        } else {
            $message .= sprintf('. Available methods: "%s".', implode('", "', $collection));
        }

        return $message;
    }

    private function getClassMethodsWithoutMagicMethods($classOrObject)
    {
        $methods = get_class_methods($classOrObject);

        return array_filter($methods, function (string $method) {
            return 0 !== strncmp($method, '__', 2);
        });
    }
}<|MERGE_RESOLUTION|>--- conflicted
+++ resolved
@@ -88,6 +88,10 @@
             throw new \InvalidArgumentException(sprintf('The controller for URI "%s" is not callable. %s', $request->getPathInfo(), $e->getMessage()));
         }
 
+        if (!\is_callable($callable)) {
+            throw new \InvalidArgumentException(sprintf('The controller for URI "%s" is not callable. %s', $request->getPathInfo(), $this->getControllerError($callable)));
+        }
+
         return $callable;
     }
 
@@ -97,22 +101,25 @@
      * @param string $controller A Controller string
      *
      * @return callable A PHP callable
-<<<<<<< HEAD
-=======
      *
      * @throws \InvalidArgumentException When the controller cannot be created
->>>>>>> e9886e4e
      */
     protected function createController($controller)
     {
         if (false === strpos($controller, '::')) {
-            return $this->instantiateController($controller);
+            $controller = $this->instantiateController($controller);
+
+            if (!\is_callable($controller)) {
+                throw new \InvalidArgumentException($this->getControllerError($controller));
+            }
+
+            return $controller;
         }
 
         list($class, $method) = explode('::', $controller, 2);
 
         try {
-            return [$this->instantiateController($class), $method];
+            $controller = [$this->instantiateController($class), $method];
         } catch (\Error | \LogicException $e) {
             try {
                 if ((new \ReflectionMethod($class, $method))->isStatic()) {
@@ -122,18 +129,14 @@
                 throw $e;
             }
 
-<<<<<<< HEAD
             throw $e;
         }
-=======
-        $controller = [$this->instantiateController($class), $method];
 
         if (!\is_callable($controller)) {
             throw new \InvalidArgumentException($this->getControllerError($controller));
         }
 
         return $controller;
->>>>>>> e9886e4e
     }
 
     /**
