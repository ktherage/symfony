--- conflicted
+++ resolved
@@ -342,13 +342,7 @@
     /**
      * Loads data for the given key.
      *
-<<<<<<< HEAD
-     * @return string The data associated with the key
-=======
-     * @param string $key The store key
-     *
      * @return string|null The data associated with the key
->>>>>>> 1aba480c
      */
     private function load(string $key)
     {
