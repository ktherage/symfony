--- conflicted
+++ resolved
@@ -61,19 +61,11 @@
 
     private $projectDir;
 
-<<<<<<< HEAD
     const VERSION = '3.4.0-DEV';
     const VERSION_ID = 30400;
     const MAJOR_VERSION = 3;
     const MINOR_VERSION = 4;
     const RELEASE_VERSION = 0;
-=======
-    const VERSION = '3.3.1-DEV';
-    const VERSION_ID = 30301;
-    const MAJOR_VERSION = 3;
-    const MINOR_VERSION = 3;
-    const RELEASE_VERSION = 1;
->>>>>>> 60b89bb6
     const EXTRA_VERSION = 'DEV';
 
     const END_OF_MAINTENANCE = '11/2020';
