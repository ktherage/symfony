--- conflicted
+++ resolved
@@ -63,19 +63,11 @@
     private $requestStackSize = 0;
     private $resetServices = false;
 
-<<<<<<< HEAD
     const VERSION = '4.1.0-DEV';
     const VERSION_ID = 40100;
     const MAJOR_VERSION = 4;
     const MINOR_VERSION = 1;
     const RELEASE_VERSION = 0;
-=======
-    const VERSION = '4.0.12-DEV';
-    const VERSION_ID = 40012;
-    const MAJOR_VERSION = 4;
-    const MINOR_VERSION = 0;
-    const RELEASE_VERSION = 12;
->>>>>>> 101ff69e
     const EXTRA_VERSION = 'DEV';
 
     const END_OF_MAINTENANCE = '01/2019';
