<?php

/*
 * This file is part of the Symfony package.
 *
 * (c) Fabien Potencier <fabien@symfony.com>
 *
 * For the full copyright and license information, please view the LICENSE
 * file that was distributed with this source code.
 */

namespace Symfony\Component\HttpKernel;

/**
 * Signs URIs.
 *
 * @author Fabien Potencier <fabien@symfony.com>
 */
class UriSigner
{
    private $secret;

    /**
     * Constructor.
     *
     * @param string $secret A secret
     */
    public function __construct($secret)
    {
        $this->secret = $secret;
    }

    /**
     * Signs a URI.
     *
     * The given URI is signed by adding a _hash query string parameter
     * which value depends on the URI and the secret.
     *
     * @param string $uri A URI to sign
     *
     * @return string The signed URI
     */
    public function sign($uri)
    {
        $url = parse_url($uri);
        if (isset($url['query'])) {
            parse_str($url['query'], $params);
        } else {
            $params = array();
        }

        $uri = $this->buildUrl($url, $params);

        return $uri.(false === strpos($uri, '?') ? '?' : '&').'_hash='.$this->computeHash($uri);
    }

    /**
     * Checks that a URI contains the correct hash.
     *
     * The _hash query string parameter must be the last one
     * (as it is generated that way by the sign() method, it should
     * never be a problem).
     *
     * @param string $uri A signed URI
     *
     * @return bool True if the URI is signed correctly, false otherwise
     */
    public function check($uri)
    {
        $url = parse_url($uri);
        if (isset($url['query'])) {
            parse_str($url['query'], $params);
        } else {
            $params = array();
        }

        if (empty($params['_hash'])) {
            return false;
        }

        $hash = urlencode($params['_hash']);
        unset($params['_hash']);

        return $this->computeHash($this->buildUrl($url, $params)) === $hash;
    }

    private function computeHash($uri)
    {
        return urlencode(base64_encode(hash_hmac('sha256', $uri, $this->secret, true)));
    }

    private function buildUrl(array $url, array $params = array())
    {
<<<<<<< HEAD
        ksort($params);
=======
        ksort($params, SORT_STRING);
>>>>>>> 406e260c
        $url['query'] = http_build_query($params, '', '&');

        $scheme = isset($url['scheme']) ? $url['scheme'].'://' : '';
        $host = isset($url['host']) ? $url['host'] : '';
        $port = isset($url['port']) ? ':'.$url['port'] : '';
        $user = isset($url['user']) ? $url['user'] : '';
        $pass = isset($url['pass']) ? ':'.$url['pass']  : '';
        $pass = ($user || $pass) ? "$pass@" : '';
        $path = isset($url['path']) ? $url['path'] : '';
        $query = isset($url['query']) && $url['query'] ? '?'.$url['query'] : '';
        $fragment = isset($url['fragment']) ? '#'.$url['fragment'] : '';

        return $scheme.$user.$pass.$host.$port.$path.$query.$fragment;
    }
}<|MERGE_RESOLUTION|>--- conflicted
+++ resolved
@@ -91,11 +91,7 @@
 
     private function buildUrl(array $url, array $params = array())
     {
-<<<<<<< HEAD
-        ksort($params);
-=======
         ksort($params, SORT_STRING);
->>>>>>> 406e260c
         $url['query'] = http_build_query($params, '', '&');
 
         $scheme = isset($url['scheme']) ? $url['scheme'].'://' : '';
