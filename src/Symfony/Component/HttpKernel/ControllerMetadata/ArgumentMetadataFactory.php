--- conflicted
+++ resolved
@@ -34,11 +34,7 @@
         }
 
         foreach ($reflection->getParameters() as $param) {
-<<<<<<< HEAD
-            $arguments[] = new ArgumentMetadata($param->getName(), $this->getType($param), $param->isVariadic(), $param->isDefaultValueAvailable(), $param->isDefaultValueAvailable() ? $param->getDefaultValue() : null, $param->allowsNull());
-=======
-            $arguments[] = new ArgumentMetadata($param->getName(), $this->getType($param, $reflection), $this->isVariadic($param), $this->hasDefaultValue($param), $this->getDefaultValue($param), $param->allowsNull());
->>>>>>> 5327957f
+            $arguments[] = new ArgumentMetadata($param->getName(), $this->getType($param, $reflection), $param->isVariadic(), $param->isDefaultValueAvailable(), $param->isDefaultValueAvailable() ? $param->getDefaultValue() : null, $param->allowsNull());
         }
 
         return $arguments;
@@ -53,29 +49,12 @@
      */
     private function getType(\ReflectionParameter $parameter, \ReflectionFunctionAbstract $function)
     {
-<<<<<<< HEAD
         if (!$type = $parameter->getType()) {
-=======
-        if ($this->supportsParameterType) {
-            if (!$type = $parameter->getType()) {
-                return;
-            }
-            $name = $type instanceof \ReflectionNamedType ? $type->getName() : $type->__toString();
-            if ('array' === $name && !$type->isBuiltin()) {
-                // Special case for HHVM with variadics
-                return;
-            }
-        } elseif (preg_match('/^(?:[^ ]++ ){4}([a-zA-Z_\x7F-\xFF][^ ]++)/', $parameter, $name)) {
-            $name = $name[1];
-        } else {
->>>>>>> 5327957f
             return;
         }
+        $name = $type->getName();
         $lcName = strtolower($name);
 
-<<<<<<< HEAD
-        return $type->getName();
-=======
         if ('self' !== $lcName && 'parent' !== $lcName) {
             return $name;
         }
@@ -88,6 +67,5 @@
         if ($parent = $function->getDeclaringClass()->getParentClass()) {
             return $parent->name;
         }
->>>>>>> 5327957f
     }
 }