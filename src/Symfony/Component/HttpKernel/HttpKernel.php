--- conflicted
+++ resolved
@@ -248,14 +248,10 @@
         }
     }
 
-<<<<<<< HEAD
+    /**
+     * Returns a human-readable string for the specified variable.
+     */
     private function varToString($var): string
-=======
-    /**
-     * Returns a human-readable string for the specified variable.
-     */
-    private function varToString($var)
->>>>>>> 51d78b5e
     {
         if (\is_object($var)) {
             return sprintf('Object(%s)', \get_class($var));
