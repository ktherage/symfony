--- conflicted
+++ resolved
@@ -18,13 +18,9 @@
     "require": {
         "php": ">=5.3.9"
     },
-<<<<<<< HEAD
     "require-dev": {
-        "symfony/phpunit-bridge": "~2.7|~3.0.0",
         "twig/twig": "~1.20|~2.0"
     },
-=======
->>>>>>> 52dbc3b7
     "suggest": {
         "ext-symfony_debug": ""
     },
