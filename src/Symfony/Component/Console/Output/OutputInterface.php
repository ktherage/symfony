--- conflicted
+++ resolved
@@ -46,13 +46,8 @@
     /**
      * Writes a message to the output and adds a newline at the end.
      *
-<<<<<<< HEAD
      * @param string|array $messages The message as an array of lines of a single string
      * @param integer      $type     The type of output (0: normal, 1: raw, 2: plain)
-=======
-     * @param string|array $messages The message as an array of lines or a single string
-     * @param integer      $type     The type of output
->>>>>>> cb2277ac
      *
      * @api
      */
