--- conflicted
+++ resolved
@@ -186,17 +186,11 @@
     public function start(OutputInterface $output, $max = null)
     {
         $this->startTime = time();
-<<<<<<< HEAD
-        $this->current   = 0;
-        $this->max       = (int) $max;
-
-        // Disabling output when it does not support ANSI codes as it would result in a broken display anyway.
-        $this->output    = $output->isDecorated() ? $output : new NullOutput();
-=======
         $this->current = 0;
         $this->max = (int) $max;
-        $this->output = $output;
->>>>>>> 20e7cf12
+
+        // Disabling output when it does not support ANSI codes as it would result in a broken display anyway.
+        $this->output = $output->isDecorated() ? $output : new NullOutput();
         $this->lastMessagesLength = 0;
         $this->barCharOriginal = '';
 
