--- conflicted
+++ resolved
@@ -247,13 +247,8 @@
         }
 
         $markup = $this->style->getCrossingChar();
-<<<<<<< HEAD
-        for ($column = 0; $column < $count; $column++) {
+        for ($column = 0; $column < $count; ++$column) {
             $markup .= str_repeat($this->style->getHorizontalBorderChar(), $this->columnWidths[$column]).$this->style->getCrossingChar();
-=======
-        for ($column = 0; $column < $count; ++$column) {
-            $markup .= str_repeat($this->style->getHorizontalBorderChar(), $this->getColumnWidth($column)).$this->style->getCrossingChar();
->>>>>>> c25e054d
         }
 
         $this->output->writeln(sprintf($this->style->getBorderFormat(), $markup));
