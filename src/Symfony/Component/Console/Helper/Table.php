<?php

/*
 * This file is part of the Symfony package.
 *
 * (c) Fabien Potencier <fabien@symfony.com>
 *
 * For the full copyright and license information, please view the LICENSE
 * file that was distributed with this source code.
 */

namespace Symfony\Component\Console\Helper;

use Symfony\Component\Console\Output\OutputInterface;
use Symfony\Component\Console\Exception\InvalidArgumentException;

/**
 * Provides helpers to display a table.
 *
 * @author Fabien Potencier <fabien@symfony.com>
 * @author Саша Стаменковић <umpirsky@gmail.com>
 * @author Abdellatif Ait boudad <a.aitboudad@gmail.com>
 * @author Max Grigorian <maxakawizard@gmail.com>
 */
class Table
{
    /**
     * Table headers.
     *
     * @var array
     */
    private $headers = array();

    /**
     * Table rows.
     *
     * @var array
     */
    private $rows = array();

    /**
     * Column widths cache.
     *
     * @var array
     */
    private $columnWidths = array();

    /**
     * Number of columns cache.
     *
     * @var array
     */
    private $numberOfColumns;

    /**
     * @var OutputInterface
     */
    private $output;

    /**
     * @var TableStyle
     */
    private $style;

    /**
     * @var array
     */
    private $columnStyles = array();

    private static $styles;

    public function __construct(OutputInterface $output)
    {
        $this->output = $output;

        if (!self::$styles) {
            self::$styles = self::initStyles();
        }

        $this->setStyle('default');
    }

    /**
     * Sets a style definition.
     *
     * @param string     $name  The style name
     * @param TableStyle $style A TableStyle instance
     */
    public static function setStyleDefinition($name, TableStyle $style)
    {
        if (!self::$styles) {
            self::$styles = self::initStyles();
        }

        self::$styles[$name] = $style;
    }

    /**
     * Gets a style definition by name.
     *
     * @param string $name The style name
     *
     * @return TableStyle A TableStyle instance
     */
    public static function getStyleDefinition($name)
    {
        if (!self::$styles) {
            self::$styles = self::initStyles();
        }

        if (!self::$styles[$name]) {
            throw new InvalidArgumentException(sprintf('Style "%s" is not defined.', $name));
        }

        return self::$styles[$name];
    }

    /**
     * Sets table style.
     *
     * @param TableStyle|string $name The style name or a TableStyle instance
     *
     * @return Table
     */
    public function setStyle($name)
    {
        if ($name instanceof TableStyle) {
            $this->style = $name;
        } elseif (isset(self::$styles[$name])) {
            $this->style = self::$styles[$name];
        } else {
            throw new InvalidArgumentException(sprintf('Style "%s" is not defined.', $name));
        }

        return $this;
    }

    /**
     * Gets the current table style.
     *
     * @return TableStyle
     */
    public function getStyle()
    {
        return $this->style;
    }

    /**
     * Sets table column style.
     *
     * @param int               $columnIndex Column index
     * @param TableStyle|string $name        The style name or a TableStyle instance
     *
     * @return Table
     */
    public function setColumnStyle($columnIndex, $name)
    {
        $columnIndex = intval($columnIndex);

        if ($name instanceof TableStyle) {
            $this->columnStyles[$columnIndex] = $name;
        } elseif (isset(self::$styles[$name])) {
            $this->columnStyles[$columnIndex] = self::$styles[$name];
        } else {
            throw new InvalidArgumentException(sprintf('Style "%s" is not defined.', $name));
        }

        return $this;
    }

    /**
     * Gets the current style for a column.
     *
     * If style was not set, it returns the global table style.
     *
     * @param int $columnIndex Column index
     *
     * @return TableStyle
     */
    public function getColumnStyle($columnIndex)
    {
        if (isset($this->columnStyles[$columnIndex])) {
            return $this->columnStyles[$columnIndex];
        }

        return $this->getStyle();
    }

    public function setHeaders(array $headers)
    {
        $headers = array_values($headers);
        if (!empty($headers) && !is_array($headers[0])) {
            $headers = array($headers);
        }

        $this->headers = $headers;

        return $this;
    }

    public function setRows(array $rows)
    {
        $this->rows = array();

        return $this->addRows($rows);
    }

    public function addRows(array $rows)
    {
        foreach ($rows as $row) {
            $this->addRow($row);
        }

        return $this;
    }

    public function addRow($row)
    {
        if ($row instanceof TableSeparator) {
            $this->rows[] = $row;

            return $this;
        }

        if (!is_array($row)) {
            throw new InvalidArgumentException('A row must be an array or a TableSeparator instance.');
        }

        $this->rows[] = array_values($row);

        return $this;
    }

    public function setRow($column, array $row)
    {
        $this->rows[$column] = $row;

        return $this;
    }

    /**
     * Renders table to output.
     *
     * Example:
     * +---------------+-----------------------+------------------+
     * | ISBN          | Title                 | Author           |
     * +---------------+-----------------------+------------------+
     * | 99921-58-10-7 | Divine Comedy         | Dante Alighieri  |
     * | 9971-5-0210-0 | A Tale of Two Cities  | Charles Dickens  |
     * | 960-425-059-0 | The Lord of the Rings | J. R. R. Tolkien |
     * +---------------+-----------------------+------------------+
     */
    public function render()
    {
        $this->calculateNumberOfColumns();
        $rows = $this->buildTableRows($this->rows);
        $headers = $this->buildTableRows($this->headers);

        $this->calculateColumnsWidth(array_merge($headers, $rows));

        $this->renderRowSeparator();
        if (!empty($headers)) {
            foreach ($headers as $header) {
                $this->renderRow($header, $this->style->getCellHeaderFormat());
                $this->renderRowSeparator();
            }
        }
        foreach ($rows as $row) {
            if ($row instanceof TableSeparator) {
                $this->renderRowSeparator();
            } else {
                $this->renderRow($row, $this->style->getCellRowFormat());
            }
        }
        if (!empty($rows)) {
            $this->renderRowSeparator();
        }

        $this->cleanup();
    }

    /**
     * Renders horizontal header separator.
     *
     * Example: +-----+-----------+-------+
     */
    private function renderRowSeparator()
    {
        if (0 === $count = $this->numberOfColumns) {
            return;
        }

        if (!$this->style->getHorizontalBorderChar() && !$this->style->getCrossingChar()) {
            return;
        }

        $markup = $this->style->getCrossingChar();
        for ($column = 0; $column < $count; ++$column) {
            $markup .= str_repeat($this->style->getHorizontalBorderChar(), $this->columnWidths[$column]).$this->style->getCrossingChar();
        }

        $this->output->writeln(sprintf($this->style->getBorderFormat(), $markup));
    }

    /**
     * Renders vertical column separator.
     */
    private function renderColumnSeparator()
    {
        return sprintf($this->style->getBorderFormat(), $this->style->getVerticalBorderChar());
    }

    /**
     * Renders table row.
     *
     * Example: | 9971-5-0210-0 | A Tale of Two Cities  | Charles Dickens  |
     *
     * @param array  $row
     * @param string $cellFormat
     */
    private function renderRow(array $row, $cellFormat)
    {
        if (empty($row)) {
            return;
        }

        $rowContent = $this->renderColumnSeparator();
        foreach ($this->getRowColumns($row) as $column) {
            $rowContent .= $this->renderCell($row, $column, $cellFormat);
            $rowContent .= $this->renderColumnSeparator();
        }
        $this->output->writeln($rowContent);
    }

    /**
     * Renders table cell with padding.
     *
     * @param array  $row
     * @param int    $column
     * @param string $cellFormat
     */
    private function renderCell(array $row, $column, $cellFormat)
    {
        $cell = isset($row[$column]) ? $row[$column] : '';
        $width = $this->columnWidths[$column];
        if ($cell instanceof TableCell && $cell->getColspan() > 1) {
            // add the width of the following columns(numbers of colspan).
            foreach (range($column + 1, $column + $cell->getColspan() - 1) as $nextColumn) {
                $width += $this->getColumnSeparatorWidth() + $this->columnWidths[$nextColumn];
            }
        }

        // str_pad won't work properly with multi-byte strings, we need to fix the padding
        if (false !== $encoding = mb_detect_encoding($cell, null, true)) {
            $width += strlen($cell) - mb_strwidth($cell, $encoding);
        }

        $style = $this->getColumnStyle($column);

        if ($cell instanceof TableSeparator) {
<<<<<<< HEAD
            $this->output->write(sprintf($style->getBorderFormat(), str_repeat($style->getHorizontalBorderChar(), $width)));
        } else {
            $width += Helper::strlen($cell) - Helper::strlenWithoutDecoration($this->output->getFormatter(), $cell);
            $content = sprintf($style->getCellRowContentFormat(), $cell);
            $this->output->write(sprintf($cellFormat, str_pad($content, $width, $style->getPaddingChar(), $style->getPadType())));
=======
            return sprintf($this->style->getBorderFormat(), str_repeat($this->style->getHorizontalBorderChar(), $width));
>>>>>>> 22ab2116
        }

        $width += Helper::strlen($cell) - Helper::strlenWithoutDecoration($this->output->getFormatter(), $cell);
        $content = sprintf($this->style->getCellRowContentFormat(), $cell);

        return sprintf($cellFormat, str_pad($content, $width, $this->style->getPaddingChar(), $this->style->getPadType()));
    }

    /**
     * Calculate number of columns for this table.
     */
    private function calculateNumberOfColumns()
    {
        if (null !== $this->numberOfColumns) {
            return;
        }

        $columns = array(0);
        foreach (array_merge($this->headers, $this->rows) as $row) {
            if ($row instanceof TableSeparator) {
                continue;
            }

            $columns[] = $this->getNumberOfColumns($row);
        }

        $this->numberOfColumns = max($columns);
    }

    private function buildTableRows($rows)
    {
        $unmergedRows = array();
        for ($rowKey = 0; $rowKey < count($rows); ++$rowKey) {
            $rows = $this->fillNextRows($rows, $rowKey);

            // Remove any new line breaks and replace it with a new line
            foreach ($rows[$rowKey] as $column => $cell) {
                if (!strstr($cell, "\n")) {
                    continue;
                }
                $lines = explode("\n", $cell);
                foreach ($lines as $lineKey => $line) {
                    if ($cell instanceof TableCell) {
                        $line = new TableCell($line, array('colspan' => $cell->getColspan()));
                    }
                    if (0 === $lineKey) {
                        $rows[$rowKey][$column] = $line;
                    } else {
                        $unmergedRows[$rowKey][$lineKey][$column] = $line;
                    }
                }
            }
        }

        $tableRows = array();
        foreach ($rows as $rowKey => $row) {
            $tableRows[] = $this->fillCells($row);
            if (isset($unmergedRows[$rowKey])) {
                $tableRows = array_merge($tableRows, $unmergedRows[$rowKey]);
            }
        }

        return $tableRows;
    }

    /**
     * fill rows that contains rowspan > 1.
     *
     * @param array $rows
     * @param int   $line
     *
     * @return array
     */
    private function fillNextRows($rows, $line)
    {
        $unmergedRows = array();
        foreach ($rows[$line] as $column => $cell) {
            if ($cell instanceof TableCell && $cell->getRowspan() > 1) {
                $nbLines = $cell->getRowspan() - 1;
                $lines = array($cell);
                if (strstr($cell, "\n")) {
                    $lines = explode("\n", $cell);
                    $nbLines = count($lines) > $nbLines ? substr_count($cell, "\n") : $nbLines;

                    $rows[$line][$column] = new TableCell($lines[0], array('colspan' => $cell->getColspan()));
                    unset($lines[0]);
                }

                // create a two dimensional array (rowspan x colspan)
                $unmergedRows = array_replace_recursive(array_fill($line + 1, $nbLines, ''), $unmergedRows);
                foreach ($unmergedRows as $unmergedRowKey => $unmergedRow) {
                    $value = isset($lines[$unmergedRowKey - $line]) ? $lines[$unmergedRowKey - $line] : '';
                    $unmergedRows[$unmergedRowKey][$column] = new TableCell($value, array('colspan' => $cell->getColspan()));
                }
            }
        }

        foreach ($unmergedRows as $unmergedRowKey => $unmergedRow) {
            // we need to know if $unmergedRow will be merged or inserted into $rows
            if (isset($rows[$unmergedRowKey]) && is_array($rows[$unmergedRowKey]) && ($this->getNumberOfColumns($rows[$unmergedRowKey]) + $this->getNumberOfColumns($unmergedRows[$unmergedRowKey]) <= $this->numberOfColumns)) {
                foreach ($unmergedRow as $cellKey => $cell) {
                    // insert cell into row at cellKey position
                    array_splice($rows[$unmergedRowKey], $cellKey, 0, array($cell));
                }
            } else {
                $row = $this->copyRow($rows, $unmergedRowKey - 1);
                foreach ($unmergedRow as $column => $cell) {
                    if (!empty($cell)) {
                        $row[$column] = $unmergedRow[$column];
                    }
                }
                array_splice($rows, $unmergedRowKey, 0, array($row));
            }
        }

        return $rows;
    }

    /**
     * fill cells for a row that contains colspan > 1.
     *
     * @param array $row
     *
     * @return array
     */
    private function fillCells($row)
    {
        $newRow = array();
        foreach ($row as $column => $cell) {
            $newRow[] = $cell;
            if ($cell instanceof TableCell && $cell->getColspan() > 1) {
                foreach (range($column + 1, $column + $cell->getColspan() - 1) as $position) {
                    // insert empty value at column position
                    $newRow[] = '';
                }
            }
        }

        return $newRow ?: $row;
    }

    /**
     * @param array $rows
     * @param int   $line
     *
     * @return array
     */
    private function copyRow($rows, $line)
    {
        $row = $rows[$line];
        foreach ($row as $cellKey => $cellValue) {
            $row[$cellKey] = '';
            if ($cellValue instanceof TableCell) {
                $row[$cellKey] = new TableCell('', array('colspan' => $cellValue->getColspan()));
            }
        }

        return $row;
    }

    /**
     * Gets number of columns by row.
     *
     * @param array $row
     *
     * @return int
     */
    private function getNumberOfColumns(array $row)
    {
        $columns = count($row);
        foreach ($row as $column) {
            $columns += $column instanceof TableCell ? ($column->getColspan() - 1) : 0;
        }

        return $columns;
    }

    /**
     * Gets list of columns for the given row.
     *
     * @param array $row
     *
     * @return array
     */
    private function getRowColumns($row)
    {
        $columns = range(0, $this->numberOfColumns - 1);
        foreach ($row as $cellKey => $cell) {
            if ($cell instanceof TableCell && $cell->getColspan() > 1) {
                // exclude grouped columns.
                $columns = array_diff($columns, range($cellKey + 1, $cellKey + $cell->getColspan() - 1));
            }
        }

        return $columns;
    }

    /**
     * Calculates columns widths.
     *
     * @param array $rows
     */
    private function calculateColumnsWidth($rows)
    {
        for ($column = 0; $column < $this->numberOfColumns; ++$column) {
            $lengths = array();
            foreach ($rows as $row) {
                if ($row instanceof TableSeparator) {
                    continue;
                }

                foreach ($row as $i => $cell) {
                    if ($cell instanceof TableCell) {
                        $textLength = strlen($cell);
                        if ($textLength > 0) {
                            $contentColumns = str_split($cell, ceil($textLength / $cell->getColspan()));
                            foreach ($contentColumns as $position => $content) {
                                $row[$i + $position] = $content;
                            }
                        }
                    }
                }

                $lengths[] = $this->getCellWidth($row, $column);
            }

            $this->columnWidths[$column] = max($lengths) + strlen($this->style->getCellRowContentFormat()) - 2;
        }
    }

    /**
     * Gets column width.
     *
     * @return int
     */
    private function getColumnSeparatorWidth()
    {
        return strlen(sprintf($this->style->getBorderFormat(), $this->style->getVerticalBorderChar()));
    }

    /**
     * Gets cell width.
     *
     * @param array $row
     * @param int   $column
     *
     * @return int
     */
    private function getCellWidth(array $row, $column)
    {
        if (isset($row[$column])) {
            $cell = $row[$column];
            $cellWidth = Helper::strlenWithoutDecoration($this->output->getFormatter(), $cell);

            return $cellWidth;
        }

        return 0;
    }

    /**
     * Called after rendering to cleanup cache data.
     */
    private function cleanup()
    {
        $this->columnWidths = array();
        $this->numberOfColumns = null;
    }

    private static function initStyles()
    {
        $borderless = new TableStyle();
        $borderless
            ->setHorizontalBorderChar('=')
            ->setVerticalBorderChar(' ')
            ->setCrossingChar(' ')
        ;

        $compact = new TableStyle();
        $compact
            ->setHorizontalBorderChar('')
            ->setVerticalBorderChar(' ')
            ->setCrossingChar('')
            ->setCellRowContentFormat('%s')
        ;

        $styleGuide = new TableStyle();
        $styleGuide
            ->setHorizontalBorderChar('-')
            ->setVerticalBorderChar(' ')
            ->setCrossingChar(' ')
            ->setCellHeaderFormat('%s')
        ;

        return array(
            'default' => new TableStyle(),
            'borderless' => $borderless,
            'compact' => $compact,
            'symfony-style-guide' => $styleGuide,
        );
    }
}<|MERGE_RESOLUTION|>--- conflicted
+++ resolved
@@ -358,21 +358,13 @@
         $style = $this->getColumnStyle($column);
 
         if ($cell instanceof TableSeparator) {
-<<<<<<< HEAD
-            $this->output->write(sprintf($style->getBorderFormat(), str_repeat($style->getHorizontalBorderChar(), $width)));
-        } else {
-            $width += Helper::strlen($cell) - Helper::strlenWithoutDecoration($this->output->getFormatter(), $cell);
-            $content = sprintf($style->getCellRowContentFormat(), $cell);
-            $this->output->write(sprintf($cellFormat, str_pad($content, $width, $style->getPaddingChar(), $style->getPadType())));
-=======
-            return sprintf($this->style->getBorderFormat(), str_repeat($this->style->getHorizontalBorderChar(), $width));
->>>>>>> 22ab2116
+            return sprintf($style->getBorderFormat(), str_repeat($style->getHorizontalBorderChar(), $width));
         }
 
         $width += Helper::strlen($cell) - Helper::strlenWithoutDecoration($this->output->getFormatter(), $cell);
-        $content = sprintf($this->style->getCellRowContentFormat(), $cell);
-
-        return sprintf($cellFormat, str_pad($content, $width, $this->style->getPaddingChar(), $this->style->getPadType()));
+        $content = sprintf($style->getCellRowContentFormat(), $cell);
+
+        return sprintf($cellFormat, str_pad($content, $width, $style->getPaddingChar(), $style->getPadType()));
     }
 
     /**
