--- conflicted
+++ resolved
@@ -179,32 +179,6 @@
             }
         }
 
-<<<<<<< HEAD
-=======
-        if (true === $input->hasParameterOption(array('--no-interaction', '-n'))) {
-            $input->setInteractive(false);
-        }
-
-        if (function_exists('posix_isatty') && $this->getHelperSet()->has('dialog')) {
-            $inputStream = $this->getHelperSet()->get('dialog')->getInputStream();
-            if (!@posix_isatty($inputStream)) {
-                $input->setInteractive(false);
-            }
-        }
-
-        if (true === $input->hasParameterOption(array('--quiet', '-q'))) {
-            $output->setVerbosity(OutputInterface::VERBOSITY_QUIET);
-        } elseif (true === $input->hasParameterOption(array('--verbose', '-v'))) {
-            $output->setVerbosity(OutputInterface::VERBOSITY_VERBOSE);
-        }
-
-        if (true === $input->hasParameterOption(array('--version', '-V'))) {
-            $output->writeln($this->getLongVersion());
-
-            return 0;
-        }
-
->>>>>>> 535cf50c
         if (!$name) {
             $name = 'list';
             $input = new ArrayInput(array('command' => 'list'));
@@ -887,7 +861,7 @@
             $input->setInteractive(false);
         } elseif (function_exists('posix_isatty') && $this->getHelperSet()->has('dialog')) {
             $inputStream = $this->getHelperSet()->get('dialog')->getInputStream();
-            if (!posix_isatty($inputStream)) {
+            if (!@posix_isatty($inputStream)) {
                 $input->setInteractive(false);
             }
         }
