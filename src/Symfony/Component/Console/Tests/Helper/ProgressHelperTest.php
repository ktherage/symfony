<?php

/*
 * This file is part of the Symfony package.
 *
 * (c) Fabien Potencier <fabien@symfony.com>
 *
 * For the full copyright and license information, please view the LICENSE
 * file that was distributed with this source code.
 */

namespace Symfony\Component\Console\Tests\Helper;

use Symfony\Component\Console\Helper\ProgressHelper;
use Symfony\Component\Console\Output\StreamOutput;

class ProgressHelperTest extends \PHPUnit_Framework_TestCase
{
    public function testAdvance()
    {
        $progress = new ProgressHelper();
        $progress->start($output = $this->getOutputStream());
        $progress->advance();

        rewind($output->getStream());
        $this->assertEquals($this->generateOutput('    1 [->--------------------------]'), stream_get_contents($output->getStream()));
    }

    public function testAdvanceWithStep()
    {
        $progress = new ProgressHelper();
        $progress->start($output = $this->getOutputStream());
        $progress->advance(5);

        rewind($output->getStream());
        $this->assertEquals($this->generateOutput('    5 [----->----------------------]'), stream_get_contents($output->getStream()));
    }

    public function testAdvanceMultipleTimes()
    {
        $progress = new ProgressHelper();
        $progress->start($output = $this->getOutputStream());
        $progress->advance(3);
        $progress->advance(2);

        rewind($output->getStream());
        $this->assertEquals($this->generateOutput('    3 [--->------------------------]').$this->generateOutput('    5 [----->----------------------]'), stream_get_contents($output->getStream()));
    }

    public function testCustomizations()
    {
        $progress = new ProgressHelper();
        $progress->setBarWidth(10);
        $progress->setBarCharacter('_');
        $progress->setEmptyBarCharacter(' ');
        $progress->setProgressCharacter('/');
        $progress->setFormat(' %current%/%max% [%bar%] %percent%%');
        $progress->start($output = $this->getOutputStream(), 10);
        $progress->advance();

        rewind($output->getStream());
        $this->assertEquals($this->generateOutput('  1/10 [_/        ]  10%'), stream_get_contents($output->getStream()));
    }

    public function testPercent()
    {
        $progress = new ProgressHelper();
        $progress->start($output = $this->getOutputStream(), 50);
        $progress->display();
        $progress->advance();
        $progress->advance();

        rewind($output->getStream());
        $this->assertEquals($this->generateOutput('  0/50 [>---------------------------]   0%').$this->generateOutput('  1/50 [>---------------------------]   2%').$this->generateOutput('  2/50 [=>--------------------------]   4%'), stream_get_contents($output->getStream()));
    }

    public function testOverwriteWithShorterLine()
    {
        $progress = new ProgressHelper();
        $progress->setFormat(' %current%/%max% [%bar%] %percent%%');
        $progress->start($output = $this->getOutputStream(), 50);
        $progress->display();
        $progress->advance();

        // set shorter format
        $progress->setFormat(' %current%/%max% [%bar%]');
        $progress->advance();

        rewind($output->getStream());
        $this->assertEquals(
            $this->generateOutput('  0/50 [>---------------------------]   0%') .
            $this->generateOutput('  1/50 [>---------------------------]   2%') .
            $this->generateOutput('  2/50 [=>--------------------------]     '),
            stream_get_contents($output->getStream())
        );
    }

    public function testSetCurrentProgress()
    {
        $progress = new ProgressHelper();
        $progress->start($output = $this->getOutputStream(), 50);
        $progress->display();
        $progress->advance();
        $progress->setCurrent(15);
        $progress->setCurrent(25);

        rewind($output->getStream());
        $this->assertEquals(
            $this->generateOutput('  0/50 [>---------------------------]   0%') .
            $this->generateOutput('  1/50 [>---------------------------]   2%') .
            $this->generateOutput(' 15/50 [========>-------------------]  30%') .
            $this->generateOutput(' 25/50 [==============>-------------]  50%'),
            stream_get_contents($output->getStream())
        );
    }

    /**
     * @expectedException        \LogicException
     * @expectedExceptionMessage You must start the progress bar
     */
    public function testSetCurrentBeforeStarting()
    {
        $progress = new ProgressHelper();
        $progress->setCurrent(15);
    }

    /**
     * @expectedException        \LogicException
     * @expectedExceptionMessage You can't regress the progress bar
     */
    public function testRegressProgress()
    {
        $progress = new ProgressHelper();
        $progress->start($output = $this->getOutputStream(), 50);
        $progress->setCurrent(15);
        $progress->setCurrent(10);
    }

    public function testMultiByteSupport()
    {
        if (!function_exists('mb_strlen') || (false === $encoding = mb_detect_encoding('■'))) {
            $this->markTestSkipped('The mbstring extension is needed for multi-byte support');
        }

        $progress = new ProgressHelper();
        $progress->start($output = $this->getOutputStream());
        $progress->setBarCharacter('■');
        $progress->advance(3);

        rewind($output->getStream());
        $this->assertEquals($this->generateOutput('    3 [■■■>------------------------]'), stream_get_contents($output->getStream()));
    }

<<<<<<< HEAD
    public function testClear()
    {
        $progress = new ProgressHelper();
        $progress->start($output = $this->getOutputStream(), 50);
        $progress->setCurrent(25);
        $progress->clear();

        rewind($output->getStream());
        $this->assertEquals(
            $this->generateOutput(' 25/50 [==============>-------------]  50%') . $this->generateOutput(''),
            stream_get_contents($output->getStream())
        );
=======
    public function testPercentNotHundredBeforeComplete()
    {
        $progress = new ProgressHelper();
        $progress->start($output = $this->getOutputStream(), 200);
        $progress->display();
        $progress->advance(199);
        $progress->advance();

        rewind($output->getStream());
        $this->assertEquals($this->generateOutput('   0/200 [>---------------------------]   0%').$this->generateOutput(' 199/200 [===========================>]  99%').$this->generateOutput(' 200/200 [============================] 100%'), stream_get_contents($output->getStream()));
>>>>>>> c2c15683
    }

    protected function getOutputStream()
    {
        return new StreamOutput(fopen('php://memory', 'r+', false));
    }

    protected $lastMessagesLength;

    protected function generateOutput($expected)
    {
        $expectedout = $expected;

        if ($this->lastMessagesLength !== null) {
            $expectedout = str_pad($expected, $this->lastMessagesLength, "\x20", STR_PAD_RIGHT);
        }

        $this->lastMessagesLength = strlen($expectedout);

        return "\x0D".$expectedout;
    }
}<|MERGE_RESOLUTION|>--- conflicted
+++ resolved
@@ -151,7 +151,6 @@
         $this->assertEquals($this->generateOutput('    3 [■■■>------------------------]'), stream_get_contents($output->getStream()));
     }
 
-<<<<<<< HEAD
     public function testClear()
     {
         $progress = new ProgressHelper();
@@ -164,7 +163,8 @@
             $this->generateOutput(' 25/50 [==============>-------------]  50%') . $this->generateOutput(''),
             stream_get_contents($output->getStream())
         );
-=======
+    }
+
     public function testPercentNotHundredBeforeComplete()
     {
         $progress = new ProgressHelper();
@@ -175,7 +175,6 @@
 
         rewind($output->getStream());
         $this->assertEquals($this->generateOutput('   0/200 [>---------------------------]   0%').$this->generateOutput(' 199/200 [===========================>]  99%').$this->generateOutput(' 200/200 [============================] 100%'), stream_get_contents($output->getStream()));
->>>>>>> c2c15683
     }
 
     protected function getOutputStream()
