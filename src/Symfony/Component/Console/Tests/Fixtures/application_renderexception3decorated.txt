
<<<<<<< HEAD

[37;41m                           [39;49m
[37;41m  [Exception]              [39;49m
[37;41m  Third exception [39;49m[34;41mcomment[39;49m[37;41m  [39;49m
[37;41m                           [39;49m




[37;41m                            [39;49m
[37;41m  [Exception]               [39;49m
[37;41m  Second exception [39;49m[33mcomment[39m[37;41m  [39;49m
[37;41m                            [39;49m




[37;41m                                       [39;49m
[37;41m  [Exception]                          [39;49m
[37;41m  First exception [39;49m[37;41m<p>[39;49m[37;41mthis is html[39;49m[37;41m</p>[39;49m[37;41m  [39;49m
[37;41m                                       [39;49m


[32mfoo3:bar[39m

=======
[37;41m                           [0m
[37;41m  [Exception]              [0m
[37;41m  Third exception [0m[34;41mcomment[0m[37;41m  [0m
[37;41m                           [0m

[37;41m                            [0m
[37;41m  [Exception]               [0m
[37;41m  Second exception [0m[33mcomment[0m[37;41m  [0m
[37;41m                            [0m

[37;41m                                       [0m
[37;41m  [Exception]                          [0m
[37;41m  First exception [0m[37;41m<p>[0m[37;41mthis is html[0m[37;41m</p>[0m[37;41m  [0m
[37;41m                                       [0m

[32mfoo3:bar[0m
>>>>>>> f371445e
<|MERGE_RESOLUTION|>--- conflicted
+++ resolved
@@ -1,45 +1,17 @@
-
-<<<<<<< HEAD
 
 [37;41m                           [39;49m
 [37;41m  [Exception]              [39;49m
 [37;41m  Third exception [39;49m[34;41mcomment[39;49m[37;41m  [39;49m
 [37;41m                           [39;49m
 
-
-
-
 [37;41m                            [39;49m
 [37;41m  [Exception]               [39;49m
 [37;41m  Second exception [39;49m[33mcomment[39m[37;41m  [39;49m
 [37;41m                            [39;49m
-
-
-
 
 [37;41m                                       [39;49m
 [37;41m  [Exception]                          [39;49m
 [37;41m  First exception [39;49m[37;41m<p>[39;49m[37;41mthis is html[39;49m[37;41m</p>[39;49m[37;41m  [39;49m
 [37;41m                                       [39;49m
 
-
 [32mfoo3:bar[39m
-
-=======
-[37;41m                           [0m
-[37;41m  [Exception]              [0m
-[37;41m  Third exception [0m[34;41mcomment[0m[37;41m  [0m
-[37;41m                           [0m
-
-[37;41m                            [0m
-[37;41m  [Exception]               [0m
-[37;41m  Second exception [0m[33mcomment[0m[37;41m  [0m
-[37;41m                            [0m
-
-[37;41m                                       [0m
-[37;41m  [Exception]                          [0m
-[37;41m  First exception [0m[37;41m<p>[0m[37;41mthis is html[0m[37;41m</p>[0m[37;41m  [0m
-[37;41m                                       [0m
-
-[32mfoo3:bar[0m
->>>>>>> f371445e
