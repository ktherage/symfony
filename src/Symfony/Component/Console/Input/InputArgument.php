--- conflicted
+++ resolved
@@ -38,13 +38,7 @@
      * @param string $description A description text
      * @param mixed  $default     The default value (for self::OPTIONAL mode only)
      *
-<<<<<<< HEAD
      * @throws InvalidArgumentException When argument mode is not valid
-     *
-     * @api
-=======
-     * @throws \InvalidArgumentException When argument mode is not valid
->>>>>>> 3146062f
      */
     public function __construct($name, $mode = null, $description = '', $default = null)
     {
