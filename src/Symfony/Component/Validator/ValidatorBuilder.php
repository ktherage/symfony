--- conflicted
+++ resolved
@@ -344,9 +344,7 @@
         $apiVersion = $this->apiVersion;
 
         if (null === $apiVersion) {
-            $apiVersion = PHP_VERSION_ID < 50309
-                ? Validation::API_VERSION_2_4
-                : Validation::API_VERSION_2_5_BC;
+            $apiVersion = Validation::API_VERSION_2_5_BC;
         }
 
         if (!$metadataFactory) {
@@ -389,14 +387,6 @@
 
         $validatorFactory = $this->validatorFactory ?: new ConstraintValidatorFactory($this->propertyAccessor);
         $translator = $this->translator ?: new DefaultTranslator();
-<<<<<<< HEAD
-        $apiVersion = $this->apiVersion;
-
-        if (null === $apiVersion) {
-            $apiVersion = Validation::API_VERSION_2_5_BC;
-        }
-=======
->>>>>>> 1994cacd
 
         if (Validation::API_VERSION_2_4 === $apiVersion) {
             return new ValidatorV24($metadataFactory, $validatorFactory, $translator, $this->translationDomain, $this->initializers);
