--- conflicted
+++ resolved
@@ -16,12 +16,8 @@
         }
     ],
     "require": {
-<<<<<<< HEAD
         "php": "^7.1.3",
-=======
-        "php": "^5.5.9|>=7.0.8",
         "symfony/polyfill-ctype": "~1.8",
->>>>>>> e525248f
         "symfony/polyfill-mbstring": "~1.0",
         "symfony/translation": "~3.4|~4.0"
     },
