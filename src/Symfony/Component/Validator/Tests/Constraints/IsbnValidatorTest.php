--- conflicted
+++ resolved
@@ -139,15 +139,9 @@
         $this->assertNoViolation();
     }
 
-<<<<<<< HEAD
-    /**
-     * @expectedException \Symfony\Component\Validator\Exception\UnexpectedValueException
-     */
-=======
->>>>>>> 8173dafd
     public function testExpectsStringCompatibleType()
     {
-        $this->expectException('Symfony\Component\Validator\Exception\UnexpectedTypeException');
+        $this->expectException('Symfony\Component\Validator\Exception\UnexpectedValueException');
         $constraint = new Isbn(true);
 
         $this->validator->validate(new \stdClass(), $constraint);
