<?php

/*
 * This file is part of the Symfony package.
 *
 * (c) Fabien Potencier <fabien@symfony.com>
 *
 * For the full copyright and license information, please view the LICENSE
 * file that was distributed with this source code.
 */

namespace Symfony\Component\Validator\Tests\Constraints;

use Symfony\Bridge\PhpUnit\ForwardCompatTestTrait;
use Symfony\Component\Validator\Constraints\Length;
use Symfony\Component\Validator\Constraints\LengthValidator;
use Symfony\Component\Validator\Test\ConstraintValidatorTestCase;

class LengthValidatorTest extends ConstraintValidatorTestCase
{
    use ForwardCompatTestTrait;

    protected function createValidator()
    {
        return new LengthValidator();
    }

    public function testLegacyNullIsValid()
    {
        $this->validator->validate(null, new Length(['value' => 6, 'allowEmptyString' => false]));

        $this->assertNoViolation();
    }

    /**
     * @group legacy
     * @expectedDeprecation Using the "Symfony\Component\Validator\Constraints\Length" constraint with the "min" option without setting the "allowEmptyString" one is deprecated and defaults to true. In 5.0, it will become optional and default to false.
     */
    public function testLegacyEmptyStringIsValid()
    {
        $this->validator->validate('', new Length(6));

        $this->assertNoViolation();
    }

<<<<<<< HEAD
    public function testEmptyStringIsInvalid()
    {
        $this->validator->validate('', new Length([
            'value' => $limit = 6,
            'allowEmptyString' => false,
            'exactMessage' => 'myMessage',
        ]));

        $this->buildViolation('myMessage')
            ->setParameter('{{ value }}', '""')
            ->setParameter('{{ limit }}', $limit)
            ->setInvalidValue('')
            ->setPlural($limit)
            ->setCode(Length::TOO_SHORT_ERROR)
            ->assertRaised();
    }

    /**
     * @expectedException \Symfony\Component\Validator\Exception\UnexpectedValueException
     */
    public function testExpectsStringCompatibleType()
    {
        $this->validator->validate(new \stdClass(), new Length(['value' => 5, 'allowEmptyString' => false]));
=======
    public function testExpectsStringCompatibleType()
    {
        $this->expectException('Symfony\Component\Validator\Exception\UnexpectedValueException');
        $this->validator->validate(new \stdClass(), new Length(5));
>>>>>>> 1b56d7f0
    }

    public function getThreeOrLessCharacters()
    {
        return [
            [12],
            ['12'],
            ['üü'],
            ['éé'],
            [123],
            ['123'],
            ['üüü'],
            ['ééé'],
        ];
    }

    public function getFourCharacters()
    {
        return [
            [1234],
            ['1234'],
            ['üüüü'],
            ['éééé'],
        ];
    }

    public function getFiveOrMoreCharacters()
    {
        return [
            [12345],
            ['12345'],
            ['üüüüü'],
            ['ééééé'],
            [123456],
            ['123456'],
            ['üüüüüü'],
            ['éééééé'],
        ];
    }

    public function getOneCharset()
    {
        return [
            ['é', 'utf8', true],
            ["\xE9", 'CP1252', true],
            ["\xE9", 'XXX', false],
            ["\xE9", 'utf8', false],
        ];
    }

    public function getThreeCharactersWithWhitespaces()
    {
        return [
            ["\x20ccc"],
            ["\x09c\x09c"],
            ["\x0Accc\x0A"],
            ["ccc\x0D\x0D"],
            ["\x00ccc\x00"],
            ["\x0Bc\x0Bc\x0B"],
        ];
    }

    /**
     * @dataProvider getFiveOrMoreCharacters
     */
    public function testValidValuesMin($value)
    {
        $constraint = new Length(['min' => 5, 'allowEmptyString' => false]);
        $this->validator->validate($value, $constraint);

        $this->assertNoViolation();
    }

    /**
     * @dataProvider getThreeOrLessCharacters
     */
    public function testValidValuesMax($value)
    {
        $constraint = new Length(['max' => 3]);
        $this->validator->validate($value, $constraint);

        $this->assertNoViolation();
    }

    /**
     * @dataProvider getFourCharacters
     */
    public function testValidValuesExact($value)
    {
        $constraint = new Length(['value' => 4, 'allowEmptyString' => false]);
        $this->validator->validate($value, $constraint);

        $this->assertNoViolation();
    }

    /**
     * @dataProvider getThreeCharactersWithWhitespaces
     */
    public function testValidNormalizedValues($value)
    {
        $constraint = new Length(['min' => 3, 'max' => 3, 'normalizer' => 'trim', 'allowEmptyString' => false]);
        $this->validator->validate($value, $constraint);

        $this->assertNoViolation();
    }

    /**
     * @dataProvider getThreeOrLessCharacters
     */
    public function testInvalidValuesMin($value)
    {
        $constraint = new Length([
            'min' => 4,
            'minMessage' => 'myMessage',
            'allowEmptyString' => false,
        ]);

        $this->validator->validate($value, $constraint);

        $this->buildViolation('myMessage')
            ->setParameter('{{ value }}', '"'.$value.'"')
            ->setParameter('{{ limit }}', 4)
            ->setInvalidValue($value)
            ->setPlural(4)
            ->setCode(Length::TOO_SHORT_ERROR)
            ->assertRaised();
    }

    /**
     * @dataProvider getFiveOrMoreCharacters
     */
    public function testInvalidValuesMax($value)
    {
        $constraint = new Length([
            'max' => 4,
            'maxMessage' => 'myMessage',
        ]);

        $this->validator->validate($value, $constraint);

        $this->buildViolation('myMessage')
            ->setParameter('{{ value }}', '"'.$value.'"')
            ->setParameter('{{ limit }}', 4)
            ->setInvalidValue($value)
            ->setPlural(4)
            ->setCode(Length::TOO_LONG_ERROR)
            ->assertRaised();
    }

    /**
     * @dataProvider getThreeOrLessCharacters
     */
    public function testInvalidValuesExactLessThanFour($value)
    {
        $constraint = new Length([
            'min' => 4,
            'max' => 4,
            'exactMessage' => 'myMessage',
            'allowEmptyString' => false,
        ]);

        $this->validator->validate($value, $constraint);

        $this->buildViolation('myMessage')
            ->setParameter('{{ value }}', '"'.$value.'"')
            ->setParameter('{{ limit }}', 4)
            ->setInvalidValue($value)
            ->setPlural(4)
            ->setCode(Length::TOO_SHORT_ERROR)
            ->assertRaised();
    }

    /**
     * @dataProvider getFiveOrMoreCharacters
     */
    public function testInvalidValuesExactMoreThanFour($value)
    {
        $constraint = new Length([
            'min' => 4,
            'max' => 4,
            'exactMessage' => 'myMessage',
            'allowEmptyString' => false,
        ]);

        $this->validator->validate($value, $constraint);

        $this->buildViolation('myMessage')
            ->setParameter('{{ value }}', '"'.$value.'"')
            ->setParameter('{{ limit }}', 4)
            ->setInvalidValue($value)
            ->setPlural(4)
            ->setCode(Length::TOO_LONG_ERROR)
            ->assertRaised();
    }

    /**
     * @dataProvider getOneCharset
     */
    public function testOneCharset($value, $charset, $isValid)
    {
        $constraint = new Length([
            'min' => 1,
            'max' => 1,
            'charset' => $charset,
            'charsetMessage' => 'myMessage',
            'allowEmptyString' => false,
        ]);

        $this->validator->validate($value, $constraint);

        if ($isValid) {
            $this->assertNoViolation();
        } else {
            $this->buildViolation('myMessage')
                ->setParameter('{{ value }}', '"'.$value.'"')
                ->setParameter('{{ charset }}', $charset)
                ->setInvalidValue($value)
                ->setCode(Length::INVALID_CHARACTERS_ERROR)
                ->assertRaised();
        }
    }

    public function testConstraintDefaultOption()
    {
        $constraint = new Length(['value' => 5, 'allowEmptyString' => false]);

        $this->assertEquals(5, $constraint->min);
        $this->assertEquals(5, $constraint->max);
    }

    public function testConstraintAnnotationDefaultOption()
    {
        $constraint = new Length(['value' => 5, 'exactMessage' => 'message', 'allowEmptyString' => false]);

        $this->assertEquals(5, $constraint->min);
        $this->assertEquals(5, $constraint->max);
        $this->assertEquals('message', $constraint->exactMessage);
    }
}<|MERGE_RESOLUTION|>--- conflicted
+++ resolved
@@ -43,7 +43,6 @@
         $this->assertNoViolation();
     }
 
-<<<<<<< HEAD
     public function testEmptyStringIsInvalid()
     {
         $this->validator->validate('', new Length([
@@ -61,18 +60,10 @@
             ->assertRaised();
     }
 
-    /**
-     * @expectedException \Symfony\Component\Validator\Exception\UnexpectedValueException
-     */
     public function testExpectsStringCompatibleType()
     {
+        $this->expectException('Symfony\Component\Validator\Exception\UnexpectedValueException');
         $this->validator->validate(new \stdClass(), new Length(['value' => 5, 'allowEmptyString' => false]));
-=======
-    public function testExpectsStringCompatibleType()
-    {
-        $this->expectException('Symfony\Component\Validator\Exception\UnexpectedValueException');
-        $this->validator->validate(new \stdClass(), new Length(5));
->>>>>>> 1b56d7f0
     }
 
     public function getThreeOrLessCharacters()
