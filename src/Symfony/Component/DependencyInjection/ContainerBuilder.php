--- conflicted
+++ resolved
@@ -617,7 +617,7 @@
             }
         }
 
-        $this->compiler->compile($this);
+        $compiler->compile($this);
 
         if ($this->trackResources) {
             foreach ($this->definitions as $definition) {
@@ -627,11 +627,6 @@
             }
         }
 
-<<<<<<< HEAD
-        $compiler->compile($this);
-
-=======
->>>>>>> 59a4313a
         $this->extensionConfigs = array();
 
         parent::compile();
