--- conflicted
+++ resolved
@@ -519,30 +519,14 @@
      */
     public function get($id, $invalidBehavior = ContainerInterface::EXCEPTION_ON_INVALID_REFERENCE)
     {
-<<<<<<< HEAD
-=======
-        if ($this->isCompiled()) {
-            $id = $this->normalizeId($id);
-
-            if (isset($this->definitions[$id]) && $this->definitions[$id]->isPrivate()) {
-                @trigger_error(sprintf('Fetching the "%s" private service is deprecated and will fail in Symfony 4.0. Make the service public instead.', $id), E_USER_DEPRECATED);
-            }
-            if (isset($this->aliasDefinitions[$id]) && $this->aliasDefinitions[$id]->isPrivate()) {
-                @trigger_error(sprintf('Fetching the "%s" private alias is deprecated and will fail in Symfony 4.0. Make the alias public instead.', $id), E_USER_DEPRECATED);
-            }
-        }
-
         return $this->doGet($id, $invalidBehavior);
     }
 
     private function doGet($id, $invalidBehavior = ContainerInterface::EXCEPTION_ON_INVALID_REFERENCE, array &$inlineServices = array())
     {
-        $id = $this->normalizeId($id);
-
         if (isset($inlineServices[$id])) {
             return $inlineServices[$id];
         }
->>>>>>> d90a3b50
         if (ContainerInterface::IGNORE_ON_UNINITIALIZED_REFERENCE === $invalidBehavior) {
             return parent::get($id, $invalidBehavior);
         }
@@ -551,11 +535,7 @@
         }
 
         if (!isset($this->definitions[$id]) && isset($this->aliasDefinitions[$id])) {
-<<<<<<< HEAD
-            return $this->get((string) $this->aliasDefinitions[$id], $invalidBehavior);
-=======
             return $this->doGet((string) $this->aliasDefinitions[$id], $invalidBehavior, $inlineServices);
->>>>>>> d90a3b50
         }
 
         try {
@@ -1096,11 +1076,7 @@
                 $callable[0] = $parameterBag->resolveValue($callable[0]);
 
                 if ($callable[0] instanceof Reference) {
-<<<<<<< HEAD
-                    $callable[0] = $this->get((string) $callable[0], $callable[0]->getInvalidBehavior());
-=======
                     $callable[0] = $this->doGet((string) $callable[0], $callable[0]->getInvalidBehavior(), $inlineServices);
->>>>>>> d90a3b50
                 } elseif ($callable[0] instanceof Definition) {
                     $callable[0] = $this->createService($callable[0], $inlineServices);
                 }
@@ -1149,7 +1125,7 @@
                         }
                     }
                     foreach (self::getInitializedConditionals($v) as $s) {
-                        if (!$this->get($s, ContainerInterface::IGNORE_ON_UNINITIALIZED_REFERENCE)) {
+                        if (!$this->doGet($s, ContainerInterface::IGNORE_ON_UNINITIALIZED_REFERENCE)) {
                             continue 2;
                         }
                     }
@@ -1165,7 +1141,7 @@
                         }
                     }
                     foreach (self::getInitializedConditionals($v) as $s) {
-                        if (!$this->get($s, ContainerInterface::IGNORE_ON_UNINITIALIZED_REFERENCE)) {
+                        if (!$this->doGet($s, ContainerInterface::IGNORE_ON_UNINITIALIZED_REFERENCE)) {
                             continue 2;
                         }
                     }
@@ -1176,11 +1152,7 @@
                 return $count;
             });
         } elseif ($value instanceof Reference) {
-<<<<<<< HEAD
-            $value = $this->get((string) $value, $value->getInvalidBehavior());
-=======
             $value = $this->doGet((string) $value, $value->getInvalidBehavior(), $inlineServices);
->>>>>>> d90a3b50
         } elseif ($value instanceof Definition) {
             $value = $this->createService($value, $inlineServices);
         } elseif ($value instanceof Expression) {
@@ -1487,11 +1459,7 @@
             }
         }
         foreach (self::getInitializedConditionals($call[1]) as $s) {
-<<<<<<< HEAD
-            if (!$this->get($s, ContainerInterface::IGNORE_ON_UNINITIALIZED_REFERENCE)) {
-=======
             if (!$this->doGet($s, ContainerInterface::IGNORE_ON_UNINITIALIZED_REFERENCE, $inlineServices)) {
->>>>>>> d90a3b50
                 return;
             }
         }
