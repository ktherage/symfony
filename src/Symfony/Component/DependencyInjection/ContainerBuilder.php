<?php

/*
 * This file is part of the Symfony package.
 *
 * (c) Fabien Potencier <fabien@symfony.com>
 *
 * For the full copyright and license information, please view the LICENSE
 * file that was distributed with this source code.
 */

namespace Symfony\Component\DependencyInjection;

use Psr\Container\ContainerInterface as PsrContainerInterface;
use Symfony\Component\DependencyInjection\Argument\IteratorArgument;
use Symfony\Component\DependencyInjection\Argument\RewindableGenerator;
use Symfony\Component\DependencyInjection\Argument\ServiceClosureArgument;
use Symfony\Component\DependencyInjection\Compiler\Compiler;
use Symfony\Component\DependencyInjection\Compiler\CompilerPassInterface;
use Symfony\Component\DependencyInjection\Compiler\PassConfig;
use Symfony\Component\DependencyInjection\Compiler\ResolveEnvPlaceholdersPass;
use Symfony\Component\DependencyInjection\Exception\BadMethodCallException;
use Symfony\Component\DependencyInjection\Exception\InvalidArgumentException;
use Symfony\Component\DependencyInjection\Exception\LogicException;
use Symfony\Component\DependencyInjection\Exception\RuntimeException;
use Symfony\Component\DependencyInjection\Exception\ServiceCircularReferenceException;
use Symfony\Component\DependencyInjection\Exception\ServiceNotFoundException;
use Symfony\Component\DependencyInjection\Extension\ExtensionInterface;
use Symfony\Component\DependencyInjection\ParameterBag\EnvPlaceholderParameterBag;
use Symfony\Component\DependencyInjection\ParameterBag\ParameterBag;
use Symfony\Component\Config\Resource\ClassExistenceResource;
use Symfony\Component\Config\Resource\ComposerResource;
use Symfony\Component\Config\Resource\DirectoryResource;
use Symfony\Component\Config\Resource\FileExistenceResource;
use Symfony\Component\Config\Resource\FileResource;
use Symfony\Component\Config\Resource\GlobResource;
use Symfony\Component\Config\Resource\ReflectionClassResource;
use Symfony\Component\Config\Resource\ResourceInterface;
use Symfony\Component\DependencyInjection\LazyProxy\Instantiator\InstantiatorInterface;
use Symfony\Component\DependencyInjection\LazyProxy\Instantiator\RealServiceInstantiator;
use Symfony\Component\DependencyInjection\ParameterBag\ParameterBagInterface;
use Symfony\Component\EventDispatcher\ContainerAwareEventDispatcher;
use Symfony\Component\ExpressionLanguage\Expression;
use Symfony\Component\ExpressionLanguage\ExpressionFunctionProviderInterface;

/**
 * ContainerBuilder is a DI container that provides an API to easily describe services.
 *
 * @author Fabien Potencier <fabien@symfony.com>
 */
class ContainerBuilder extends Container implements TaggedContainerInterface
{
    /**
     * @var ExtensionInterface[]
     */
    private $extensions = array();

    /**
     * @var ExtensionInterface[]
     */
    private $extensionsByNs = array();

    /**
     * @var Definition[]
     */
    private $definitions = array();

    /**
     * @var Alias[]
     */
    private $aliasDefinitions = array();

    /**
     * @var ResourceInterface[]
     */
    private $resources = array();

    private $extensionConfigs = array();

    /**
     * @var Compiler
     */
    private $compiler;

    private $trackResources;

    /**
     * @var InstantiatorInterface|null
     */
    private $proxyInstantiator;

    /**
     * @var ExpressionLanguage|null
     */
    private $expressionLanguage;

    /**
     * @var ExpressionFunctionProviderInterface[]
     */
    private $expressionLanguageProviders = array();

    /**
     * @var string[] with tag names used by findTaggedServiceIds
     */
    private $usedTags = array();

    /**
     * @var string[][] a map of env var names to their placeholders
     */
    private $envPlaceholders = array();

    /**
     * @var int[] a map of env vars to their resolution counter
     */
    private $envCounters = array();

    /**
     * @var string[] the list of vendor directories
     */
    private $vendors;

    private $autoconfiguredInstanceof = array();

    private $removedIds = array();
    private $alreadyLoading = array();

    private static $internalTypes = array(
        'int' => true,
        'float' => true,
        'string' => true,
        'bool' => true,
        'resource' => true,
        'object' => true,
        'array' => true,
        'null' => true,
        'callable' => true,
        'iterable' => true,
        'mixed' => true,
    );

    public function __construct(ParameterBagInterface $parameterBag = null)
    {
        parent::__construct($parameterBag);

        $this->trackResources = interface_exists('Symfony\Component\Config\Resource\ResourceInterface');
        $this->setDefinition('service_container', (new Definition(ContainerInterface::class))->setSynthetic(true)->setPublic(true));
        $this->setAlias(PsrContainerInterface::class, new Alias('service_container', false));
        $this->setAlias(ContainerInterface::class, new Alias('service_container', false));
    }

    /**
     * @var \ReflectionClass[] a list of class reflectors
     */
    private $classReflectors;

    /**
     * Sets the track resources flag.
     *
     * If you are not using the loaders and therefore don't want
     * to depend on the Config component, set this flag to false.
     *
     * @param bool $track True if you want to track resources, false otherwise
     */
    public function setResourceTracking($track)
    {
        $this->trackResources = (bool) $track;
    }

    /**
     * Checks if resources are tracked.
     *
     * @return bool true If resources are tracked, false otherwise
     */
    public function isTrackingResources()
    {
        return $this->trackResources;
    }

    /**
     * Sets the instantiator to be used when fetching proxies.
     */
    public function setProxyInstantiator(InstantiatorInterface $proxyInstantiator)
    {
        $this->proxyInstantiator = $proxyInstantiator;
    }

    public function registerExtension(ExtensionInterface $extension)
    {
        $this->extensions[$extension->getAlias()] = $extension;

        if (false !== $extension->getNamespace()) {
            $this->extensionsByNs[$extension->getNamespace()] = $extension;
        }
    }

    /**
     * Returns an extension by alias or namespace.
     *
     * @param string $name An alias or a namespace
     *
     * @return ExtensionInterface An extension instance
     *
     * @throws LogicException if the extension is not registered
     */
    public function getExtension($name)
    {
        if (isset($this->extensions[$name])) {
            return $this->extensions[$name];
        }

        if (isset($this->extensionsByNs[$name])) {
            return $this->extensionsByNs[$name];
        }

        throw new LogicException(sprintf('Container extension "%s" is not registered', $name));
    }

    /**
     * Returns all registered extensions.
     *
     * @return ExtensionInterface[] An array of ExtensionInterface
     */
    public function getExtensions()
    {
        return $this->extensions;
    }

    /**
     * Checks if we have an extension.
     *
     * @param string $name The name of the extension
     *
     * @return bool If the extension exists
     */
    public function hasExtension($name)
    {
        return isset($this->extensions[$name]) || isset($this->extensionsByNs[$name]);
    }

    /**
     * Returns an array of resources loaded to build this configuration.
     *
     * @return ResourceInterface[] An array of resources
     */
    public function getResources()
    {
        return array_values($this->resources);
    }

    /**
     * @return $this
     */
    public function addResource(ResourceInterface $resource)
    {
        if (!$this->trackResources) {
            return $this;
        }

        if ($resource instanceof GlobResource && $this->inVendors($resource->getPrefix())) {
            return $this;
        }

        $this->resources[(string) $resource] = $resource;

        return $this;
    }

    /**
     * Sets the resources for this configuration.
     *
     * @param ResourceInterface[] $resources An array of resources
     *
     * @return $this
     */
    public function setResources(array $resources)
    {
        if (!$this->trackResources) {
            return $this;
        }

        $this->resources = $resources;

        return $this;
    }

    /**
     * Adds the object class hierarchy as resources.
     *
     * @param object|string $object An object instance or class name
     *
     * @return $this
     */
    public function addObjectResource($object)
    {
        if ($this->trackResources) {
            if (is_object($object)) {
                $object = get_class($object);
            }
            if (!isset($this->classReflectors[$object])) {
                $this->classReflectors[$object] = new \ReflectionClass($object);
            }
            $class = $this->classReflectors[$object];

            foreach ($class->getInterfaceNames() as $name) {
                if (null === $interface = &$this->classReflectors[$name]) {
                    $interface = new \ReflectionClass($name);
                }
                $file = $interface->getFileName();
                if (false !== $file && file_exists($file)) {
                    $this->fileExists($file);
                }
            }
            do {
                $file = $class->getFileName();
                if (false !== $file && file_exists($file)) {
                    $this->fileExists($file);
                }
                foreach ($class->getTraitNames() as $name) {
                    $this->addObjectResource($name);
                }
            } while ($class = $class->getParentClass());
        }

        return $this;
    }

    /**
     * Adds the given class hierarchy as resources.
     *
     * @return $this
     *
     * @deprecated since version 3.3, to be removed in 4.0. Use addObjectResource() or getReflectionClass() instead.
     */
    public function addClassResource(\ReflectionClass $class)
    {
        @trigger_error('The '.__METHOD__.'() method is deprecated since Symfony 3.3 and will be removed in 4.0. Use the addObjectResource() or the getReflectionClass() method instead.', E_USER_DEPRECATED);

        return $this->addObjectResource($class->name);
    }

    /**
     * Retrieves the requested reflection class and registers it for resource tracking.
     *
     * @param string $class
     * @param bool   $throw
     *
     * @return \ReflectionClass|null
     *
     * @throws \ReflectionException when a parent class/interface/trait is not found and $throw is true
     *
     * @final
     */
    public function getReflectionClass($class, $throw = true)
    {
        if (!$class = $this->getParameterBag()->resolveValue($class)) {
            return;
        }

        if (isset(self::$internalTypes[$class])) {
            return null;
        }

        $resource = null;

        try {
            if (isset($this->classReflectors[$class])) {
                $classReflector = $this->classReflectors[$class];
            } elseif ($this->trackResources) {
                $resource = new ClassExistenceResource($class, false);
                $classReflector = $resource->isFresh(0) ? false : new \ReflectionClass($class);
            } else {
                $classReflector = new \ReflectionClass($class);
            }
        } catch (\ReflectionException $e) {
            if ($throw) {
                throw $e;
            }
            $classReflector = false;
        }

        if ($this->trackResources) {
            if (!$classReflector) {
                $this->addResource($resource ?: new ClassExistenceResource($class, false));
            } elseif (!$classReflector->isInternal()) {
                $path = $classReflector->getFileName();

                if (!$this->inVendors($path)) {
                    $this->addResource(new ReflectionClassResource($classReflector, $this->vendors));
                }
            }
            $this->classReflectors[$class] = $classReflector;
        }

        return $classReflector ?: null;
    }

    /**
     * Checks whether the requested file or directory exists and registers the result for resource tracking.
     *
     * @param string      $path          The file or directory path for which to check the existence
     * @param bool|string $trackContents Whether to track contents of the given resource. If a string is passed,
     *                                   it will be used as pattern for tracking contents of the requested directory
     *
     * @return bool
     *
     * @final
     */
    public function fileExists($path, $trackContents = true)
    {
        $exists = file_exists($path);

        if (!$this->trackResources || $this->inVendors($path)) {
            return $exists;
        }

        if (!$exists) {
            $this->addResource(new FileExistenceResource($path));

            return $exists;
        }

        if (is_dir($path)) {
            if ($trackContents) {
                $this->addResource(new DirectoryResource($path, is_string($trackContents) ? $trackContents : null));
            } else {
                $this->addResource(new GlobResource($path, '/*', false));
            }
        } elseif ($trackContents) {
            $this->addResource(new FileResource($path));
        }

        return $exists;
    }

    /**
     * Loads the configuration for an extension.
     *
     * @param string $extension The extension alias or namespace
     * @param array  $values    An array of values that customizes the extension
     *
     * @return $this
     *
     * @throws BadMethodCallException When this ContainerBuilder is compiled
     * @throws \LogicException        if the extension is not registered
     */
    public function loadFromExtension($extension, array $values = null)
    {
        if ($this->isCompiled()) {
            throw new BadMethodCallException('Cannot load from an extension on a compiled container.');
        }

        if (\func_num_args() < 2) {
            $values = array();
        }

        $namespace = $this->getExtension($extension)->getAlias();

        $this->extensionConfigs[$namespace][] = $values;

        return $this;
    }

    /**
     * Adds a compiler pass.
     *
     * @param CompilerPassInterface $pass     A compiler pass
     * @param string                $type     The type of compiler pass
     * @param int                   $priority Used to sort the passes
     *
     * @return $this
     */
    public function addCompilerPass(CompilerPassInterface $pass, $type = PassConfig::TYPE_BEFORE_OPTIMIZATION/*, int $priority = 0*/)
    {
        if (func_num_args() >= 3) {
            $priority = func_get_arg(2);
        } else {
            if (__CLASS__ !== get_class($this)) {
                $r = new \ReflectionMethod($this, __FUNCTION__);
                if (__CLASS__ !== $r->getDeclaringClass()->getName()) {
                    @trigger_error(sprintf('Method %s() will have a third `int $priority = 0` argument in version 4.0. Not defining it is deprecated since Symfony 3.2.', __METHOD__), E_USER_DEPRECATED);
                }
            }

            $priority = 0;
        }

        $this->getCompiler()->addPass($pass, $type, $priority);

        $this->addObjectResource($pass);

        return $this;
    }

    /**
     * Returns the compiler pass config which can then be modified.
     *
     * @return PassConfig The compiler pass config
     */
    public function getCompilerPassConfig()
    {
        return $this->getCompiler()->getPassConfig();
    }

    /**
     * Returns the compiler.
     *
     * @return Compiler The compiler
     */
    public function getCompiler()
    {
        if (null === $this->compiler) {
            $this->compiler = new Compiler();
        }

        return $this->compiler;
    }

    /**
     * Sets a service.
     *
     * @param string $id      The service identifier
     * @param object $service The service instance
     *
     * @throws BadMethodCallException When this ContainerBuilder is compiled
     */
    public function set($id, $service)
    {
        $id = $this->normalizeId($id);

        if ($this->isCompiled() && (isset($this->definitions[$id]) && !$this->definitions[$id]->isSynthetic())) {
            // setting a synthetic service on a compiled container is alright
            throw new BadMethodCallException(sprintf('Setting service "%s" for an unknown or non-synthetic service definition on a compiled container is not allowed.', $id));
        }

        unset($this->definitions[$id], $this->aliasDefinitions[$id], $this->removedIds[$id]);

        parent::set($id, $service);
    }

    /**
     * Removes a service definition.
     *
     * @param string $id The service identifier
     */
    public function removeDefinition($id)
    {
        if (isset($this->definitions[$id = $this->normalizeId($id)])) {
            unset($this->definitions[$id]);
            $this->removedIds[$id] = true;
        }
    }

    /**
     * Returns true if the given service is defined.
     *
     * @param string $id The service identifier
     *
     * @return bool true if the service is defined, false otherwise
     */
    public function has($id)
    {
        $id = $this->normalizeId($id);

        return isset($this->definitions[$id]) || isset($this->aliasDefinitions[$id]) || parent::has($id);
    }

    /**
     * Gets a service.
     *
     * @param string $id              The service identifier
     * @param int    $invalidBehavior The behavior when the service does not exist
     *
     * @return object The associated service
     *
     * @throws InvalidArgumentException          when no definitions are available
     * @throws ServiceCircularReferenceException When a circular reference is detected
     * @throws ServiceNotFoundException          When the service is not defined
     * @throws \Exception
     *
     * @see Reference
     */
    public function get($id, $invalidBehavior = ContainerInterface::EXCEPTION_ON_INVALID_REFERENCE)
    {
        if ($this->isCompiled() && isset($this->removedIds[$id = $this->normalizeId($id)])) {
            @trigger_error(sprintf('Fetching the "%s" private service or alias is deprecated since Symfony 3.4 and will fail in 4.0. Make it public instead.', $id), E_USER_DEPRECATED);
        }

        return $this->doGet($id, $invalidBehavior);
    }

    private function doGet($id, $invalidBehavior = ContainerInterface::EXCEPTION_ON_INVALID_REFERENCE, array &$inlineServices = array())
    {
        $id = $this->normalizeId($id);

        if (isset($inlineServices[$id])) {
            return $inlineServices[$id];
        }
        if (ContainerInterface::IGNORE_ON_UNINITIALIZED_REFERENCE === $invalidBehavior) {
            return parent::get($id, $invalidBehavior);
        }
        if ($service = parent::get($id, ContainerInterface::NULL_ON_INVALID_REFERENCE)) {
            return $service;
        }

        if (!isset($this->definitions[$id]) && isset($this->aliasDefinitions[$id])) {
            return $this->doGet((string) $this->aliasDefinitions[$id], $invalidBehavior, $inlineServices);
        }

        try {
            $definition = $this->getDefinition($id);
        } catch (ServiceNotFoundException $e) {
            if (ContainerInterface::EXCEPTION_ON_INVALID_REFERENCE !== $invalidBehavior) {
                return;
            }

            throw $e;
        }

        $loading = isset($this->alreadyLoading[$id]) ? 'loading' : 'alreadyLoading';
        $this->{$loading}[$id] = true;

        try {
            $service = $this->createService($definition, $inlineServices, $id);
        } finally {
            unset($this->{$loading}[$id]);
        }

        return $service;
    }

    /**
     * Merges a ContainerBuilder with the current ContainerBuilder configuration.
     *
     * Service definitions overrides the current defined ones.
     *
     * But for parameters, they are overridden by the current ones. It allows
     * the parameters passed to the container constructor to have precedence
     * over the loaded ones.
     *
     * $container = new ContainerBuilder(new ParameterBag(array('foo' => 'bar')));
     * $loader = new LoaderXXX($container);
     * $loader->load('resource_name');
     * $container->register('foo', 'stdClass');
     *
     * In the above example, even if the loaded resource defines a foo
     * parameter, the value will still be 'bar' as defined in the ContainerBuilder
     * constructor.
     *
     * @throws BadMethodCallException When this ContainerBuilder is compiled
     */
    public function merge(self $container)
    {
        if ($this->isCompiled()) {
            throw new BadMethodCallException('Cannot merge on a compiled container.');
        }

        $this->addDefinitions($container->getDefinitions());
        $this->addAliases($container->getAliases());
        $this->getParameterBag()->add($container->getParameterBag()->all());

        if ($this->trackResources) {
            foreach ($container->getResources() as $resource) {
                $this->addResource($resource);
            }
        }

        foreach ($this->extensions as $name => $extension) {
            if (!isset($this->extensionConfigs[$name])) {
                $this->extensionConfigs[$name] = array();
            }

            $this->extensionConfigs[$name] = array_merge($this->extensionConfigs[$name], $container->getExtensionConfig($name));
        }

        if ($this->getParameterBag() instanceof EnvPlaceholderParameterBag && $container->getParameterBag() instanceof EnvPlaceholderParameterBag) {
            $envPlaceholders = $container->getParameterBag()->getEnvPlaceholders();
            $this->getParameterBag()->mergeEnvPlaceholders($container->getParameterBag());
        } else {
            $envPlaceholders = array();
        }

        foreach ($container->envCounters as $env => $count) {
            if (!$count && !isset($envPlaceholders[$env])) {
                continue;
            }
            if (!isset($this->envCounters[$env])) {
                $this->envCounters[$env] = $count;
            } else {
                $this->envCounters[$env] += $count;
            }
        }

        foreach ($container->getAutoconfiguredInstanceof() as $interface => $childDefinition) {
            if (isset($this->autoconfiguredInstanceof[$interface])) {
                throw new InvalidArgumentException(sprintf('"%s" has already been autoconfigured and merge() does not support merging autoconfiguration for the same class/interface.', $interface));
            }

            $this->autoconfiguredInstanceof[$interface] = $childDefinition;
        }
    }

    /**
     * Returns the configuration array for the given extension.
     *
     * @param string $name The name of the extension
     *
     * @return array An array of configuration
     */
    public function getExtensionConfig($name)
    {
        if (!isset($this->extensionConfigs[$name])) {
            $this->extensionConfigs[$name] = array();
        }

        return $this->extensionConfigs[$name];
    }

    /**
     * Prepends a config array to the configs of the given extension.
     *
     * @param string $name   The name of the extension
     * @param array  $config The config to set
     */
    public function prependExtensionConfig($name, array $config)
    {
        if (!isset($this->extensionConfigs[$name])) {
            $this->extensionConfigs[$name] = array();
        }

        array_unshift($this->extensionConfigs[$name], $config);
    }

    /**
     * Compiles the container.
     *
     * This method passes the container to compiler
     * passes whose job is to manipulate and optimize
     * the container.
     *
     * The main compiler passes roughly do four things:
     *
     *  * The extension configurations are merged;
     *  * Parameter values are resolved;
     *  * The parameter bag is frozen;
     *  * Extension loading is disabled.
     *
     * @param bool $resolveEnvPlaceholders Whether %env()% parameters should be resolved using the current
     *                                     env vars or be replaced by uniquely identifiable placeholders.
     *                                     Set to "true" when you want to use the current ContainerBuilder
     *                                     directly, keep to "false" when the container is dumped instead.
     */
    public function compile(/*$resolveEnvPlaceholders = false*/)
    {
        if (1 <= func_num_args()) {
            $resolveEnvPlaceholders = func_get_arg(0);
        } else {
            if (__CLASS__ !== static::class) {
                $r = new \ReflectionMethod($this, __FUNCTION__);
                if (__CLASS__ !== $r->getDeclaringClass()->getName() && (1 > $r->getNumberOfParameters() || 'resolveEnvPlaceholders' !== $r->getParameters()[0]->name)) {
                    @trigger_error(sprintf('The %s::compile() method expects a first "$resolveEnvPlaceholders" argument since Symfony 3.3. It will be made mandatory in 4.0.', static::class), E_USER_DEPRECATED);
                }
            }
            $resolveEnvPlaceholders = false;
        }
        $compiler = $this->getCompiler();

        if ($this->trackResources) {
            foreach ($compiler->getPassConfig()->getPasses() as $pass) {
                $this->addObjectResource($pass);
            }
        }
        $bag = $this->getParameterBag();

        if ($resolveEnvPlaceholders && $bag instanceof EnvPlaceholderParameterBag) {
            $compiler->addPass(new ResolveEnvPlaceholdersPass(), PassConfig::TYPE_AFTER_REMOVING, -1000);
        }

        $compiler->compile($this);

        foreach ($this->definitions as $id => $definition) {
            if ($this->trackResources && $definition->isLazy()) {
                $this->getReflectionClass($definition->getClass());
            }
        }

        $this->extensionConfigs = array();

        if ($bag instanceof EnvPlaceholderParameterBag) {
            if ($resolveEnvPlaceholders) {
                $this->parameterBag = new ParameterBag($this->resolveEnvPlaceholders($bag->all(), true));
            }

            $this->envPlaceholders = $bag->getEnvPlaceholders();
        }

        parent::compile();

        foreach ($this->definitions + $this->aliasDefinitions as $id => $definition) {
            if (!$definition->isPublic() || $definition->isPrivate()) {
                $this->removedIds[$id] = true;
            }
        }
    }

    /**
     * Gets all service ids.
     *
     * @return array An array of all defined service ids
     */
    public function getServiceIds()
    {
        return array_unique(array_merge(array_keys($this->getDefinitions()), array_keys($this->aliasDefinitions), parent::getServiceIds()));
    }

    /**
     * Gets removed service or alias ids.
     *
     * @return array
     */
    public function getRemovedIds()
    {
        return $this->removedIds;
    }

    /**
     * Adds the service aliases.
     */
    public function addAliases(array $aliases)
    {
        foreach ($aliases as $alias => $id) {
            $this->setAlias($alias, $id);
        }
    }

    /**
     * Sets the service aliases.
     */
    public function setAliases(array $aliases)
    {
        $this->aliasDefinitions = array();
        $this->addAliases($aliases);
    }

    /**
     * Sets an alias for an existing service.
     *
     * @param string       $alias The alias to create
     * @param string|Alias $id    The service to alias
     *
     * @return Alias
     *
     * @throws InvalidArgumentException if the id is not a string or an Alias
     * @throws InvalidArgumentException if the alias is for itself
     */
    public function setAlias($alias, $id)
    {
        $alias = $this->normalizeId($alias);

<<<<<<< HEAD
        if (is_string($id)) {
            $id = new Alias($this->normalizeId($id));
=======
        if (\is_string($id)) {
            $id = new Alias($id);
>>>>>>> 82d13dae
        } elseif (!$id instanceof Alias) {
            throw new InvalidArgumentException('$id must be a string, or an Alias object.');
        }

        if ($alias === (string) $id) {
            throw new InvalidArgumentException(sprintf('An alias can not reference itself, got a circular reference on "%s".', $alias));
        }

        unset($this->definitions[$alias], $this->removedIds[$alias]);

        return $this->aliasDefinitions[$alias] = $id;
    }

    /**
     * Removes an alias.
     *
     * @param string $alias The alias to remove
     */
    public function removeAlias($alias)
    {
        if (isset($this->aliasDefinitions[$alias = $this->normalizeId($alias)])) {
            unset($this->aliasDefinitions[$alias]);
            $this->removedIds[$alias] = true;
        }
    }

    /**
     * Returns true if an alias exists under the given identifier.
     *
     * @param string $id The service identifier
     *
     * @return bool true if the alias exists, false otherwise
     */
    public function hasAlias($id)
    {
        return isset($this->aliasDefinitions[$this->normalizeId($id)]);
    }

    /**
     * Gets all defined aliases.
     *
     * @return Alias[] An array of aliases
     */
    public function getAliases()
    {
        return $this->aliasDefinitions;
    }

    /**
     * Gets an alias.
     *
     * @param string $id The service identifier
     *
     * @return Alias An Alias instance
     *
     * @throws InvalidArgumentException if the alias does not exist
     */
    public function getAlias($id)
    {
        $id = $this->normalizeId($id);

        if (!isset($this->aliasDefinitions[$id])) {
            throw new InvalidArgumentException(sprintf('The service alias "%s" does not exist.', $id));
        }

        return $this->aliasDefinitions[$id];
    }

    /**
     * Registers a service definition.
     *
     * This methods allows for simple registration of service definition
     * with a fluid interface.
     *
     * @param string $id         The service identifier
     * @param string $class|null The service class
     *
     * @return Definition A Definition instance
     */
    public function register($id, $class = null)
    {
        return $this->setDefinition($id, new Definition($class));
    }

    /**
     * Registers an autowired service definition.
     *
     * This method implements a shortcut for using setDefinition() with
     * an autowired definition.
     *
     * @param string      $id    The service identifier
     * @param null|string $class The service class
     *
     * @return Definition The created definition
     */
    public function autowire($id, $class = null)
    {
        return $this->setDefinition($id, (new Definition($class))->setAutowired(true));
    }

    /**
     * Adds the service definitions.
     *
     * @param Definition[] $definitions An array of service definitions
     */
    public function addDefinitions(array $definitions)
    {
        foreach ($definitions as $id => $definition) {
            $this->setDefinition($id, $definition);
        }
    }

    /**
     * Sets the service definitions.
     *
     * @param Definition[] $definitions An array of service definitions
     */
    public function setDefinitions(array $definitions)
    {
        $this->definitions = array();
        $this->addDefinitions($definitions);
    }

    /**
     * Gets all service definitions.
     *
     * @return Definition[] An array of Definition instances
     */
    public function getDefinitions()
    {
        return $this->definitions;
    }

    /**
     * Sets a service definition.
     *
     * @param string     $id         The service identifier
     * @param Definition $definition A Definition instance
     *
     * @return Definition the service definition
     *
     * @throws BadMethodCallException When this ContainerBuilder is compiled
     */
    public function setDefinition($id, Definition $definition)
    {
        if ($this->isCompiled()) {
            throw new BadMethodCallException('Adding definition to a compiled container is not allowed');
        }

        $id = $this->normalizeId($id);

        unset($this->aliasDefinitions[$id], $this->removedIds[$id]);

        return $this->definitions[$id] = $definition;
    }

    /**
     * Returns true if a service definition exists under the given identifier.
     *
     * @param string $id The service identifier
     *
     * @return bool true if the service definition exists, false otherwise
     */
    public function hasDefinition($id)
    {
        return isset($this->definitions[$this->normalizeId($id)]);
    }

    /**
     * Gets a service definition.
     *
     * @param string $id The service identifier
     *
     * @return Definition A Definition instance
     *
     * @throws ServiceNotFoundException if the service definition does not exist
     */
    public function getDefinition($id)
    {
        $id = $this->normalizeId($id);

        if (!isset($this->definitions[$id])) {
            throw new ServiceNotFoundException($id);
        }

        return $this->definitions[$id];
    }

    /**
     * Gets a service definition by id or alias.
     *
     * The method "unaliases" recursively to return a Definition instance.
     *
     * @param string $id The service identifier or alias
     *
     * @return Definition A Definition instance
     *
     * @throws ServiceNotFoundException if the service definition does not exist
     */
    public function findDefinition($id)
    {
        $id = $this->normalizeId($id);

        $seen = array();
        while (isset($this->aliasDefinitions[$id])) {
            $id = (string) $this->aliasDefinitions[$id];

            if (isset($seen[$id])) {
                $seen = array_values($seen);
                $seen = array_slice($seen, array_search($id, $seen));
                $seen[] = $id;

                throw new ServiceCircularReferenceException($id, $seen);
            }

            $seen[$id] = $id;
        }

        return $this->getDefinition($id);
    }

    /**
     * Creates a service for a service definition.
     *
     * @param Definition $definition A service definition instance
     * @param string     $id         The service identifier
     * @param bool       $tryProxy   Whether to try proxying the service with a lazy proxy
     *
     * @return object The service described by the service definition
     *
     * @throws RuntimeException         When the factory definition is incomplete
     * @throws RuntimeException         When the service is a synthetic service
     * @throws InvalidArgumentException When configure callable is not callable
     */
    private function createService(Definition $definition, array &$inlineServices, $id = null, $tryProxy = true)
    {
        if (null === $id && isset($inlineServices[$h = spl_object_hash($definition)])) {
            return $inlineServices[$h];
        }

        if ($definition instanceof ChildDefinition) {
            throw new RuntimeException(sprintf('Constructing service "%s" from a parent definition is not supported at build time.', $id));
        }

        if ($definition->isSynthetic()) {
            throw new RuntimeException(sprintf('You have requested a synthetic service ("%s"). The DIC does not know how to construct this service.', $id));
        }

        if ($definition->isDeprecated()) {
            @trigger_error($definition->getDeprecationMessage($id), E_USER_DEPRECATED);
        }

        if ($tryProxy && $definition->isLazy()) {
            $proxy = $this
                ->getProxyInstantiator()
                ->instantiateProxy(
                    $this,
                    $definition,
                    $id, function () use ($definition, &$inlineServices, $id) {
                        return $this->createService($definition, $inlineServices, $id, false);
                    }
                );
            $this->shareService($definition, $proxy, $id, $inlineServices);

            return $proxy;
        }

        $parameterBag = $this->getParameterBag();

        if (null !== $definition->getFile()) {
            require_once $parameterBag->resolveValue($definition->getFile());
        }

        $arguments = $this->doResolveServices($parameterBag->unescapeValue($parameterBag->resolveValue($definition->getArguments())), $inlineServices);

        if (null !== $id && $definition->isShared() && isset($this->services[$id]) && ($tryProxy || !$definition->isLazy())) {
            return $this->services[$id];
        }

        if (null !== $factory = $definition->getFactory()) {
<<<<<<< HEAD
            if (is_array($factory)) {
                $factory = array($this->doResolveServices($parameterBag->resolveValue($factory[0]), $inlineServices), $factory[1]);
            } elseif (!is_string($factory)) {
=======
            if (\is_array($factory)) {
                $factory = array($this->doResolveServices($parameterBag->resolveValue($factory[0]), $inlinedDefinitions), $factory[1]);
            } elseif (!\is_string($factory)) {
>>>>>>> 82d13dae
                throw new RuntimeException(sprintf('Cannot create service "%s" because of invalid factory', $id));
            }

            $service = \call_user_func_array($factory, $arguments);

            if (!$definition->isDeprecated() && \is_array($factory) && \is_string($factory[0])) {
                $r = new \ReflectionClass($factory[0]);

                if (0 < strpos($r->getDocComment(), "\n * @deprecated ")) {
                    @trigger_error(sprintf('The "%s" service relies on the deprecated "%s" factory class. It should either be deprecated or its factory upgraded.', $id, $r->name), E_USER_DEPRECATED);
                }
            }
<<<<<<< HEAD
=======
        } elseif (null !== $definition->getFactoryMethod(false)) {
            if (null !== $definition->getFactoryClass(false)) {
                $factory = $parameterBag->resolveValue($definition->getFactoryClass(false));
            } elseif (null !== $definition->getFactoryService(false)) {
                $factory = $this->get($parameterBag->resolveValue($definition->getFactoryService(false)));
            } else {
                throw new RuntimeException(sprintf('Cannot create service "%s" from factory method without a factory service or factory class.', $id));
            }

            $service = \call_user_func_array(array($factory, $definition->getFactoryMethod(false)), $arguments);
>>>>>>> 82d13dae
        } else {
            $r = new \ReflectionClass($class = $parameterBag->resolveValue($definition->getClass()));

            $service = null === $r->getConstructor() ? $r->newInstance() : $r->newInstanceArgs($arguments);
            // don't trigger deprecations for internal uses
            // @deprecated since version 3.3, to be removed in 4.0 along with the deprecated class
            $deprecationWhitelist = array('event_dispatcher' => ContainerAwareEventDispatcher::class);

            if (!$definition->isDeprecated() && 0 < strpos($r->getDocComment(), "\n * @deprecated ") && (!isset($deprecationWhitelist[$id]) || $deprecationWhitelist[$id] !== $class)) {
                @trigger_error(sprintf('The "%s" service relies on the deprecated "%s" class. It should either be deprecated or its implementation upgraded.', $id, $r->name), E_USER_DEPRECATED);
            }
        }

        if ($tryProxy || !$definition->isLazy()) {
            // share only if proxying failed, or if not a proxy
            $this->shareService($definition, $service, $id, $inlineServices);
        }

        $properties = $this->doResolveServices($parameterBag->unescapeValue($parameterBag->resolveValue($definition->getProperties())), $inlineServices);
        foreach ($properties as $name => $value) {
            $service->$name = $value;
        }

        foreach ($definition->getMethodCalls() as $call) {
            $this->callMethod($service, $call, $inlineServices);
        }

        if ($callable = $definition->getConfigurator()) {
            if (\is_array($callable)) {
                $callable[0] = $parameterBag->resolveValue($callable[0]);

                if ($callable[0] instanceof Reference) {
                    $callable[0] = $this->doGet((string) $callable[0], $callable[0]->getInvalidBehavior(), $inlineServices);
                } elseif ($callable[0] instanceof Definition) {
                    $callable[0] = $this->createService($callable[0], $inlineServices);
                }
            }

            if (!\is_callable($callable)) {
                throw new InvalidArgumentException(sprintf('The configure callable for class "%s" is not a callable.', \get_class($service)));
            }

            \call_user_func($callable, $service);
        }

        return $service;
    }

    /**
     * Replaces service references by the real service instance and evaluates expressions.
     *
     * @param mixed $value A value
     *
     * @return mixed The same value with all service references replaced by
     *               the real service instances and all expressions evaluated
     */
    public function resolveServices($value)
    {
        return $this->doResolveServices($value);
    }

    private function doResolveServices($value, array &$inlineServices = array())
    {
        if (\is_array($value)) {
            foreach ($value as $k => $v) {
                $value[$k] = $this->doResolveServices($v, $inlineServices);
            }
        } elseif ($value instanceof ServiceClosureArgument) {
            $reference = $value->getValues()[0];
            $value = function () use ($reference) {
                return $this->resolveServices($reference);
            };
        } elseif ($value instanceof IteratorArgument) {
            $value = new RewindableGenerator(function () use ($value) {
                foreach ($value->getValues() as $k => $v) {
                    foreach (self::getServiceConditionals($v) as $s) {
                        if (!$this->has($s)) {
                            continue 2;
                        }
                    }
                    foreach (self::getInitializedConditionals($v) as $s) {
                        if (!$this->doGet($s, ContainerInterface::IGNORE_ON_UNINITIALIZED_REFERENCE)) {
                            continue 2;
                        }
                    }

                    yield $k => $this->resolveServices($v);
                }
            }, function () use ($value) {
                $count = 0;
                foreach ($value->getValues() as $v) {
                    foreach (self::getServiceConditionals($v) as $s) {
                        if (!$this->has($s)) {
                            continue 2;
                        }
                    }
                    foreach (self::getInitializedConditionals($v) as $s) {
                        if (!$this->doGet($s, ContainerInterface::IGNORE_ON_UNINITIALIZED_REFERENCE)) {
                            continue 2;
                        }
                    }

                    ++$count;
                }

                return $count;
            });
        } elseif ($value instanceof Reference) {
            $value = $this->doGet((string) $value, $value->getInvalidBehavior(), $inlineServices);
        } elseif ($value instanceof Definition) {
            $value = $this->createService($value, $inlineServices);
        } elseif ($value instanceof Parameter) {
            $value = $this->getParameter((string) $value);
        } elseif ($value instanceof Expression) {
            $value = $this->getExpressionLanguage()->evaluate($value, array('container' => $this));
        }

        return $value;
    }

    /**
     * Returns service ids for a given tag.
     *
     * Example:
     *
     * $container->register('foo')->addTag('my.tag', array('hello' => 'world'));
     *
     * $serviceIds = $container->findTaggedServiceIds('my.tag');
     * foreach ($serviceIds as $serviceId => $tags) {
     *     foreach ($tags as $tag) {
     *         echo $tag['hello'];
     *     }
     * }
     *
     * @param string $name
     * @param bool   $throwOnAbstract
     *
     * @return array An array of tags with the tagged service as key, holding a list of attribute arrays
     */
    public function findTaggedServiceIds($name, $throwOnAbstract = false)
    {
        $this->usedTags[] = $name;
        $tags = array();
        foreach ($this->getDefinitions() as $id => $definition) {
            if ($definition->hasTag($name)) {
                if ($throwOnAbstract && $definition->isAbstract()) {
                    throw new InvalidArgumentException(sprintf('The service "%s" tagged "%s" must not be abstract.', $id, $name));
                }
                $tags[$id] = $definition->getTag($name);
            }
        }

        return $tags;
    }

    /**
     * Returns all tags the defined services use.
     *
     * @return array An array of tags
     */
    public function findTags()
    {
        $tags = array();
        foreach ($this->getDefinitions() as $id => $definition) {
            $tags = array_merge(array_keys($definition->getTags()), $tags);
        }

        return array_unique($tags);
    }

    /**
     * Returns all tags not queried by findTaggedServiceIds.
     *
     * @return string[] An array of tags
     */
    public function findUnusedTags()
    {
        return array_values(array_diff($this->findTags(), $this->usedTags));
    }

    public function addExpressionLanguageProvider(ExpressionFunctionProviderInterface $provider)
    {
        $this->expressionLanguageProviders[] = $provider;
    }

    /**
     * @return ExpressionFunctionProviderInterface[]
     */
    public function getExpressionLanguageProviders()
    {
        return $this->expressionLanguageProviders;
    }

    /**
     * Returns a ChildDefinition that will be used for autoconfiguring the interface/class.
     *
     * @param string $interface The class or interface to match
     *
     * @return ChildDefinition
     */
    public function registerForAutoconfiguration($interface)
    {
        if (!isset($this->autoconfiguredInstanceof[$interface])) {
            $this->autoconfiguredInstanceof[$interface] = new ChildDefinition('');
        }

        return $this->autoconfiguredInstanceof[$interface];
    }

    /**
     * Returns an array of ChildDefinition[] keyed by interface.
     *
     * @return ChildDefinition[]
     */
    public function getAutoconfiguredInstanceof()
    {
        return $this->autoconfiguredInstanceof;
    }

    /**
     * Resolves env parameter placeholders in a string or an array.
     *
     * @param mixed            $value     The value to resolve
     * @param string|true|null $format    A sprintf() format returning the replacement for each env var name or
     *                                    null to resolve back to the original "%env(VAR)%" format or
     *                                    true to resolve to the actual values of the referenced env vars
     * @param array            &$usedEnvs Env vars found while resolving are added to this array
     *
     * @return mixed The value with env parameters resolved if a string or an array is passed
     */
    public function resolveEnvPlaceholders($value, $format = null, array &$usedEnvs = null)
    {
        if (null === $format) {
            $format = '%%env(%s)%%';
        }

        $bag = $this->getParameterBag();
        if (true === $format) {
            $value = $bag->resolveValue($value);
        }

        if (\is_array($value)) {
            $result = array();
            foreach ($value as $k => $v) {
                $result[\is_string($k) ? $this->resolveEnvPlaceholders($k, $format, $usedEnvs) : $k] = $this->resolveEnvPlaceholders($v, $format, $usedEnvs);
            }

            return $result;
        }

        if (!\is_string($value) || 38 > \strlen($value)) {
            return $value;
        }
        $envPlaceholders = $bag instanceof EnvPlaceholderParameterBag ? $bag->getEnvPlaceholders() : $this->envPlaceholders;

        $completed = false;
        foreach ($envPlaceholders as $env => $placeholders) {
            foreach ($placeholders as $placeholder) {
                if (false !== stripos($value, $placeholder)) {
                    if (true === $format) {
                        $resolved = $bag->escapeValue($this->getEnv($env));
                    } else {
                        $resolved = sprintf($format, $env);
                    }
                    if ($placeholder === $value) {
                        $value = $resolved;
                        $completed = true;
                    } else {
                        if (!is_string($resolved) && !is_numeric($resolved)) {
                            throw new RuntimeException(sprintf('A string value must be composed of strings and/or numbers, but found parameter "env(%s)" of type %s inside string value "%s".', $env, gettype($resolved), $this->resolveEnvPlaceholders($value)));
                        }
                        $value = str_ireplace($placeholder, $resolved, $value);
                    }
                    $usedEnvs[$env] = $env;
                    $this->envCounters[$env] = isset($this->envCounters[$env]) ? 1 + $this->envCounters[$env] : 1;

                    if ($completed) {
                        break 2;
                    }
                }
            }
        }

        return $value;
    }

    /**
     * Get statistics about env usage.
     *
     * @return int[] The number of time each env vars has been resolved
     */
    public function getEnvCounters()
    {
        $bag = $this->getParameterBag();
        $envPlaceholders = $bag instanceof EnvPlaceholderParameterBag ? $bag->getEnvPlaceholders() : $this->envPlaceholders;

        foreach ($envPlaceholders as $env => $placeholders) {
            if (!isset($this->envCounters[$env])) {
                $this->envCounters[$env] = 0;
            }
        }

        return $this->envCounters;
    }

    /**
     * @internal
     */
    public function getNormalizedIds()
    {
        $normalizedIds = array();

        foreach ($this->normalizedIds as $k => $v) {
            if ($v !== (string) $k) {
                $normalizedIds[$k] = $v;
            }
        }

        return $normalizedIds;
    }

    /**
     * @final
     */
    public function log(CompilerPassInterface $pass, $message)
    {
        $this->getCompiler()->log($pass, $this->resolveEnvPlaceholders($message));
    }

    /**
     * {@inheritdoc}
     */
    public function normalizeId($id)
    {
        if (!\is_string($id)) {
            $id = (string) $id;
        }

        return isset($this->definitions[$id]) || isset($this->aliasDefinitions[$id]) || isset($this->removedIds[$id]) ? $id : parent::normalizeId($id);
    }

    /**
     * Returns the Service Conditionals.
     *
     * @param mixed $value An array of conditionals to return
     *
     * @return array An array of Service conditionals
     *
     * @internal since version 3.4
     */
    public static function getServiceConditionals($value)
    {
        $services = array();

        if (\is_array($value)) {
            foreach ($value as $v) {
                $services = array_unique(array_merge($services, self::getServiceConditionals($v)));
            }
        } elseif ($value instanceof Reference && ContainerInterface::IGNORE_ON_INVALID_REFERENCE === $value->getInvalidBehavior()) {
            $services[] = (string) $value;
        }

        return $services;
    }

    /**
     * Returns the initialized conditionals.
     *
     * @param mixed $value An array of conditionals to return
     *
     * @return array An array of uninitialized conditionals
     *
     * @internal
     */
    public static function getInitializedConditionals($value)
    {
        $services = array();

        if (is_array($value)) {
            foreach ($value as $v) {
                $services = array_unique(array_merge($services, self::getInitializedConditionals($v)));
            }
        } elseif ($value instanceof Reference && ContainerInterface::IGNORE_ON_UNINITIALIZED_REFERENCE === $value->getInvalidBehavior()) {
            $services[] = (string) $value;
        }

        return $services;
    }

    /**
     * Computes a reasonably unique hash of a value.
     *
     * @param mixed $value A serializable value
     *
     * @return string
     */
    public static function hash($value)
    {
        $hash = substr(base64_encode(hash('sha256', serialize($value), true)), 0, 7);

        return str_replace(array('/', '+'), array('.', '_'), strtolower($hash));
    }

    /**
     * {@inheritdoc}
     */
    protected function getEnv($name)
    {
        $value = parent::getEnv($name);
        $bag = $this->getParameterBag();

        if (!is_string($value) || !$bag instanceof EnvPlaceholderParameterBag) {
            return $value;
        }

        foreach ($bag->getEnvPlaceholders() as $env => $placeholders) {
            if (isset($placeholders[$value])) {
                $bag = new ParameterBag($bag->all());

                return $bag->unescapeValue($bag->get("env($name)"));
            }
        }

        $this->resolving["env($name)"] = true;
        try {
            return $bag->unescapeValue($this->resolveEnvPlaceholders($bag->escapeValue($value), true));
        } finally {
            unset($this->resolving["env($name)"]);
        }
    }

    /**
     * Retrieves the currently set proxy instantiator or instantiates one.
     *
     * @return InstantiatorInterface
     */
    private function getProxyInstantiator()
    {
        if (!$this->proxyInstantiator) {
            $this->proxyInstantiator = new RealServiceInstantiator();
        }

        return $this->proxyInstantiator;
    }

    private function callMethod($service, $call, array &$inlineServices)
    {
        foreach (self::getServiceConditionals($call[1]) as $s) {
            if (!$this->has($s)) {
                return;
            }
        }
        foreach (self::getInitializedConditionals($call[1]) as $s) {
            if (!$this->doGet($s, ContainerInterface::IGNORE_ON_UNINITIALIZED_REFERENCE, $inlineServices)) {
                return;
            }
        }

<<<<<<< HEAD
        call_user_func_array(array($service, $call[0]), $this->doResolveServices($this->getParameterBag()->unescapeValue($this->getParameterBag()->resolveValue($call[1])), $inlineServices));
=======
        \call_user_func_array(array($service, $call[0]), $this->doResolveServices($this->getParameterBag()->unescapeValue($this->getParameterBag()->resolveValue($call[1])), $inlinedDefinitions));
>>>>>>> 82d13dae
    }

    /**
     * Shares a given service in the container.
     *
     * @param Definition  $definition
     * @param object      $service
     * @param string|null $id
     */
    private function shareService(Definition $definition, $service, $id, array &$inlineServices)
    {
        $inlineServices[null !== $id ? $id : spl_object_hash($definition)] = $service;

        if (null !== $id && $definition->isShared()) {
            $this->services[$id] = $service;
            unset($this->loading[$id], $this->alreadyLoading[$id]);
        }
    }

    private function getExpressionLanguage()
    {
        if (null === $this->expressionLanguage) {
            if (!class_exists('Symfony\Component\ExpressionLanguage\ExpressionLanguage')) {
                throw new RuntimeException('Unable to use expressions as the Symfony ExpressionLanguage component is not installed.');
            }
            $this->expressionLanguage = new ExpressionLanguage(null, $this->expressionLanguageProviders);
        }

        return $this->expressionLanguage;
    }

    private function inVendors($path)
    {
        if (null === $this->vendors) {
            $resource = new ComposerResource();
            $this->vendors = $resource->getVendors();
            $this->addResource($resource);
        }
        $path = realpath($path) ?: $path;

        foreach ($this->vendors as $vendor) {
            if (0 === strpos($path, $vendor) && false !== strpbrk(substr($path, strlen($vendor), 1), '/'.DIRECTORY_SEPARATOR)) {
                return true;
            }
        }

        return false;
    }
}<|MERGE_RESOLUTION|>--- conflicted
+++ resolved
@@ -293,8 +293,8 @@
     public function addObjectResource($object)
     {
         if ($this->trackResources) {
-            if (is_object($object)) {
-                $object = get_class($object);
+            if (\is_object($object)) {
+                $object = \get_class($object);
             }
             if (!isset($this->classReflectors[$object])) {
                 $this->classReflectors[$object] = new \ReflectionClass($object);
@@ -421,7 +421,7 @@
 
         if (is_dir($path)) {
             if ($trackContents) {
-                $this->addResource(new DirectoryResource($path, is_string($trackContents) ? $trackContents : null));
+                $this->addResource(new DirectoryResource($path, \is_string($trackContents) ? $trackContents : null));
             } else {
                 $this->addResource(new GlobResource($path, '/*', false));
             }
@@ -471,10 +471,10 @@
      */
     public function addCompilerPass(CompilerPassInterface $pass, $type = PassConfig::TYPE_BEFORE_OPTIMIZATION/*, int $priority = 0*/)
     {
-        if (func_num_args() >= 3) {
+        if (\func_num_args() >= 3) {
             $priority = func_get_arg(2);
         } else {
-            if (__CLASS__ !== get_class($this)) {
+            if (__CLASS__ !== \get_class($this)) {
                 $r = new \ReflectionMethod($this, __FUNCTION__);
                 if (__CLASS__ !== $r->getDeclaringClass()->getName()) {
                     @trigger_error(sprintf('Method %s() will have a third `int $priority = 0` argument in version 4.0. Not defining it is deprecated since Symfony 3.2.', __METHOD__), E_USER_DEPRECATED);
@@ -751,7 +751,7 @@
      */
     public function compile(/*$resolveEnvPlaceholders = false*/)
     {
-        if (1 <= func_num_args()) {
+        if (1 <= \func_num_args()) {
             $resolveEnvPlaceholders = func_get_arg(0);
         } else {
             if (__CLASS__ !== static::class) {
@@ -856,13 +856,8 @@
     {
         $alias = $this->normalizeId($alias);
 
-<<<<<<< HEAD
-        if (is_string($id)) {
+        if (\is_string($id)) {
             $id = new Alias($this->normalizeId($id));
-=======
-        if (\is_string($id)) {
-            $id = new Alias($id);
->>>>>>> 82d13dae
         } elseif (!$id instanceof Alias) {
             throw new InvalidArgumentException('$id must be a string, or an Alias object.');
         }
@@ -1072,7 +1067,7 @@
 
             if (isset($seen[$id])) {
                 $seen = array_values($seen);
-                $seen = array_slice($seen, array_search($id, $seen));
+                $seen = \array_slice($seen, array_search($id, $seen));
                 $seen[] = $id;
 
                 throw new ServiceCircularReferenceException($id, $seen);
@@ -1143,15 +1138,9 @@
         }
 
         if (null !== $factory = $definition->getFactory()) {
-<<<<<<< HEAD
-            if (is_array($factory)) {
+            if (\is_array($factory)) {
                 $factory = array($this->doResolveServices($parameterBag->resolveValue($factory[0]), $inlineServices), $factory[1]);
-            } elseif (!is_string($factory)) {
-=======
-            if (\is_array($factory)) {
-                $factory = array($this->doResolveServices($parameterBag->resolveValue($factory[0]), $inlinedDefinitions), $factory[1]);
             } elseif (!\is_string($factory)) {
->>>>>>> 82d13dae
                 throw new RuntimeException(sprintf('Cannot create service "%s" because of invalid factory', $id));
             }
 
@@ -1164,19 +1153,6 @@
                     @trigger_error(sprintf('The "%s" service relies on the deprecated "%s" factory class. It should either be deprecated or its factory upgraded.', $id, $r->name), E_USER_DEPRECATED);
                 }
             }
-<<<<<<< HEAD
-=======
-        } elseif (null !== $definition->getFactoryMethod(false)) {
-            if (null !== $definition->getFactoryClass(false)) {
-                $factory = $parameterBag->resolveValue($definition->getFactoryClass(false));
-            } elseif (null !== $definition->getFactoryService(false)) {
-                $factory = $this->get($parameterBag->resolveValue($definition->getFactoryService(false)));
-            } else {
-                throw new RuntimeException(sprintf('Cannot create service "%s" from factory method without a factory service or factory class.', $id));
-            }
-
-            $service = \call_user_func_array(array($factory, $definition->getFactoryMethod(false)), $arguments);
->>>>>>> 82d13dae
         } else {
             $r = new \ReflectionClass($class = $parameterBag->resolveValue($definition->getClass()));
 
@@ -1445,8 +1421,8 @@
                         $value = $resolved;
                         $completed = true;
                     } else {
-                        if (!is_string($resolved) && !is_numeric($resolved)) {
-                            throw new RuntimeException(sprintf('A string value must be composed of strings and/or numbers, but found parameter "env(%s)" of type %s inside string value "%s".', $env, gettype($resolved), $this->resolveEnvPlaceholders($value)));
+                        if (!\is_string($resolved) && !is_numeric($resolved)) {
+                            throw new RuntimeException(sprintf('A string value must be composed of strings and/or numbers, but found parameter "env(%s)" of type %s inside string value "%s".', $env, \gettype($resolved), $this->resolveEnvPlaceholders($value)));
                         }
                         $value = str_ireplace($placeholder, $resolved, $value);
                     }
@@ -1555,7 +1531,7 @@
     {
         $services = array();
 
-        if (is_array($value)) {
+        if (\is_array($value)) {
             foreach ($value as $v) {
                 $services = array_unique(array_merge($services, self::getInitializedConditionals($v)));
             }
@@ -1588,7 +1564,7 @@
         $value = parent::getEnv($name);
         $bag = $this->getParameterBag();
 
-        if (!is_string($value) || !$bag instanceof EnvPlaceholderParameterBag) {
+        if (!\is_string($value) || !$bag instanceof EnvPlaceholderParameterBag) {
             return $value;
         }
 
@@ -1635,11 +1611,7 @@
             }
         }
 
-<<<<<<< HEAD
-        call_user_func_array(array($service, $call[0]), $this->doResolveServices($this->getParameterBag()->unescapeValue($this->getParameterBag()->resolveValue($call[1])), $inlineServices));
-=======
-        \call_user_func_array(array($service, $call[0]), $this->doResolveServices($this->getParameterBag()->unescapeValue($this->getParameterBag()->resolveValue($call[1])), $inlinedDefinitions));
->>>>>>> 82d13dae
+        \call_user_func_array(array($service, $call[0]), $this->doResolveServices($this->getParameterBag()->unescapeValue($this->getParameterBag()->resolveValue($call[1])), $inlineServices));
     }
 
     /**
@@ -1681,7 +1653,7 @@
         $path = realpath($path) ?: $path;
 
         foreach ($this->vendors as $vendor) {
-            if (0 === strpos($path, $vendor) && false !== strpbrk(substr($path, strlen($vendor), 1), '/'.DIRECTORY_SEPARATOR)) {
+            if (0 === strpos($path, $vendor) && false !== strpbrk(substr($path, \strlen($vendor), 1), '/'.DIRECTORY_SEPARATOR)) {
                 return true;
             }
         }
