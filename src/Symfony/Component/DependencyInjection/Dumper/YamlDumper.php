<?php

/*
 * This file is part of the Symfony package.
 *
 * (c) Fabien Potencier <fabien@symfony.com>
 *
 * For the full copyright and license information, please view the LICENSE
 * file that was distributed with this source code.
 */

namespace Symfony\Component\DependencyInjection\Dumper;

use Symfony\Component\Yaml\Dumper as YmlDumper;
use Symfony\Component\DependencyInjection\Alias;
use Symfony\Component\DependencyInjection\ContainerInterface;
use Symfony\Component\DependencyInjection\Definition;
use Symfony\Component\DependencyInjection\Parameter;
use Symfony\Component\DependencyInjection\Reference;
use Symfony\Component\DependencyInjection\Exception\RuntimeException;
use Symfony\Component\ExpressionLanguage\Expression;

/**
 * YamlDumper dumps a service container as a YAML string.
 *
 * @author Fabien Potencier <fabien@symfony.com>
 */
class YamlDumper extends Dumper
{
    private $dumper;

    /**
     * Dumps the service container as an YAML string.
     *
     * @param array $options An array of options
     *
     * @return string A YAML string representing of the service container
     */
    public function dump(array $options = array())
    {
        if (!class_exists('Symfony\Component\Yaml\Dumper')) {
            throw new RuntimeException('Unable to dump the container as the Symfony Yaml Component is not installed.');
        }

        if (null === $this->dumper) {
            $this->dumper = new YmlDumper();
        }

        return $this->addParameters()."\n".$this->addServices();
    }

    /**
     * Adds a service.
     *
     * @param string     $id
     * @param Definition $definition
     *
     * @return string
     */
    private function addService($id, $definition)
    {
        $code = "    $id:\n";
        if ($class = $definition->getClass()) {
            if ('\\' === substr($class, 0, 1)) {
                $class = substr($class, 1);
            }

            $code .= sprintf("        class: %s\n", $this->dumper->dump($class));
        }

        if (!$definition->isPublic()) {
            $code .= "        public: false\n";
        }

        $tagsCode = '';
        foreach ($definition->getTags() as $name => $tags) {
            foreach ($tags as $attributes) {
                $att = array();
                foreach ($attributes as $key => $value) {
                    $att[] = sprintf('%s: %s', $this->dumper->dump($key), $this->dumper->dump($value));
                }
                $att = $att ? ', '.implode(', ', $att) : '';

                $tagsCode .= sprintf("            - { name: %s%s }\n", $this->dumper->dump($name), $att);
            }
        }
        if ($tagsCode) {
            $code .= "        tags:\n".$tagsCode;
        }

        if ($definition->getFile()) {
            $code .= sprintf("        file: %s\n", $definition->getFile());
        }

        if ($definition->isSynthetic()) {
            $code .= sprintf("        synthetic: true\n");
        }

        if ($definition->isSynchronized(false)) {
            $code .= sprintf("        synchronized: true\n");
        }

<<<<<<< HEAD
        if ($definition->getFactoryClass(false)) {
            $code .= sprintf("        factory_class: %s\n", $definition->getFactoryClass(false));
=======
        if ($definition->getFactoryClass()) {
            $code .= sprintf("        factory_class: %s\n", $this->dumper->dump($definition->getFactoryClass()));
>>>>>>> 3f749d65
        }

        if ($definition->isLazy()) {
            $code .= sprintf("        lazy: true\n");
        }

        if ($definition->getFactoryMethod(false)) {
            $code .= sprintf("        factory_method: %s\n", $definition->getFactoryMethod(false));
        }

        if ($definition->getFactoryService(false)) {
            $code .= sprintf("        factory_service: %s\n", $definition->getFactoryService(false));
        }

        if ($definition->getArguments()) {
            $code .= sprintf("        arguments: %s\n", $this->dumper->dump($this->dumpValue($definition->getArguments()), 0));
        }

        if ($definition->getProperties()) {
            $code .= sprintf("        properties: %s\n", $this->dumper->dump($this->dumpValue($definition->getProperties()), 0));
        }

        if ($definition->getMethodCalls()) {
            $code .= sprintf("        calls:\n%s\n", $this->dumper->dump($this->dumpValue($definition->getMethodCalls()), 1, 12));
        }

        if (ContainerInterface::SCOPE_CONTAINER !== $scope = $definition->getScope()) {
            $code .= sprintf("        scope: %s\n", $scope);
        }

        if (null !== $decorated = $definition->getDecoratedService()) {
            list($decorated, $renamedId) = $decorated;
            $code .= sprintf("        decorates: %s\n", $decorated);
            if (null !== $renamedId) {
                $code .= sprintf("        decoration_inner_name: %s\n", $renamedId);
            }
        }

        if ($callable = $definition->getFactory()) {
            $code .= sprintf("        factory: %s\n", $this->dumper->dump($this->dumpCallable($callable), 0));
        }

        if ($callable = $definition->getConfigurator()) {
            $code .= sprintf("        configurator: %s\n", $this->dumper->dump($this->dumpCallable($callable), 0));
        }

        return $code;
    }

    /**
     * Adds a service alias.
     *
     * @param string $alias
     * @param Alias  $id
     *
     * @return string
     */
    private function addServiceAlias($alias, $id)
    {
        if ($id->isPublic()) {
            return sprintf("    %s: '@%s'\n", $alias, $id);
        }

        return sprintf("    %s:\n        alias: %s\n        public: false", $alias, $id);
    }

    /**
     * Adds services.
     *
     * @return string
     */
    private function addServices()
    {
        if (!$this->container->getDefinitions()) {
            return '';
        }

        $code = "services:\n";
        foreach ($this->container->getDefinitions() as $id => $definition) {
            $code .= $this->addService($id, $definition);
        }

        $aliases = $this->container->getAliases();
        foreach ($aliases as $alias => $id) {
            while (isset($aliases[(string) $id])) {
                $id = $aliases[(string) $id];
            }
            $code .= $this->addServiceAlias($alias, $id);
        }

        return $code;
    }

    /**
     * Adds parameters.
     *
     * @return string
     */
    private function addParameters()
    {
        if (!$this->container->getParameterBag()->all()) {
            return '';
        }

        $parameters = $this->prepareParameters($this->container->getParameterBag()->all(), $this->container->isFrozen());

        return $this->dumper->dump(array('parameters' => $parameters), 2);
    }

    /**
     * Dumps callable to YAML format.
     *
     * @param callable $callable
     *
     * @return callable
     */
    private function dumpCallable($callable)
    {
        if (is_array($callable)) {
            if ($callable[0] instanceof Reference) {
                $callable = array($this->getServiceCall((string) $callable[0], $callable[0]), $callable[1]);
            } else {
                $callable = array($callable[0], $callable[1]);
            }
        }

        return $callable;
    }

    /**
     * Dumps the value to YAML format.
     *
     * @param mixed $value
     *
     * @return mixed
     *
     * @throws RuntimeException When trying to dump object or resource
     */
    private function dumpValue($value)
    {
        if (is_array($value)) {
            $code = array();
            foreach ($value as $k => $v) {
                $code[$k] = $this->dumpValue($v);
            }

            return $code;
        } elseif ($value instanceof Reference) {
            return $this->getServiceCall((string) $value, $value);
        } elseif ($value instanceof Parameter) {
            return $this->getParameterCall((string) $value);
        } elseif ($value instanceof Expression) {
            return $this->getExpressionCall((string) $value);
        } elseif (is_object($value) || is_resource($value)) {
            throw new RuntimeException('Unable to dump a service container if a parameter is an object or a resource.');
        }

        return $value;
    }

    /**
     * Gets the service call.
     *
     * @param string    $id
     * @param Reference $reference
     *
     * @return string
     */
    private function getServiceCall($id, Reference $reference = null)
    {
        if (null !== $reference && ContainerInterface::EXCEPTION_ON_INVALID_REFERENCE !== $reference->getInvalidBehavior()) {
            return sprintf('@?%s', $id);
        }

        return sprintf('@%s', $id);
    }

    /**
     * Gets parameter call.
     *
     * @param string $id
     *
     * @return string
     */
    private function getParameterCall($id)
    {
        return sprintf('%%%s%%', $id);
    }

    private function getExpressionCall($expression)
    {
        return sprintf('@=%s', $expression);
    }

    /**
     * Prepares parameters.
     *
     * @param array $parameters
     * @param bool  $escape
     *
     * @return array
     */
    private function prepareParameters($parameters, $escape = true)
    {
        $filtered = array();
        foreach ($parameters as $key => $value) {
            if (is_array($value)) {
                $value = $this->prepareParameters($value, $escape);
            } elseif ($value instanceof Reference || is_string($value) && 0 === strpos($value, '@')) {
                $value = '@'.$value;
            }

            $filtered[$key] = $value;
        }

        return $escape ? $this->escape($filtered) : $filtered;
    }

    /**
     * Escapes arguments.
     *
     * @param array $arguments
     *
     * @return array
     */
    private function escape($arguments)
    {
        $args = array();
        foreach ($arguments as $k => $v) {
            if (is_array($v)) {
                $args[$k] = $this->escape($v);
            } elseif (is_string($v)) {
                $args[$k] = str_replace('%', '%%', $v);
            } else {
                $args[$k] = $v;
            }
        }

        return $args;
    }
}<|MERGE_RESOLUTION|>--- conflicted
+++ resolved
@@ -100,13 +100,8 @@
             $code .= sprintf("        synchronized: true\n");
         }
 
-<<<<<<< HEAD
         if ($definition->getFactoryClass(false)) {
-            $code .= sprintf("        factory_class: %s\n", $definition->getFactoryClass(false));
-=======
-        if ($definition->getFactoryClass()) {
-            $code .= sprintf("        factory_class: %s\n", $this->dumper->dump($definition->getFactoryClass()));
->>>>>>> 3f749d65
+            $code .= sprintf("        factory_class: %s\n", $this->dumper->dump($definition->getFactoryClass(false)));
         }
 
         if ($definition->isLazy()) {
