--- conflicted
+++ resolved
@@ -163,15 +163,10 @@
             if (\is_array($callable) && $callable[0] instanceof Definition) {
                 $this->addService($callable[0], null, $factory);
                 $factory->setAttribute('method', $callable[1]);
-<<<<<<< HEAD
-            } elseif (is_array($callable)) {
+            } elseif (\is_array($callable)) {
                 if (null !== $callable[0]) {
                     $factory->setAttribute($callable[0] instanceof Reference ? 'service' : 'class', $callable[0]);
                 }
-=======
-            } elseif (\is_array($callable)) {
-                $factory->setAttribute($callable[0] instanceof Reference ? 'service' : 'class', $callable[0]);
->>>>>>> 82d13dae
                 $factory->setAttribute('method', $callable[1]);
             } else {
                 $factory->setAttribute('function', $callable);
@@ -280,14 +275,10 @@
                 $element->setAttribute($keyAttribute, $key);
             }
 
-<<<<<<< HEAD
             if ($value instanceof ServiceClosureArgument) {
                 $value = $value->getValues()[0];
             }
-            if (is_array($value)) {
-=======
             if (\is_array($value)) {
->>>>>>> 82d13dae
                 $element->setAttribute('type', 'collection');
                 $this->convertParameters($value, $type, $element, 'key');
             } elseif ($value instanceof TaggedIteratorArgument) {
