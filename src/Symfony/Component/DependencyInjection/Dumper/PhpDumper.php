<?php

/*
 * This file is part of the Symfony package.
 *
 * (c) Fabien Potencier <fabien@symfony.com>
 *
 * For the full copyright and license information, please view the LICENSE
 * file that was distributed with this source code.
 */

namespace Symfony\Component\DependencyInjection\Dumper;

use Symfony\Component\DependencyInjection\Argument\ClosureProxyArgument;
use Symfony\Component\DependencyInjection\Argument\IteratorArgument;
use Symfony\Component\DependencyInjection\Argument\ServiceLocatorArgument;
use Symfony\Component\DependencyInjection\Variable;
use Symfony\Component\DependencyInjection\Definition;
use Symfony\Component\DependencyInjection\ContainerBuilder;
use Symfony\Component\DependencyInjection\Container;
use Symfony\Component\DependencyInjection\ContainerInterface;
use Symfony\Component\DependencyInjection\Reference;
use Symfony\Component\DependencyInjection\Parameter;
use Symfony\Component\DependencyInjection\Exception\EnvParameterException;
use Symfony\Component\DependencyInjection\Exception\InvalidArgumentException;
use Symfony\Component\DependencyInjection\Exception\RuntimeException;
use Symfony\Component\DependencyInjection\Exception\ServiceCircularReferenceException;
use Symfony\Component\DependencyInjection\LazyProxy\InheritanceProxyHelper;
use Symfony\Component\DependencyInjection\LazyProxy\InheritanceProxyInterface;
use Symfony\Component\DependencyInjection\LazyProxy\PhpDumper\DumperInterface as ProxyDumper;
use Symfony\Component\DependencyInjection\LazyProxy\PhpDumper\NullDumper;
use Symfony\Component\DependencyInjection\ExpressionLanguage;
use Symfony\Component\ExpressionLanguage\Expression;
use Symfony\Component\HttpKernel\Kernel;

/**
 * PhpDumper dumps a service container as a PHP class.
 *
 * @author Fabien Potencier <fabien@symfony.com>
 * @author Johannes M. Schmitt <schmittjoh@gmail.com>
 */
class PhpDumper extends Dumper
{
    /**
     * Characters that might appear in the generated variable name as first character.
     *
     * @var string
     */
    const FIRST_CHARS = 'abcdefghijklmnopqrstuvwxyz';

    /**
     * Characters that might appear in the generated variable name as any but the first character.
     *
     * @var string
     */
    const NON_FIRST_CHARS = 'abcdefghijklmnopqrstuvwxyz0123456789_';

    private $inlinedDefinitions;
    private $definitionVariables;
    private $referenceVariables;
    private $variableCount;
    private $reservedVariables = array('instance', 'class');
    private $expressionLanguage;
    private $targetDirRegex;
    private $targetDirMaxMatches;
    private $docStar;
    private $serviceIdToMethodNameMap;
    private $usedMethodNames;
    private $baseClass;
    private $inheritanceProxies = array();
    private $useInstantiateProxy;
    private $salt;

    /**
     * @var \Symfony\Component\DependencyInjection\LazyProxy\PhpDumper\DumperInterface
     */
    private $proxyDumper;

    /**
     * {@inheritdoc}
     */
    public function __construct(ContainerBuilder $container)
    {
        if (!$container->isFrozen()) {
            @trigger_error('Dumping an uncompiled ContainerBuilder is deprecated since version 3.3 and will not be supported anymore in 4.0. Compile the container beforehand.', E_USER_DEPRECATED);
        }

        parent::__construct($container);

        $this->inlinedDefinitions = new \SplObjectStorage();
    }

    /**
     * Sets the dumper to be used when dumping proxies in the generated container.
     *
     * @param ProxyDumper $proxyDumper
     */
    public function setProxyDumper(ProxyDumper $proxyDumper)
    {
        $this->proxyDumper = $proxyDumper;
    }

    /**
     * Dumps the service container as a PHP class.
     *
     * Available options:
     *
     *  * class:      The class name
     *  * base_class: The base class name
     *  * namespace:  The class namespace
     *
     * @param array $options An array of options
     *
     * @return string A PHP class representing of the service container
     *
     * @throws EnvParameterException When an env var exists but has not been dumped
     */
    public function dump(array $options = array())
    {
        $this->targetDirRegex = null;
        $options = array_merge(array(
            'class' => 'ProjectServiceContainer',
            'base_class' => 'Container',
            'namespace' => '',
            'debug' => true,
        ), $options);

        $this->salt = substr(strtr(base64_encode(md5($options['namespace'].'\\'.$options['class'].'+'.$options['base_class'], true)), '+/', '__'), 0, -2);
        $this->inheritanceProxies = array();
        $this->useInstantiateProxy = false;
        $this->initializeMethodNamesMap($options['base_class']);
        $this->baseClass = $options['base_class'];

        $this->docStar = $options['debug'] ? '*' : '';

        if (!empty($options['file']) && is_dir($dir = dirname($options['file']))) {
            // Build a regexp where the first root dirs are mandatory,
            // but every other sub-dir is optional up to the full path in $dir
            // Mandate at least 2 root dirs and not more that 5 optional dirs.

            $dir = explode(DIRECTORY_SEPARATOR, realpath($dir));
            $i = count($dir);

            if (3 <= $i) {
                $regex = '';
                $lastOptionalDir = $i > 8 ? $i - 5 : 3;
                $this->targetDirMaxMatches = $i - $lastOptionalDir;

                while (--$i >= $lastOptionalDir) {
                    $regex = sprintf('(%s%s)?', preg_quote(DIRECTORY_SEPARATOR.$dir[$i], '#'), $regex);
                }

                do {
                    $regex = preg_quote(DIRECTORY_SEPARATOR.$dir[$i], '#').$regex;
                } while (0 < --$i);

                $this->targetDirRegex = '#'.preg_quote($dir[0], '#').$regex.'#';
            }
        }

        $code = $this->startClass($options['class'], $options['base_class'], $options['namespace']);

        if ($this->container->isFrozen()) {
            $code .= $this->addFrozenConstructor();
            $code .= $this->addFrozenCompile();
            $code .= $this->addIsFrozenMethod();
        } else {
            $code .= $this->addConstructor();
        }

        $code .=
            $this->addServices().
            $this->addDefaultParametersMethod().
            $this->endClass().
            $this->addProxyClasses()
        ;
        $this->targetDirRegex = null;
        $this->inheritanceProxies = array();

        $unusedEnvs = array();
        foreach ($this->container->getEnvCounters() as $env => $use) {
            if (!$use) {
                $unusedEnvs[] = $env;
            }
        }
        if ($unusedEnvs) {
            throw new EnvParameterException($unusedEnvs);
        }

        return $code;
    }

    /**
     * Retrieves the currently set proxy dumper or instantiates one.
     *
     * @return ProxyDumper
     */
    private function getProxyDumper()
    {
        if (!$this->proxyDumper) {
            $this->proxyDumper = new NullDumper();
        }

        return $this->proxyDumper;
    }

    /**
     * Generates Service local temp variables.
     *
     * @param string $cId
     * @param string $definition
     *
     * @return string
     */
    private function addServiceLocalTempVariables($cId, $definition)
    {
        static $template = "        \$%s = %s;\n";

        $localDefinitions = array_merge(
            array($definition),
            $this->getInlinedDefinitions($definition)
        );

        $calls = $behavior = array();
        foreach ($localDefinitions as $iDefinition) {
            $this->getServiceCallsFromArguments($iDefinition->getArguments(), $calls, $behavior);
            $this->getServiceCallsFromArguments($iDefinition->getMethodCalls(), $calls, $behavior);
            $this->getServiceCallsFromArguments($iDefinition->getProperties(), $calls, $behavior);
            $this->getServiceCallsFromArguments(array($iDefinition->getConfigurator()), $calls, $behavior);
            $this->getServiceCallsFromArguments(array($iDefinition->getFactory()), $calls, $behavior);
        }

        $code = '';
        foreach ($calls as $id => $callCount) {
            if ('service_container' === $id || $id === $cId) {
                continue;
            }

            if ($callCount > 1) {
                $name = $this->getNextVariableName();
                $this->referenceVariables[$id] = new Variable($name);

                if (ContainerInterface::EXCEPTION_ON_INVALID_REFERENCE === $behavior[$id]) {
                    $code .= sprintf($template, $name, $this->getServiceCall($id));
                } else {
                    $code .= sprintf($template, $name, $this->getServiceCall($id, new Reference($id, ContainerInterface::NULL_ON_INVALID_REFERENCE)));
                }
            }
        }

        if ('' !== $code) {
            $code .= "\n";
        }

        return $code;
    }

    /**
     * Generates code for the proxies to be attached after the container class.
     *
     * @return string
     */
    private function addProxyClasses()
    {
        /* @var $definitions Definition[] */
        $definitions = array_filter(
            $this->container->getDefinitions(),
            array($this->getProxyDumper(), 'isProxyCandidate')
        );
        $code = '';
        $strip = '' === $this->docStar && method_exists('Symfony\Component\HttpKernel\Kernel', 'stripComments');

        foreach ($definitions as $definition) {
            $proxyCode = "\n".$this->getProxyDumper()->getProxyCode($definition);
            if ($strip) {
                $proxyCode = "<?php\n".$proxyCode;
                $proxyCode = substr(Kernel::stripComments($proxyCode), 5);
            }
            $code .= $proxyCode;
        }

        foreach ($this->inheritanceProxies as $proxyClass => $proxyCode) {
            $code .= sprintf("\nclass %s extends %s", $proxyClass, $proxyCode);
        }

        return $code;
    }

    /**
     * Generates the require_once statement for service includes.
     *
     * @param string     $id         The service id
     * @param Definition $definition
     *
     * @return string
     */
    private function addServiceInclude($id, $definition)
    {
        $template = "        require_once %s;\n";
        $code = '';

        if (null !== $file = $definition->getFile()) {
            $code .= sprintf($template, $this->dumpValue($file));
        }

        foreach ($this->getInlinedDefinitions($definition) as $definition) {
            if (null !== $file = $definition->getFile()) {
                $code .= sprintf($template, $this->dumpValue($file));
            }
        }

        if ('' !== $code) {
            $code .= "\n";
        }

        return $code;
    }

    /**
     * Generates the inline definition of a service.
     *
     * @param string     $id
     * @param Definition $definition
     *
     * @return string
     *
     * @throws RuntimeException                  When the factory definition is incomplete
     * @throws ServiceCircularReferenceException When a circular reference is detected
     */
    private function addServiceInlinedDefinitions($id, $definition)
    {
        $code = '';
        $variableMap = $this->definitionVariables;
        $nbOccurrences = new \SplObjectStorage();
        $processed = new \SplObjectStorage();
        $inlinedDefinitions = $this->getInlinedDefinitions($definition);

        foreach ($inlinedDefinitions as $definition) {
            if (false === $nbOccurrences->contains($definition)) {
                $nbOccurrences->offsetSet($definition, 1);
            } else {
                $i = $nbOccurrences->offsetGet($definition);
                $nbOccurrences->offsetSet($definition, $i + 1);
            }
        }

        foreach ($inlinedDefinitions as $sDefinition) {
            if ($processed->contains($sDefinition)) {
                continue;
            }
            $processed->offsetSet($sDefinition);

            $class = $this->dumpValue($sDefinition->getClass());
            if ($nbOccurrences->offsetGet($sDefinition) > 1 || $sDefinition->getMethodCalls() || $sDefinition->getProperties() || null !== $sDefinition->getConfigurator() || false !== strpos($class, '$')) {
                $name = $this->getNextVariableName();
                $variableMap->offsetSet($sDefinition, new Variable($name));

                // a construct like:
                // $a = new ServiceA(ServiceB $b); $b = new ServiceB(ServiceA $a);
                // this is an indication for a wrong implementation, you can circumvent this problem
                // by setting up your service structure like this:
                // $b = new ServiceB();
                // $a = new ServiceA(ServiceB $b);
                // $b->setServiceA(ServiceA $a);
                if ($this->hasReference($id, $sDefinition->getArguments())) {
                    throw new ServiceCircularReferenceException($id, array($id));
                }

                $code .= $this->addNewInstance($sDefinition, '$'.$name, ' = ', $id);

                if (!$this->hasReference($id, $sDefinition->getMethodCalls(), true) && !$this->hasReference($id, $sDefinition->getProperties(), true)) {
                    $code .= $this->addServiceProperties(null, $sDefinition, $name);
                    $code .= $this->addServiceMethodCalls(null, $sDefinition, $name);
                    $code .= $this->addServiceConfigurator(null, $sDefinition, $name);
                }

                $code .= "\n";
            }
        }

        return $code;
    }

    /**
     * Adds the service return statement.
     *
     * @param string     $id         Service id
     * @param Definition $definition
     *
     * @return string
     */
    private function addServiceReturn($id, $definition)
    {
        if ($this->isSimpleInstance($id, $definition)) {
            return "    }\n";
        }

        return "\n        return \$instance;\n    }\n";
    }

    /**
     * Generates the service instance.
     *
     * @param string     $id
     * @param Definition $definition
     *
     * @return string
     *
     * @throws InvalidArgumentException
     * @throws RuntimeException
     */
    private function addServiceInstance($id, Definition $definition)
    {
        $class = $definition->getClass();

        if ('\\' === substr($class, 0, 1)) {
            $class = substr($class, 1);
        }

        $class = $this->dumpValue($class);

        if (0 === strpos($class, "'") && false === strpos($class, '$') && !preg_match('/^\'[a-zA-Z_\x7f-\xff][a-zA-Z0-9_\x7f-\xff]*(\\\{2}[a-zA-Z_\x7f-\xff][a-zA-Z0-9_\x7f-\xff]*)*\'$/', $class)) {
            throw new InvalidArgumentException(sprintf('"%s" is not a valid class name for the "%s" service.', $class, $id));
        }

        $simple = $this->isSimpleInstance($id, $definition);
        $isProxyCandidate = $this->getProxyDumper()->isProxyCandidate($definition);
        $instantiation = '';

        if (!$isProxyCandidate && $definition->isShared()) {
            $instantiation = "\$this->services['$id'] = ".($simple ? '' : '$instance');
        } elseif (!$simple) {
            $instantiation = '$instance';
        }

        $return = '';
        if ($simple) {
            $return = 'return ';
        } else {
            $instantiation .= ' = ';
        }

        $code = $this->addNewInstance($definition, $return, $instantiation, $id);

        if (!$simple) {
            $code .= "\n";
        }

        return $code;
    }

    /**
     * Checks if the definition is a simple instance.
     *
     * @param string     $id
     * @param Definition $definition
     *
     * @return bool
     */
    private function isSimpleInstance($id, Definition $definition)
    {
        foreach (array_merge(array($definition), $this->getInlinedDefinitions($definition)) as $sDefinition) {
            if ($definition !== $sDefinition && !$this->hasReference($id, $sDefinition->getMethodCalls())) {
                continue;
            }

            if ($sDefinition->getMethodCalls() || $sDefinition->getProperties() || $sDefinition->getConfigurator()) {
                return false;
            }
        }

        return true;
    }

    /**
     * Adds method calls to a service definition.
     *
     * @param string     $id
     * @param Definition $definition
     * @param string     $variableName
     *
     * @return string
     */
    private function addServiceMethodCalls($id, Definition $definition, $variableName = 'instance')
    {
        $calls = '';
        foreach ($definition->getMethodCalls() as $call) {
            $arguments = array();
            foreach ($call[1] as $value) {
                $arguments[] = $this->dumpValue($value);
            }

            $calls .= $this->wrapServiceConditionals($call[1], sprintf("        \$%s->%s(%s);\n", $variableName, $call[0], implode(', ', $arguments)));
        }

        return $calls;
    }

    private function addServiceOverriddenMethods($id, Definition $definition)
    {
        $class = $this->container->getReflectionClass($definition->getClass());
        if ($class->isFinal()) {
            throw new RuntimeException(sprintf('Unable to configure service "%s": class "%s" cannot be marked as final.', $id, $class->name));
        }

        if ($r = $class->getConstructor()) {
            if ($r->isAbstract()) {
                throw new RuntimeException(sprintf('Unable to configure service "%s": the constructor of the "%s" class cannot be abstract.', $id, $class->name));
            }
            if (!$r->isPublic()) {
                throw new RuntimeException(sprintf('Unable to configure service "%s": the constructor of the "%s" class must be public.', $id, $class->name));
            }
            if (!$r->isFinal()) {
                if (0 < $r->getNumberOfParameters()) {
                    $constructor = implode('($container'.$this->salt.', ', explode('(', InheritanceProxyHelper::getSignature($r, $call), 2));
                } else {
                    $constructor = $r->name.'($container'.$this->salt.')';
                    $call = $r->name.'()';
                }
                $constructor = sprintf("\n    public function %s\n    {\n        \$this->container%3\$s = \$container%3\$s;\n        parent::%s;\n    }\n", $constructor, $call, $this->salt);
            } else {
                $constructor = '';
            }
        } else {
            $constructor = sprintf("\n    public function __construct(\$container%1\$s)\n    {\n        \$this->container%1\$s = \$container%1\$s;\n    }\n", $this->salt);
        }

        return $constructor.$this->addServiceOverriddenGetters($id, $definition, $class);
    }

    private function addServiceOverriddenGetters($id, Definition $definition, \ReflectionClass $class)
    {
        $getters = '';

        foreach ($definition->getOverriddenGetters() as $name => $returnValue) {
            $r = InheritanceProxyHelper::getGetterReflector($class, $name, $id);

            $getter = array();
            $getter[] = sprintf('%s function %s', $r->isProtected() ? 'protected' : 'public', InheritanceProxyHelper::getSignature($r));
            $getter[] = '{';

            if (false === strpos($dumpedReturnValue = $this->dumpValue($returnValue), '$this')) {
                $getter[] = sprintf('    return %s;', $dumpedReturnValue);
            } else {
                $getter[] = sprintf('    if (null === $g = &$this->getters%s[__FUNCTION__]) {', $this->salt);
                $getter[] = sprintf('        $g = \Closure::bind(function () { return %s; }, %2$s, %2$s);', $dumpedReturnValue, '$this->container'.$this->salt);
                $getter[] = '    }';
                $getter[] = '';
                foreach (explode("\n", $this->wrapServiceConditionals($returnValue, "        return \$g();\n", $isUnconditional, '$this->container'.$this->salt)) as $code) {
                    if ($code) {
                        $getter[] = substr($code, 4);
                    }
                }
                if (!$isUnconditional) {
                    $getter[] = '';
                    $getter[] = sprintf('    return parent::%s();', $r->name);
                }
            }

            $getter[] = '}';
            $getter[] = '';

            foreach ($getter as $code) {
                $getters .= $code ? "\n    ".$code : "\n";
            }
        }

        return $getters;
    }

    private function addServiceProperties($id, Definition $definition, $variableName = 'instance')
    {
        $code = '';
        foreach ($definition->getProperties() as $name => $value) {
            $code .= sprintf("        \$%s->%s = %s;\n", $variableName, $name, $this->dumpValue($value));
        }

        return $code;
    }

    /**
     * Generates the inline definition setup.
     *
     * @param string     $id
     * @param Definition $definition
     *
     * @return string
     *
     * @throws ServiceCircularReferenceException when the container contains a circular reference
     */
    private function addServiceInlinedDefinitionsSetup($id, Definition $definition)
    {
        $this->referenceVariables[$id] = new Variable('instance');

        $code = '';
        $processed = new \SplObjectStorage();
        foreach ($this->getInlinedDefinitions($definition) as $iDefinition) {
            if ($processed->contains($iDefinition)) {
                continue;
            }
            $processed->offsetSet($iDefinition);

            if (!$this->hasReference($id, $iDefinition->getMethodCalls(), true) && !$this->hasReference($id, $iDefinition->getProperties(), true)) {
                continue;
            }

            // if the instance is simple, the return statement has already been generated
            // so, the only possible way to get there is because of a circular reference
            if ($this->isSimpleInstance($id, $definition)) {
                throw new ServiceCircularReferenceException($id, array($id));
            }

            $name = (string) $this->definitionVariables->offsetGet($iDefinition);
            $code .= $this->addServiceProperties(null, $iDefinition, $name);
            $code .= $this->addServiceMethodCalls(null, $iDefinition, $name);
            $code .= $this->addServiceConfigurator(null, $iDefinition, $name);
        }

        if ('' !== $code) {
            $code .= "\n";
        }

        return $code;
    }

    /**
     * Adds configurator definition.
     *
     * @param string     $id
     * @param Definition $definition
     * @param string     $variableName
     *
     * @return string
     */
    private function addServiceConfigurator($id, Definition $definition, $variableName = 'instance')
    {
        if (!$callable = $definition->getConfigurator()) {
            return '';
        }

        if (is_array($callable)) {
            if ($callable[0] instanceof Reference
                || ($callable[0] instanceof Definition && $this->definitionVariables->contains($callable[0]))) {
                return sprintf("        %s->%s(\$%s);\n", $this->dumpValue($callable[0]), $callable[1], $variableName);
            }

            $class = $this->dumpValue($callable[0]);
            // If the class is a string we can optimize call_user_func away
            if (0 === strpos($class, "'") && false === strpos($class, '$')) {
                return sprintf("        %s::%s(\$%s);\n", $this->dumpLiteralClass($class), $callable[1], $variableName);
            }

            if (0 === strpos($class, 'new ')) {
                return sprintf("        (%s)->%s(\$%s);\n", $this->dumpValue($callable[0]), $callable[1], $variableName);
            }

            return sprintf("        call_user_func(array(%s, '%s'), \$%s);\n", $this->dumpValue($callable[0]), $callable[1], $variableName);
        }

        return sprintf("        %s(\$%s);\n", $callable, $variableName);
    }

    /**
     * Adds a service.
     *
     * @param string     $id
     * @param Definition $definition
     *
     * @return string
     */
    private function addService($id, Definition $definition)
    {
        if ($definition->isSynthetic()) {
            return '';
        }
        $this->definitionVariables = new \SplObjectStorage();
        $this->referenceVariables = array();
        $this->variableCount = 0;

        $return = array();

        if ($class = $definition->getClass()) {
            $class = $this->container->resolveEnvPlaceholders($class);
            $return[] = sprintf('@return %s A %s instance', 0 === strpos($class, '%') ? 'object' : '\\'.ltrim($class, '\\'), ltrim($class, '\\'));
        } elseif ($definition->getFactory()) {
            $factory = $definition->getFactory();
            if (is_string($factory)) {
                $return[] = sprintf('@return object An instance returned by %s()', $factory);
            } elseif (is_array($factory) && (is_string($factory[0]) || $factory[0] instanceof Definition || $factory[0] instanceof Reference)) {
                if (is_string($factory[0]) || $factory[0] instanceof Reference) {
                    $return[] = sprintf('@return object An instance returned by %s::%s()', (string) $factory[0], $factory[1]);
                } elseif ($factory[0] instanceof Definition) {
                    $return[] = sprintf('@return object An instance returned by %s::%s()', $factory[0]->getClass(), $factory[1]);
                }
            }
        }

        if ($definition->isDeprecated()) {
            if ($return && 0 === strpos($return[count($return) - 1], '@return')) {
                $return[] = '';
            }

            $return[] = sprintf('@deprecated %s', $definition->getDeprecationMessage($id));
        }

        $return = str_replace("\n     * \n", "\n     *\n", implode("\n     * ", $return));
        $return = $this->container->resolveEnvPlaceholders($return);

        $doc = '';
        if ($definition->isShared()) {
            $doc .= <<<'EOF'

     *
     * This service is shared.
     * This method always returns the same instance of the service.
EOF;
        }

        if (!$definition->isPublic()) {
            $doc .= <<<'EOF'

     *
     * This service is private.
     * If you want to be able to request this service from the container directly,
     * make it public, otherwise you might end up with broken code.
EOF;
        }

        if ($definition->isAutowired()) {
            $doc = <<<EOF

     *
     * This service is autowired.
EOF;
        }

        if ($definition->isLazy()) {
            $lazyInitialization = '$lazyLoad = true';
            $lazyInitializationDoc = "\n     * @param bool    \$lazyLoad whether to try lazy-loading the service with a proxy\n     *";
        } else {
            $lazyInitialization = '';
            $lazyInitializationDoc = '';
        }

        // with proxies, for 5.3.3 compatibility, the getter must be public to be accessible to the initializer
        $isProxyCandidate = $this->getProxyDumper()->isProxyCandidate($definition);
        $visibility = $isProxyCandidate ? 'public' : 'protected';
        $methodName = $this->generateMethodName($id);
        $code = <<<EOF

    /*{$this->docStar}
     * Gets the '$id' service.$doc
     *$lazyInitializationDoc
     * $return
     */
    {$visibility} function {$methodName}($lazyInitialization)
    {

EOF;

        $code .= $isProxyCandidate ? $this->getProxyDumper()->getProxyFactoryCode($definition, $id, $methodName) : '';

        if ($definition->isDeprecated()) {
            $code .= sprintf("        @trigger_error(%s, E_USER_DEPRECATED);\n\n", $this->export($definition->getDeprecationMessage($id)));
        }

        $code .=
            $this->addServiceInclude($id, $definition).
            $this->addServiceLocalTempVariables($id, $definition).
            $this->addServiceInlinedDefinitions($id, $definition).
            $this->addServiceInstance($id, $definition).
            $this->addServiceInlinedDefinitionsSetup($id, $definition).
            $this->addServiceProperties($id, $definition).
            $this->addServiceMethodCalls($id, $definition).
            $this->addServiceConfigurator($id, $definition).
            $this->addServiceReturn($id, $definition)
        ;

        $this->definitionVariables = null;
        $this->referenceVariables = null;

        return $code;
    }

    /**
     * Adds multiple services.
     *
     * @return string
     */
    private function addServices()
    {
        $publicServices = $privateServices = '';
        $definitions = $this->container->getDefinitions();
        ksort($definitions);
        foreach ($definitions as $id => $definition) {
            if ($definition->isPublic()) {
                $publicServices .= $this->addService($id, $definition);
            } else {
                $privateServices .= $this->addService($id, $definition);
            }
        }

        return $publicServices.$privateServices;
    }

    private function addNewInstance(Definition $definition, $return, $instantiation, $id)
    {
        $class = $this->dumpValue($definition->getClass());

        $arguments = array();
        foreach ($definition->getArguments() as $value) {
            $arguments[] = $this->dumpValue($value);
        }

        if (null !== $definition->getFactory()) {
            if ($definition->getOverriddenGetters()) {
                throw new RuntimeException(sprintf('Cannot dump definition for service "%s": factories and overridden getters are incompatible with each other.', $id));
            }
            $callable = $definition->getFactory();
            if (is_array($callable)) {
                if (!preg_match('/^[a-zA-Z_\x7f-\xff][a-zA-Z0-9_\x7f-\xff]*$/', $callable[1])) {
                    throw new RuntimeException(sprintf('Cannot dump definition because of invalid factory method (%s)', $callable[1] ?: 'n/a'));
                }

                if ($callable[0] instanceof Reference
                    || ($callable[0] instanceof Definition && $this->definitionVariables->contains($callable[0]))) {
                    return sprintf("        $return{$instantiation}%s->%s(%s);\n", $this->dumpValue($callable[0]), $callable[1], $arguments ? implode(', ', $arguments) : '');
                }

                $class = $this->dumpValue($callable[0]);
                // If the class is a string we can optimize call_user_func away
                if (0 === strpos($class, "'") && false === strpos($class, '$')) {
                    if ("''" === $class) {
                        throw new RuntimeException(sprintf('Cannot dump definition: The "%s" service is defined to be created by a factory but is missing the service reference, did you forget to define the factory service id or class?', $id));
                    }

                    return sprintf("        $return{$instantiation}%s::%s(%s);\n", $this->dumpLiteralClass($class), $callable[1], $arguments ? implode(', ', $arguments) : '');
                }

                if (0 === strpos($class, 'new ')) {
                    return sprintf("        $return{$instantiation}(%s)->%s(%s);\n", $this->dumpValue($callable[0]), $callable[1], $arguments ? implode(', ', $arguments) : '');
                }

                return sprintf("        $return{$instantiation}call_user_func(array(%s, '%s')%s);\n", $this->dumpValue($callable[0]), $callable[1], $arguments ? ', '.implode(', ', $arguments) : '');
            }

            return sprintf("        $return{$instantiation}%s(%s);\n", $this->dumpLiteralClass($this->dumpValue($callable)), $arguments ? implode(', ', $arguments) : '');
        }

        if (false !== strpos($class, '$')) {
            if ($definition->getOverriddenGetters()) {
                throw new RuntimeException(sprintf('Cannot dump definition for service "%s": dynamic class names and overridden getters are incompatible with each other.', $id));
            }

            return sprintf("        \$class = %s;\n\n        $return{$instantiation}new \$class(%s);\n", $class, implode(', ', $arguments));
        }
        $class = $this->dumpLiteralClass($class);

        if ($definition->getOverriddenGetters()) {
            $inheritanceProxy = "    private \$container{$this->salt};\n    private \$getters{$this->salt};\n";
            $inheritanceProxy = sprintf("%s implements \\%s\n{\n%s%s}\n", $class, InheritanceProxyInterface::class, $inheritanceProxy, $this->addServiceOverriddenMethods($id, $definition));
            $class = 'SymfonyProxy_'.md5($inheritanceProxy);
            $this->inheritanceProxies[$class] = $inheritanceProxy;
            $constructor = $this->container->getReflectionClass($definition->getClass())->getConstructor();

            if ($constructor && $constructor->isFinal()) {
                $this->useInstantiateProxy = true;
                $useConstructor = $constructor->getDeclaringClass()->isInternal() ? "defined('HHVM_VERSION')" : 'true';

                return sprintf("        $return{$instantiation}\$this->instantiateProxy(%s::class, array(%s), %s);\n", $class, implode(', ', $arguments), $useConstructor);
            }
            array_unshift($arguments, '$this');
        }

        return sprintf("        $return{$instantiation}new %s(%s);\n", $class, implode(', ', $arguments));
    }

    /**
     * Adds the class headers.
     *
     * @param string $class     Class name
     * @param string $baseClass The name of the base class
     * @param string $namespace The class namespace
     *
     * @return string
     */
    private function startClass($class, $baseClass, $namespace)
    {
        $bagClass = $this->container->isFrozen() ? 'use Symfony\Component\DependencyInjection\ParameterBag\FrozenParameterBag;' : 'use Symfony\Component\DependencyInjection\ParameterBag\\ParameterBag;';
        $namespaceLine = $namespace ? "namespace $namespace;\n" : '';

        return <<<EOF
<?php
$namespaceLine
use Symfony\Component\DependencyInjection\Argument\RewindableGenerator;
use Symfony\Component\DependencyInjection\ContainerInterface;
use Symfony\Component\DependencyInjection\Container;
use Symfony\Component\DependencyInjection\Exception\InvalidArgumentException;
use Symfony\Component\DependencyInjection\Exception\LogicException;
use Symfony\Component\DependencyInjection\Exception\RuntimeException;
$bagClass
use Symfony\Component\DependencyInjection\ServiceLocator;

/*{$this->docStar}
 * $class.
 *
 * This class has been auto-generated
 * by the Symfony Dependency Injection Component.
 *
 * @final since Symfony 3.3
 */
class $class extends $baseClass
{
    private \$parameters;
    private \$targetDirs = array();

EOF;
    }

    /**
     * Adds the constructor.
     *
     * @return string
     */
    private function addConstructor()
    {
        $targetDirs = $this->exportTargetDirs();
        $arguments = $this->container->getParameterBag()->all() ? 'new ParameterBag($this->getDefaultParameters())' : null;

        $code = <<<EOF

    /*{$this->docStar}
     * Constructor.
     */
    public function __construct()
    {{$targetDirs}
        parent::__construct($arguments);

EOF;

        $code .= $this->addNormalizedIds();
        $code .= $this->addMethodMap();
        $code .= $this->addPrivateServices();
        $code .= $this->addAliases();

        $code .= <<<'EOF'
    }

EOF;

        return $code;
    }

    /**
     * Adds the constructor for a frozen container.
     *
     * @return string
     */
    private function addFrozenConstructor()
    {
        $targetDirs = $this->exportTargetDirs();

        $code = <<<EOF

    /*{$this->docStar}
     * Constructor.
     */
    public function __construct()
    {{$targetDirs}
EOF;

        if ($this->container->getParameterBag()->all()) {
            $code .= "\n        \$this->parameters = \$this->getDefaultParameters();\n";
        }

        $code .= "\n        \$this->services = array();\n";
        $code .= $this->addNormalizedIds();
        $code .= $this->addMethodMap();
        $code .= $this->addAliases();

        $code .= <<<'EOF'
    }

EOF;

        return $code;
    }

    /**
     * Adds the constructor for a frozen container.
     *
     * @return string
     */
    private function addFrozenCompile()
    {
        return <<<EOF

    /*{$this->docStar}
     * {@inheritdoc}
     */
    public function compile()
    {
        throw new LogicException('You cannot compile a dumped frozen container.');
    }

EOF;
    }

    /**
     * Adds the isFrozen method for a frozen container.
     *
     * @return string
     */
    private function addIsFrozenMethod()
    {
        return <<<EOF

    /*{$this->docStar}
     * {@inheritdoc}
     */
    public function isFrozen()
    {
        return true;
    }

EOF;
    }

    /**
     * Adds the normalizedIds property definition.
     *
     * @return string
     */
    private function addNormalizedIds()
    {
        if (!$normalizedIds = $this->container->getNormalizedIds()) {
            return '';
        }

        $code = "        \$this->normalizedIds = array(\n";
        ksort($normalizedIds);
        foreach ($normalizedIds as $id => $normalizedId) {
            $code .= '            '.$this->export($id).' => '.$this->export($normalizedId).",\n";
        }

        return $code."        );\n";
    }

    /**
     * Adds the methodMap property definition.
     *
     * @return string
     */
    private function addMethodMap()
    {
        $definitions = $this->container->getDefinitions();
        if (!$definitions || !$definitions = array_filter($definitions, function ($def) { return !$def->isSynthetic(); })) {
            return '';
        }

        $code = "        \$this->methodMap = array(\n";
        ksort($definitions);
        foreach ($definitions as $id => $definition) {
            $code .= '            '.$this->export($id).' => '.$this->export($this->generateMethodName($id)).",\n";
        }

        return $code."        );\n";
    }

    /**
     * Adds the privates property definition.
     *
     * @return string
     */
    private function addPrivateServices()
    {
        if (!$definitions = $this->container->getDefinitions()) {
            return '';
        }

        $code = '';
        ksort($definitions);
        foreach ($definitions as $id => $definition) {
            if (!$definition->isPublic()) {
                $code .= '            '.$this->export($id)." => true,\n";
            }
        }

        if (empty($code)) {
            return '';
        }

        $out = "        \$this->privates = array(\n";
        $out .= $code;
        $out .= "        );\n";

        return $out;
    }

    /**
     * Adds the aliases property definition.
     *
     * @return string
     */
    private function addAliases()
    {
        if (!$aliases = $this->container->getAliases()) {
            return $this->container->isFrozen() ? "\n        \$this->aliases = array();\n" : '';
        }

        $code = "        \$this->aliases = array(\n";
        ksort($aliases);
        foreach ($aliases as $alias => $id) {
            $id = (string) $id;
            while (isset($aliases[$id])) {
                $id = (string) $aliases[$id];
            }
            $code .= '            '.$this->export($alias).' => '.$this->export($id).",\n";
        }

        return $code."        );\n";
    }

    /**
     * Adds default parameters method.
     *
     * @return string
     */
    private function addDefaultParametersMethod()
    {
        if (!$this->container->getParameterBag()->all()) {
            return '';
        }

        $php = array();
        $dynamicPhp = array();

        foreach ($this->container->getParameterBag()->all() as $key => $value) {
            if ($key !== $resolvedKey = $this->container->resolveEnvPlaceholders($key)) {
                throw new InvalidArgumentException(sprintf('Parameter name cannot use env parameters: %s.', $resolvedKey));
            }
            $export = $this->exportParameters(array($value));
            $export = explode('0 => ', substr(rtrim($export, " )\n"), 7, -1), 2);

            if (preg_match("/\\\$this->(?:getEnv\('\w++'\)|targetDirs\[\d++\])/", $export[1])) {
                $dynamicPhp[$key] = sprintf('%scase %s: $value = %s; break;', $export[0], $this->export($key), $export[1]);
            } else {
                $php[] = sprintf('%s%s => %s,', $export[0], $this->export($key), $export[1]);
            }
        }
        $parameters = sprintf("array(\n%s\n%s)", implode("\n", $php), str_repeat(' ', 8));

        $code = '';
        if ($this->container->isFrozen()) {
            $code .= <<<'EOF'

    /**
     * {@inheritdoc}
     */
    public function getParameter($name)
    {
        $name = strtolower($name);

        if (!(isset($this->parameters[$name]) || array_key_exists($name, $this->parameters) || isset($this->loadedDynamicParameters[$name]))) {
            throw new InvalidArgumentException(sprintf('The parameter "%s" must be defined.', $name));
        }
        if (isset($this->loadedDynamicParameters[$name])) {
            return $this->loadedDynamicParameters[$name] ? $this->dynamicParameters[$name] : $this->getDynamicParameter($name);
        }

        return $this->parameters[$name];
    }

    /**
     * {@inheritdoc}
     */
    public function hasParameter($name)
    {
        $name = strtolower($name);

        return isset($this->parameters[$name]) || array_key_exists($name, $this->parameters) || isset($this->loadedDynamicParameters[$name]);
    }

    /**
     * {@inheritdoc}
     */
    public function setParameter($name, $value)
    {
        throw new LogicException('Impossible to call set() on a frozen ParameterBag.');
    }

    /**
     * {@inheritdoc}
     */
    public function getParameterBag()
    {
        if (null === $this->parameterBag) {
            $parameters = $this->parameters;
            foreach ($this->loadedDynamicParameters as $name => $loaded) {
                $parameters[$name] = $loaded ? $this->dynamicParameters[$name] : $this->getDynamicParameter($name);
            }
            $this->parameterBag = new FrozenParameterBag($parameters);
        }

        return $this->parameterBag;
    }

EOF;
            if ('' === $this->docStar) {
                $code = str_replace('/**', '/*', $code);
            }

            if ($dynamicPhp) {
                $loadedDynamicParameters = $this->exportParameters(array_combine(array_keys($dynamicPhp), array_fill(0, count($dynamicPhp), false)), '', 8);
                $getDynamicParameter = <<<'EOF'
        switch ($name) {
%s
            default: throw new InvalidArgumentException(sprintf('The dynamic parameter "%%s" must be defined.', $name));
        }
        $this->loadedDynamicParameters[$name] = true;

        return $this->dynamicParameters[$name] = $value;
EOF;
                $getDynamicParameter = sprintf($getDynamicParameter, implode("\n", $dynamicPhp));
            } else {
                $loadedDynamicParameters = 'array()';
                $getDynamicParameter = str_repeat(' ', 8).'throw new InvalidArgumentException(sprintf(\'The dynamic parameter "%s" must be defined.\', $name));';
            }

            $code .= <<<EOF

    private \$loadedDynamicParameters = {$loadedDynamicParameters};
    private \$dynamicParameters = array();

    /*{$this->docStar}
     * Computes a dynamic parameter.
     *
     * @param string The name of the dynamic parameter to load
     *
     * @return mixed The value of the dynamic parameter
     *
     * @throws InvalidArgumentException When the dynamic parameter does not exist
     */
    private function getDynamicParameter(\$name)
    {
{$getDynamicParameter}
    }

EOF;
        } elseif ($dynamicPhp) {
            throw new RuntimeException('You cannot dump a not-frozen container with dynamic parameters.');
        }

        $code .= <<<EOF

    /*{$this->docStar}
     * Gets the default parameters.
     *
     * @return array An array of the default parameters
     */
    protected function getDefaultParameters()
    {
        return $parameters;
    }

EOF;

        return $code;
    }

    /**
     * Exports parameters.
     *
     * @param array  $parameters
     * @param string $path
     * @param int    $indent
     *
     * @return string
     *
     * @throws InvalidArgumentException
     */
    private function exportParameters(array $parameters, $path = '', $indent = 12)
    {
        $php = array();
        foreach ($parameters as $key => $value) {
            if (is_array($value)) {
                $value = $this->exportParameters($value, $path.'/'.$key, $indent + 4);
            } elseif ($value instanceof Variable) {
                throw new InvalidArgumentException(sprintf('You cannot dump a container with parameters that contain variable references. Variable "%s" found in "%s".', $value, $path.'/'.$key));
            } elseif ($value instanceof Definition) {
                throw new InvalidArgumentException(sprintf('You cannot dump a container with parameters that contain service definitions. Definition for "%s" found in "%s".', $value->getClass(), $path.'/'.$key));
            } elseif ($value instanceof Reference) {
                throw new InvalidArgumentException(sprintf('You cannot dump a container with parameters that contain references to other services (reference to service "%s" found in "%s").', $value, $path.'/'.$key));
            } elseif ($value instanceof Expression) {
                throw new InvalidArgumentException(sprintf('You cannot dump a container with parameters that contain expressions. Expression "%s" found in "%s".', $value, $path.'/'.$key));
            } else {
                $value = $this->export($value);
            }

            $php[] = sprintf('%s%s => %s,', str_repeat(' ', $indent), $this->export($key), $value);
        }

        return sprintf("array(\n%s\n%s)", implode("\n", $php), str_repeat(' ', $indent - 4));
    }

    /**
     * Ends the class definition.
     *
     * @return string
     */
    private function endClass()
    {
        if ($this->useInstantiateProxy) {
            return sprintf(<<<'EOF'

    private function instantiateProxy($class, $args, $useConstructor)
    {
        static $reflectionCache;

        if (null === $r = &$reflectionCache[$class]) {
            $r[0] = new \ReflectionClass($class);
            $r[1] = $r[0]->getProperty('container%s');
            $r[1]->setAccessible(true);
            $r[2] = $r[0]->getConstructor();
        }
        $service = $useConstructor ? $r[0]->newInstanceWithoutConstructor() : $r[0]->newInstanceArgs($args);
        $r[1]->setValue($service, $this);
        if ($r[2] && $useConstructor) {
            $r[2]->invokeArgs($service, $args);
        }

        return $service;
    }
}

EOF
                , $this->salt
            );
        }

        return <<<'EOF'
}

EOF;
    }

    /**
     * Wraps the service conditionals.
     *
     * @param string $value
     * @param string $code
     * @param bool   &$isUnconditional
     * @param string $containerRef
     *
     * @return string
     */
    private function wrapServiceConditionals($value, $code, &$isUnconditional = null, $containerRef = '$this')
    {
        if ($isUnconditional = !$condition = $this->getServiceConditionals($value, $containerRef)) {
            return $code;
        }

        // re-indent the wrapped code
        $code = implode("\n", array_map(function ($line) { return $line ? '    '.$line : $line; }, explode("\n", $code)));

        return sprintf("        if (%s) {\n%s        }\n", $condition, $code);
    }

    /**
     * Get the conditions to execute for conditional services.
     *
     * @param string $value
     * @param string $containerRef
     *
     * @return null|string
     */
    private function getServiceConditionals($value, $containerRef = '$this')
    {
        if (!$services = ContainerBuilder::getServiceConditionals($value)) {
            return null;
        }

        $conditions = array();
        foreach ($services as $service) {
            $conditions[] = sprintf("%s->has('%s')", $containerRef, $service);
        }

        return implode(' && ', $conditions);
    }

    /**
     * Builds service calls from arguments.
     *
     * @param array $arguments
     * @param array &$calls    By reference
     * @param array &$behavior By reference
     */
    private function getServiceCallsFromArguments(array $arguments, array &$calls, array &$behavior)
    {
        foreach ($arguments as $argument) {
            if (is_array($argument)) {
                $this->getServiceCallsFromArguments($argument, $calls, $behavior);
            } elseif ($argument instanceof Reference) {
                $id = (string) $argument;

                if (!isset($calls[$id])) {
                    $calls[$id] = 0;
                }
                if (!isset($behavior[$id])) {
                    $behavior[$id] = $argument->getInvalidBehavior();
                } elseif (ContainerInterface::EXCEPTION_ON_INVALID_REFERENCE !== $behavior[$id]) {
                    $behavior[$id] = $argument->getInvalidBehavior();
                }

                ++$calls[$id];
            }
        }
    }

    /**
     * Returns the inline definition.
     *
     * @param Definition $definition
     *
     * @return array
     */
    private function getInlinedDefinitions(Definition $definition)
    {
        if (false === $this->inlinedDefinitions->contains($definition)) {
            $definitions = array_merge(
                $this->getDefinitionsFromArguments($definition->getArguments()),
                $this->getDefinitionsFromArguments($definition->getMethodCalls()),
                $this->getDefinitionsFromArguments($definition->getOverriddenGetters()),
                $this->getDefinitionsFromArguments($definition->getProperties()),
                $this->getDefinitionsFromArguments(array($definition->getConfigurator())),
                $this->getDefinitionsFromArguments(array($definition->getFactory()))
            );

            $this->inlinedDefinitions->offsetSet($definition, $definitions);

            return $definitions;
        }

        return $this->inlinedDefinitions->offsetGet($definition);
    }

    /**
     * Gets the definition from arguments.
     *
     * @param array $arguments
     *
     * @return array
     */
    private function getDefinitionsFromArguments(array $arguments)
    {
        $definitions = array();
        foreach ($arguments as $argument) {
            if (is_array($argument)) {
                $definitions = array_merge($definitions, $this->getDefinitionsFromArguments($argument));
            } elseif ($argument instanceof Definition) {
                $definitions = array_merge(
                    $definitions,
                    $this->getInlinedDefinitions($argument),
                    array($argument)
                );
            }
        }

        return $definitions;
    }

    /**
     * Checks if a service id has a reference.
     *
     * @param string $id
     * @param array  $arguments
     * @param bool   $deep
     * @param array  $visited
     *
     * @return bool
     */
    private function hasReference($id, array $arguments, $deep = false, array &$visited = array())
    {
        foreach ($arguments as $argument) {
            if (is_array($argument)) {
                if ($this->hasReference($id, $argument, $deep, $visited)) {
                    return true;
                }
            } elseif ($argument instanceof Reference) {
                $argumentId = (string) $argument;
                if ($id === $argumentId) {
                    return true;
                }

                if ($deep && !isset($visited[$argumentId]) && 'service_container' !== $argumentId) {
                    $visited[$argumentId] = true;

                    $service = $this->container->getDefinition($argumentId);

                    // if the proxy manager is enabled, disable searching for references in lazy services,
                    // as these services will be instantiated lazily and don't have direct related references.
                    if ($service->isLazy() && !$this->getProxyDumper() instanceof NullDumper) {
                        continue;
                    }

                    $arguments = array_merge($service->getMethodCalls(), $service->getArguments(), $service->getProperties());

                    if ($this->hasReference($id, $arguments, $deep, $visited)) {
                        return true;
                    }
                }
            }
        }

        return false;
    }

    /**
     * Dumps values.
     *
     * @param mixed $value
     * @param bool  $interpolate
     *
     * @return string
     *
     * @throws RuntimeException
     */
    private function dumpValue($value, $interpolate = true)
    {
        if (is_array($value)) {
            $code = array();
            foreach ($value as $k => $v) {
                $code[] = sprintf('%s => %s', $this->dumpValue($k, $interpolate), $this->dumpValue($v, $interpolate));
            }

            return sprintf('array(%s)', implode(', ', $code));
        } elseif ($value instanceof ServiceLocatorArgument) {
            $code = "\n";
            foreach ($value->getValues() as $k => $v) {
                $code .= sprintf("            %s => function () { return %s; },\n", $this->dumpValue($k, $interpolate), $this->dumpValue($v, $interpolate));
            }
            $code .= '        ';

            return sprintf('new ServiceLocator(array(%s))', $code);
        } elseif ($value instanceof IteratorArgument) {
            $countCode = array();
            $countCode[] = 'function () {';
            $operands = array(0);

            $code = array();
            $code[] = 'new RewindableGenerator(function () {';
            foreach ($value->getValues() as $k => $v) {
                ($c = $this->getServiceConditionals($v)) ? $operands[] = "(int) ($c)" : ++$operands[0];
                $v = $this->wrapServiceConditionals($v, sprintf("        yield %s => %s;\n", $this->dumpValue($k, $interpolate), $this->dumpValue($v, $interpolate)));
                foreach (explode("\n", $v) as $v) {
                    if ($v) {
                        $code[] = '    '.$v;
                    }
                }
            }

            $countCode[] = sprintf('            return %s;', implode(' + ', $operands));
            $countCode[] = '        }';

            $code[] = sprintf('        }, %s)', count($operands) > 1 ? implode("\n", $countCode) : $operands[0]);

            return implode("\n", $code);
        } elseif ($value instanceof Definition) {
            if (null !== $this->definitionVariables && $this->definitionVariables->contains($value)) {
                return $this->dumpValue($this->definitionVariables->offsetGet($value), $interpolate);
            }
            if ($value->getMethodCalls()) {
                throw new RuntimeException('Cannot dump definitions which have method calls.');
            }
            if ($value->getOverriddenGetters()) {
                throw new RuntimeException('Cannot dump definitions which have overridden getters.');
            }
            if (null !== $value->getConfigurator()) {
                throw new RuntimeException('Cannot dump definitions which have a configurator.');
            }

            $arguments = array();
            foreach ($value->getArguments() as $argument) {
                $arguments[] = $this->dumpValue($argument);
            }

            if (null !== $value->getFactory()) {
                $factory = $value->getFactory();

                if (is_string($factory)) {
                    return sprintf('%s(%s)', $this->dumpLiteralClass($this->dumpValue($factory)), implode(', ', $arguments));
                }

                if (is_array($factory)) {
                    if (!preg_match('/^[a-zA-Z_\x7f-\xff][a-zA-Z0-9_\x7f-\xff]*$/', $factory[1])) {
                        throw new RuntimeException(sprintf('Cannot dump definition because of invalid factory method (%s)', $factory[1] ?: 'n/a'));
                    }

                    if (is_string($factory[0])) {
                        return sprintf('%s::%s(%s)', $this->dumpLiteralClass($this->dumpValue($factory[0])), $factory[1], implode(', ', $arguments));
                    }

                    if ($factory[0] instanceof Definition) {
                        return sprintf("call_user_func(array(%s, '%s')%s)", $this->dumpValue($factory[0]), $factory[1], count($arguments) > 0 ? ', '.implode(', ', $arguments) : '');
                    }

                    if ($factory[0] instanceof Reference) {
                        return sprintf('%s->%s(%s)', $this->dumpValue($factory[0]), $factory[1], implode(', ', $arguments));
                    }
                }

                throw new RuntimeException('Cannot dump definition because of invalid factory');
            }

            $class = $value->getClass();
            if (null === $class) {
                throw new RuntimeException('Cannot dump definitions which have no class nor factory.');
            }

            return sprintf('new %s(%s)', $this->dumpLiteralClass($this->dumpValue($class)), implode(', ', $arguments));
        } elseif ($value instanceof ClosureProxyArgument) {
            list($reference, $method) = $value->getValues();
            $method = substr($this->dumpLiteralClass($this->dumpValue($method)), 1);

            if ('service_container' === (string) $reference) {
                $class = $this->baseClass;
            } elseif (!$this->container->hasDefinition((string) $reference) && ContainerInterface::EXCEPTION_ON_INVALID_REFERENCE !== $reference->getInvalidBehavior()) {
                return 'null';
            } else {
                $class = substr($this->dumpLiteralClass($this->dumpValue($this->container->findDefinition((string) $reference)->getClass())), 1);
            }
            if (false !== strpos($class, '$') || false !== strpos($method, '$')) {
                throw new RuntimeException(sprintf('Cannot dump definition for service "%s": dynamic class names or methods, and closure-proxies are incompatible with each other.', $reference));
            }
            if (!method_exists($class, $method)) {
                throw new InvalidArgumentException(sprintf('Cannot create closure-proxy for service "%s": method "%s::%s" does not exist.', $reference, $class, $method));
            }
            $r = $this->container->getReflectionClass($class)->getMethod($method);
            if (!$r->isPublic()) {
                throw new InvalidArgumentException(sprintf('Cannot create closure-proxy for service "%s": method "%s::%s" must be public.', $reference, $class, $method));
            }
            $signature = preg_replace('/^(&?)[^(]*/', '$1', InheritanceProxyHelper::getSignature($r, $call));

            return sprintf("/** @closure-proxy %s::%s */ function %s {\n            return %s->%s;\n        }", $class, $method, $signature, $this->dumpValue($reference), $call);
        } elseif ($value instanceof Variable) {
            return '$'.$value;
        } elseif ($value instanceof Reference) {
            if (null !== $this->referenceVariables && isset($this->referenceVariables[$id = (string) $value])) {
                return $this->dumpValue($this->referenceVariables[$id], $interpolate);
            }

            return $this->getServiceCall((string) $value, $value);
        } elseif ($value instanceof Expression) {
            return $this->getExpressionLanguage()->compile((string) $value, array('this' => 'container'));
        } elseif ($value instanceof Parameter) {
            return $this->dumpParameter($value);
        } elseif (true === $interpolate && is_string($value)) {
            if (preg_match('/^%([^%]+)%$/', $value, $match)) {
                // we do this to deal with non string values (Boolean, integer, ...)
                // the preg_replace_callback converts them to strings
                return $this->dumpParameter(strtolower($match[1]));
            } else {
                $replaceParameters = function ($match) {
                    return "'.".$this->dumpParameter(strtolower($match[2])).".'";
                };

                $code = str_replace('%%', '%', preg_replace_callback('/(?<!%)(%)([^%]+)\1/', $replaceParameters, $this->export($value)));

                return $code;
            }
        } elseif (is_object($value) || is_resource($value)) {
            throw new RuntimeException('Unable to dump a service container if a parameter is an object or a resource.');
        }

        return $this->export($value);
    }

    /**
     * Dumps a string to a literal (aka PHP Code) class value.
     *
     * @param string $class
     *
     * @return string
     *
     * @throws RuntimeException
     */
    private function dumpLiteralClass($class)
    {
        if (false !== strpos($class, '$')) {
            return sprintf('${($_ = %s) && false ?: "_"}', $class);
        }
        if (0 !== strpos($class, "'") || !preg_match('/^\'[a-zA-Z_\x7f-\xff][a-zA-Z0-9_\x7f-\xff]*(\\\{2}[a-zA-Z_\x7f-\xff][a-zA-Z0-9_\x7f-\xff]*)*\'$/', $class)) {
            throw new RuntimeException(sprintf('Cannot dump definition because of invalid class name (%s)', $class ?: 'n/a'));
        }

        return '\\'.substr(str_replace('\\\\', '\\', $class), 1, -1);
    }

    /**
     * Dumps a parameter.
     *
     * @param string $name
     *
     * @return string
     */
    private function dumpParameter($name)
    {
        if ($this->container->isFrozen() && $this->container->hasParameter($name)) {
            return $this->dumpValue($this->container->getParameter($name), false);
        }

        return sprintf("\$this->getParameter('%s')", strtolower($name));
    }

    /**
     * Gets a service call.
     *
     * @param string    $id
     * @param Reference $reference
     *
     * @return string
     */
    private function getServiceCall($id, Reference $reference = null)
    {
        if ('service_container' === $id) {
            return '$this';
        }

        if ($this->container->hasDefinition($id) && !$this->container->getDefinition($id)->isPublic()) {
<<<<<<< HEAD
            $code = sprintf('$this->%s()', $this->generateMethodName($id));
        } elseif (null !== $reference && ContainerInterface::EXCEPTION_ON_INVALID_REFERENCE !== $reference->getInvalidBehavior()) {
            $code = sprintf('$this->get(\'%s\', ContainerInterface::NULL_ON_INVALID_REFERENCE)', $id);
        } else {
            if ($this->container->hasAlias($id)) {
                $id = (string) $this->container->getAlias($id);
            }

            $code = sprintf('$this->get(\'%s\')', $id);
        }

        if ($this->container->hasDefinition($id) && (!$this->container->getDefinition($id)->isPublic() || $this->container->getDefinition($id)->isShared())) {
            // The following is PHP 5.5 syntax for what could be written as "(\$this->services['$id'] ?? $code)" on PHP>=7.0

            $code = "\${(\$_ = isset(\$this->services['$id']) ? \$this->services['$id'] : $code) && false ?: '_'}";
        }

        return $code;
=======
            // The following is PHP 5.5 syntax for what could be written as "(\$this->services['$id'] ?? \$this->{$this->generateMethodName($id)}())" on PHP>=7.0

            return "\${(\$_ = isset(\$this->services['$id']) ? \$this->services['$id'] : \$this->{$this->generateMethodName($id)}()) && false ?: '_'}";
        }
        if (null !== $reference && ContainerInterface::EXCEPTION_ON_INVALID_REFERENCE !== $reference->getInvalidBehavior()) {
            return sprintf('$this->get(\'%s\', ContainerInterface::NULL_ON_INVALID_REFERENCE)', $id);
        }

        if ($this->container->hasAlias($id)) {
            $id = (string) $this->container->getAlias($id);
        }

        return sprintf('$this->get(\'%s\')', $id);
>>>>>>> fcde9e68
    }

    /**
     * Initializes the method names map to avoid conflicts with the Container methods.
     *
     * @param string $class the container base class
     */
    private function initializeMethodNamesMap($class)
    {
        $this->serviceIdToMethodNameMap = array();
        $this->usedMethodNames = array();

        if ($reflectionClass = $this->container->getReflectionClass($class)) {
            foreach ($reflectionClass->getMethods() as $method) {
                $this->usedMethodNames[strtolower($method->getName())] = true;
            }
        }
    }

    /**
     * Convert a service id to a valid PHP method name.
     *
     * @param string $id
     *
     * @return string
     *
     * @throws InvalidArgumentException
     */
    private function generateMethodName($id)
    {
        if (isset($this->serviceIdToMethodNameMap[$id])) {
            return $this->serviceIdToMethodNameMap[$id];
        }

        $name = Container::camelize($id);
        $name = preg_replace('/[^a-zA-Z0-9_\x7f-\xff]/', '', $name);
        $methodName = 'get'.$name.'Service';
        $suffix = 1;

        while (isset($this->usedMethodNames[strtolower($methodName)])) {
            ++$suffix;
            $methodName = 'get'.$name.$suffix.'Service';
        }

        $this->serviceIdToMethodNameMap[$id] = $methodName;
        $this->usedMethodNames[strtolower($methodName)] = true;

        return $methodName;
    }

    /**
     * Returns the next name to use.
     *
     * @return string
     */
    private function getNextVariableName()
    {
        $firstChars = self::FIRST_CHARS;
        $firstCharsLength = strlen($firstChars);
        $nonFirstChars = self::NON_FIRST_CHARS;
        $nonFirstCharsLength = strlen($nonFirstChars);

        while (true) {
            $name = '';
            $i = $this->variableCount;

            if ('' === $name) {
                $name .= $firstChars[$i % $firstCharsLength];
                $i = (int) ($i / $firstCharsLength);
            }

            while ($i > 0) {
                --$i;
                $name .= $nonFirstChars[$i % $nonFirstCharsLength];
                $i = (int) ($i / $nonFirstCharsLength);
            }

            ++$this->variableCount;

            // check that the name is not reserved
            if (in_array($name, $this->reservedVariables, true)) {
                continue;
            }

            return $name;
        }
    }

    private function getExpressionLanguage()
    {
        if (null === $this->expressionLanguage) {
            if (!class_exists('Symfony\Component\ExpressionLanguage\ExpressionLanguage')) {
                throw new RuntimeException('Unable to use expressions as the Symfony ExpressionLanguage component is not installed.');
            }
            $providers = $this->container->getExpressionLanguageProviders();
            $this->expressionLanguage = new ExpressionLanguage(null, $providers);

            if ($this->container->isTrackingResources()) {
                foreach ($providers as $provider) {
                    $this->container->addObjectResource($provider);
                }
            }
        }

        return $this->expressionLanguage;
    }

    private function exportTargetDirs()
    {
        return null === $this->targetDirRegex ? '' : <<<EOF

        \$dir = __DIR__;
        for (\$i = 1; \$i <= {$this->targetDirMaxMatches}; ++\$i) {
            \$this->targetDirs[\$i] = \$dir = dirname(\$dir);
        }
EOF;
    }

    private function export($value)
    {
        if (null !== $this->targetDirRegex && is_string($value) && preg_match($this->targetDirRegex, $value, $matches, PREG_OFFSET_CAPTURE)) {
            $prefix = $matches[0][1] ? $this->doExport(substr($value, 0, $matches[0][1])).'.' : '';
            $suffix = $matches[0][1] + strlen($matches[0][0]);
            $suffix = isset($value[$suffix]) ? '.'.$this->doExport(substr($value, $suffix)) : '';
            $dirname = '__DIR__';

            if (0 < $offset = 1 + $this->targetDirMaxMatches - count($matches)) {
                $dirname = sprintf('$this->targetDirs[%d]', $offset);
            }

            if ($prefix || $suffix) {
                return sprintf('(%s%s%s)', $prefix, $dirname, $suffix);
            }

            return $dirname;
        }

        return $this->doExport($value);
    }

    private function doExport($value)
    {
        $export = var_export($value, true);

        if ("'" === $export[0] && $export !== $resolvedExport = $this->container->resolveEnvPlaceholders($export, "'.\$this->getEnv('%s').'")) {
            $export = $resolvedExport;
            if ("'" === $export[1]) {
                $export = substr($export, 3);
            }
            if (".''" === substr($export, -3)) {
                $export = substr($export, 0, -3);
            }
        }

        return $export;
    }
}<|MERGE_RESOLUTION|>--- conflicted
+++ resolved
@@ -1727,7 +1727,6 @@
         }
 
         if ($this->container->hasDefinition($id) && !$this->container->getDefinition($id)->isPublic()) {
-<<<<<<< HEAD
             $code = sprintf('$this->%s()', $this->generateMethodName($id));
         } elseif (null !== $reference && ContainerInterface::EXCEPTION_ON_INVALID_REFERENCE !== $reference->getInvalidBehavior()) {
             $code = sprintf('$this->get(\'%s\', ContainerInterface::NULL_ON_INVALID_REFERENCE)', $id);
@@ -1746,21 +1745,6 @@
         }
 
         return $code;
-=======
-            // The following is PHP 5.5 syntax for what could be written as "(\$this->services['$id'] ?? \$this->{$this->generateMethodName($id)}())" on PHP>=7.0
-
-            return "\${(\$_ = isset(\$this->services['$id']) ? \$this->services['$id'] : \$this->{$this->generateMethodName($id)}()) && false ?: '_'}";
-        }
-        if (null !== $reference && ContainerInterface::EXCEPTION_ON_INVALID_REFERENCE !== $reference->getInvalidBehavior()) {
-            return sprintf('$this->get(\'%s\', ContainerInterface::NULL_ON_INVALID_REFERENCE)', $id);
-        }
-
-        if ($this->container->hasAlias($id)) {
-            $id = (string) $this->container->getAlias($id);
-        }
-
-        return sprintf('$this->get(\'%s\')', $id);
->>>>>>> fcde9e68
     }
 
     /**
