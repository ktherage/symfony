--- conflicted
+++ resolved
@@ -122,19 +122,16 @@
             'inline_class_loader_parameter' => 'container.dumper.inline_class_loader',
         ), $options);
 
-<<<<<<< HEAD
         $this->namespace = $options['namespace'];
         $this->asFiles = $options['as_files'];
         $this->hotPathTag = $options['hot_path_tag'];
         $this->inlineRequires = $this->container->hasParameter($options['inline_class_loader_parameter']) && $this->container->getParameter($options['inline_class_loader_parameter']);
-        $this->initializeMethodNamesMap($options['base_class']);
-=======
+
         if (0 !== strpos($baseClass = $options['base_class'], '\\') && 'Container' !== $baseClass) {
             $baseClass = sprintf('%s\%s', $options['namespace'] ? '\\'.$options['namespace'] : '', $baseClass);
         }
 
         $this->initializeMethodNamesMap('Container' === $baseClass ? Container::class : $baseClass);
->>>>>>> 772f29fd
 
         $this->docStar = $options['debug'] ? '*' : '';
 
@@ -163,16 +160,12 @@
             }
         }
 
-<<<<<<< HEAD
         $code =
-            $this->startClass($options['class'], $options['base_class']).
+            $this->startClass($options['class'], $baseClass).
             $this->addServices().
             $this->addDefaultParametersMethod().
             $this->endClass()
         ;
-=======
-        $code = $this->startClass($options['class'], $baseClass, $options['namespace']);
->>>>>>> 772f29fd
 
         if ($this->asFiles) {
             $fileStart = <<<EOF
