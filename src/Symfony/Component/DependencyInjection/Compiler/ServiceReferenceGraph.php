<?php

/*
 * This file is part of the Symfony package.
 *
 * (c) Fabien Potencier <fabien@symfony.com>
 *
 * For the full copyright and license information, please view the LICENSE
 * file that was distributed with this source code.
 */

namespace Symfony\Component\DependencyInjection\Compiler;

use Symfony\Component\DependencyInjection\Exception\InvalidArgumentException;

/**
 * This is a directed graph of your services.
 *
 * This information can be used by your compiler passes instead of collecting
 * it themselves which improves performance quite a lot.
 *
 * @author Johannes M. Schmitt <schmittjoh@gmail.com>
 *
 * @final since version 3.4
 */
class ServiceReferenceGraph
{
    /**
     * @var ServiceReferenceGraphNode[]
     */
    private $nodes = array();

    /**
     * Checks if the graph has a specific node.
     *
     * @param string $id Id to check
     *
     * @return bool
     */
    public function hasNode($id)
    {
        return isset($this->nodes[$id]);
    }

    /**
     * Gets a node by identifier.
     *
     * @param string $id The id to retrieve
     *
     * @return ServiceReferenceGraphNode
     *
     * @throws InvalidArgumentException if no node matches the supplied identifier
     */
    public function getNode($id)
    {
        if (!isset($this->nodes[$id])) {
            throw new InvalidArgumentException(sprintf('There is no node with id "%s".', $id));
        }

        return $this->nodes[$id];
    }

    /**
     * Returns all nodes.
     *
     * @return ServiceReferenceGraphNode[]
     */
    public function getNodes()
    {
        return $this->nodes;
    }

    /**
     * Clears all nodes.
     */
    public function clear()
    {
        $this->nodes = array();
    }

    /**
     * Connects 2 nodes together in the Graph.
     *
     * @param string $sourceId
     * @param string $sourceValue
     * @param string $destId
     * @param string $destValue
     * @param string $reference
     * @param bool   $lazy
     * @param bool   $weak
     */
<<<<<<< HEAD
    public function connect($sourceId, $sourceValue, $destId, $destValue = null, $reference = null, bool $lazy = false)
    {
=======
    public function connect($sourceId, $sourceValue, $destId, $destValue = null, $reference = null/*, bool $lazy = false, bool $weak = false*/)
    {
        $lazy = func_num_args() >= 6 ? func_get_arg(5) : false;
        $weak = func_num_args() >= 7 ? func_get_arg(6) : false;

>>>>>>> 012c56b8
        $sourceNode = $this->createNode($sourceId, $sourceValue);
        $destNode = $this->createNode($destId, $destValue);
        $edge = new ServiceReferenceGraphEdge($sourceNode, $destNode, $reference, $lazy, $weak);

        $sourceNode->addOutEdge($edge);
        $destNode->addInEdge($edge);
    }

    /**
     * Creates a graph node.
     *
     * @param string $id
     * @param string $value
     *
     * @return ServiceReferenceGraphNode
     */
    private function createNode($id, $value)
    {
        if (isset($this->nodes[$id]) && $this->nodes[$id]->getValue() === $value) {
            return $this->nodes[$id];
        }

        return $this->nodes[$id] = new ServiceReferenceGraphNode($id, $value);
    }
}<|MERGE_RESOLUTION|>--- conflicted
+++ resolved
@@ -89,16 +89,8 @@
      * @param bool   $lazy
      * @param bool   $weak
      */
-<<<<<<< HEAD
-    public function connect($sourceId, $sourceValue, $destId, $destValue = null, $reference = null, bool $lazy = false)
+    public function connect($sourceId, $sourceValue, $destId, $destValue = null, $reference = null, bool $lazy = false, bool $weak = false)
     {
-=======
-    public function connect($sourceId, $sourceValue, $destId, $destValue = null, $reference = null/*, bool $lazy = false, bool $weak = false*/)
-    {
-        $lazy = func_num_args() >= 6 ? func_get_arg(5) : false;
-        $weak = func_num_args() >= 7 ? func_get_arg(6) : false;
-
->>>>>>> 012c56b8
         $sourceNode = $this->createNode($sourceId, $sourceValue);
         $destNode = $this->createNode($destId, $destValue);
         $edge = new ServiceReferenceGraphEdge($sourceNode, $destNode, $reference, $lazy, $weak);
