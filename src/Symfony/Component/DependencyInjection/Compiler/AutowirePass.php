<?php

/*
 * This file is part of the Symfony package.
 *
 * (c) Fabien Potencier <fabien@symfony.com>
 *
 * For the full copyright and license information, please view the LICENSE
 * file that was distributed with this source code.
 */

namespace Symfony\Component\DependencyInjection\Compiler;

use Symfony\Component\DependencyInjection\Config\AutowireServiceResource;
use Symfony\Component\DependencyInjection\ContainerBuilder;
use Symfony\Component\DependencyInjection\Definition;
use Symfony\Component\DependencyInjection\Exception\RuntimeException;
use Symfony\Component\DependencyInjection\LazyProxy\ProxyHelper;
use Symfony\Component\DependencyInjection\Reference;
use Symfony\Component\DependencyInjection\TypedReference;

/**
 * Inspects existing service definitions and wires the autowired ones using the type hints of their classes.
 *
 * @author Kévin Dunglas <dunglas@gmail.com>
 * @author Nicolas Grekas <p@tchwork.com>
 */
class AutowirePass extends AbstractRecursivePass
{
    private $definedTypes = array();
    private $types;
    private $ambiguousServiceTypes = array();
    private $autowired = array();
    private $currentDefinition;

    /**
     * {@inheritdoc}
     */
    public function process(ContainerBuilder $container)
    {
        try {
            parent::process($container);
        } finally {
            $this->definedTypes = array();
            $this->types = null;
            $this->ambiguousServiceTypes = array();
            $this->autowired = array();
        }
    }

    /**
     * Creates a resource to help know if this service has changed.
     *
     * @param \ReflectionClass $reflectionClass
     *
     * @return AutowireServiceResource
     *
     * @deprecated since version 3.3, to be removed in 4.0. Use ContainerBuilder::getReflectionClass() instead.
     */
    public static function createResourceForClass(\ReflectionClass $reflectionClass)
    {
        @trigger_error('The '.__METHOD__.'() method is deprecated since version 3.3 and will be removed in 4.0. Use ContainerBuilder::getReflectionClass() instead.', E_USER_DEPRECATED);

        $metadata = array();

        foreach ($reflectionClass->getMethods(\ReflectionMethod::IS_PUBLIC) as $reflectionMethod) {
            if (!$reflectionMethod->isStatic()) {
                $metadata[$reflectionMethod->name] = self::getResourceMetadataForMethod($reflectionMethod);
            }
        }

        return new AutowireServiceResource($reflectionClass->name, $reflectionClass->getFileName(), $metadata);
    }

    /**
     * {@inheritdoc}
     */
    protected function processValue($value, $isRoot = false)
    {
        if ($value instanceof TypedReference && $this->currentDefinition->isAutowired() && !$this->container->has((string) $value)) {
            if ($ref = $this->getAutowiredReference($value->getType(), $value->canBeAutoregistered())) {
                $value = new TypedReference((string) $ref, $value->getType(), $value->getInvalidBehavior(), $value->canBeAutoregistered());
            } else {
                $this->container->log($this, $this->createTypeNotFoundMessage($value->getType(), 'typed reference'));
            }
        }
        if (!$value instanceof Definition) {
            return parent::processValue($value, $isRoot);
        }

        $parentDefinition = $this->currentDefinition;
        $this->currentDefinition = $value;

        try {
            if (!$value->isAutowired() || $value->isAbstract() || !$value->getClass()) {
                return parent::processValue($value, $isRoot);
            }
            if (!$reflectionClass = $this->container->getReflectionClass($value->getClass())) {
                $this->container->log($this, sprintf('Skipping service "%s": Class or interface "%s" does not exist.', $this->currentId, $value->getClass()));

                return parent::processValue($value, $isRoot);
            }

            $autowiredMethods = $this->getMethodsToAutowire($reflectionClass);
            $methodCalls = $value->getMethodCalls();

            if ($constructor = $this->getConstructor($value, false)) {
                array_unshift($methodCalls, array($constructor, $value->getArguments()));
            }

            $methodCalls = $this->autowireCalls($reflectionClass, $methodCalls, $autowiredMethods);

            if ($constructor) {
                list(, $arguments) = array_shift($methodCalls);

                if ($arguments !== $value->getArguments()) {
                    $value->setArguments($arguments);
                }
            }

            if ($methodCalls !== $value->getMethodCalls()) {
                $value->setMethodCalls($methodCalls);
            }

            return parent::processValue($value, $isRoot);
        } finally {
            $this->currentDefinition = $parentDefinition;
        }
    }

    /**
     * Gets the list of methods to autowire.
     *
     * @param \ReflectionClass $reflectionClass
     *
     * @return \ReflectionMethod[]
     */
    private function getMethodsToAutowire(\ReflectionClass $reflectionClass)
    {
        $found = array();
        $methodsToAutowire = array();

        foreach ($reflectionClass->getMethods() as $reflectionMethod) {
            $r = $reflectionMethod;

            if ($r->isConstructor()) {
                continue;
            }

            while (true) {
                if (false !== $doc = $r->getDocComment()) {
                    if (false !== stripos($doc, '@required') && preg_match('#(?:^/\*\*|\n\s*+\*)\s*+@required(?:\s|\*/$)#i', $doc)) {
                        $methodsToAutowire[strtolower($reflectionMethod->name)] = $reflectionMethod;
                        break;
                    }
                    if (false === stripos($doc, '@inheritdoc') || !preg_match('#(?:^/\*\*|\n\s*+\*)\s*+(?:\{@inheritdoc\}|@inheritdoc)(?:\s|\*/$)#i', $doc)) {
                        break;
                    }
                }
                try {
                    $r = $r->getPrototype();
                } catch (\ReflectionException $e) {
                    break; // method has no prototype
                }
            }
        }

        return $methodsToAutowire;
    }

    /**
     * @param \ReflectionClass    $reflectionClass
     * @param array               $methodCalls
     * @param \ReflectionMethod[] $autowiredMethods
     *
     * @return array
     */
    private function autowireCalls(\ReflectionClass $reflectionClass, array $methodCalls, array $autowiredMethods)
    {
        foreach ($methodCalls as $i => $call) {
            list($method, $arguments) = $call;

            if ($method instanceof \ReflectionFunctionAbstract) {
                $reflectionMethod = $method;
            } elseif (isset($autowiredMethods[$lcMethod = strtolower($method)]) && $autowiredMethods[$lcMethod]->isPublic()) {
                $reflectionMethod = $autowiredMethods[$lcMethod];
                unset($autowiredMethods[$lcMethod]);
            } else {
                $reflectionMethod = $this->getReflectionMethod($this->currentDefinition, $method);
            }

            $arguments = $this->autowireMethod($reflectionMethod, $arguments);

            if ($arguments !== $call[1]) {
                $methodCalls[$i][1] = $arguments;
            }
        }

        foreach ($autowiredMethods as $lcMethod => $reflectionMethod) {
            $method = $reflectionMethod->name;

            if (!$reflectionMethod->isPublic()) {
                $class = $reflectionClass->name;
                throw new RuntimeException(sprintf('Cannot autowire service "%s": method "%s()" must be public.', $this->currentId, $class !== $this->currentId ? $class.'::'.$method : $method));
            }
            $methodCalls[] = array($method, $this->autowireMethod($reflectionMethod, array()));
        }

        return $methodCalls;
    }

    /**
     * Autowires the constructor or a method.
     *
     * @param \ReflectionFunctionAbstract $reflectionMethod
     * @param array                       $arguments
     *
     * @return array The autowired arguments
     *
     * @throws RuntimeException
     */
    private function autowireMethod(\ReflectionFunctionAbstract $reflectionMethod, array $arguments)
    {
        $class = $reflectionMethod instanceof \ReflectionMethod ? $reflectionMethod->class : $this->currentId;
        $method = $reflectionMethod->name;
        $parameters = $reflectionMethod->getParameters();
        if (method_exists('ReflectionMethod', 'isVariadic') && $reflectionMethod->isVariadic()) {
            array_pop($parameters);
        }

        foreach ($parameters as $index => $parameter) {
            if (array_key_exists($index, $arguments) && '' !== $arguments[$index]) {
                continue;
            }

            $type = ProxyHelper::getTypeHint($reflectionMethod, $parameter, true);

            if (!$type) {
                if (isset($arguments[$index])) {
                    continue;
                }

                // no default value? Then fail
                if (!$parameter->isDefaultValueAvailable()) {
                    throw new RuntimeException(sprintf('Cannot autowire service "%s": argument $%s of method %s() must have a type-hint or be given a value explicitly.', $this->currentId, $parameter->name, $class !== $this->currentId ? $class.'::'.$method : $method));
                }

                // specifically pass the default value
                $arguments[$index] = $parameter->getDefaultValue();

                continue;
            }

            if (!$value = $this->getAutowiredReference($type)) {
                $failureMessage = $this->createTypeNotFoundMessage($type, sprintf('argument $%s of method %s()', $parameter->name, $class !== $this->currentId ? $class.'::'.$method : $method));

                if ($parameter->isDefaultValueAvailable()) {
                    $value = $parameter->getDefaultValue();
                } elseif ($parameter->allowsNull()) {
                    $value = null;
                } else {
                    throw new RuntimeException($failureMessage);
                }
                $this->container->log($this, $failureMessage);
            }

            $arguments[$index] = $value;
        }

        if ($parameters && !isset($arguments[++$index])) {
            while (0 <= --$index) {
                $parameter = $parameters[$index];
                if (!$parameter->isDefaultValueAvailable() || $parameter->getDefaultValue() !== $arguments[$index]) {
                    break;
                }
                unset($arguments[$index]);
            }
        }

        // it's possible index 1 was set, then index 0, then 2, etc
        // make sure that we re-order so they're injected as expected
        ksort($arguments);

        return $arguments;
    }

    /**
     * @return Reference|null A reference to the service matching the given type, if any
     *
     * @throws RuntimeException
     */
    private function getAutowiredReference($type, $autoRegister = true)
    {
        if ($this->container->has($type) && !$this->container->findDefinition($type)->isAbstract()) {
            return new Reference($type);
        }

        if (Definition::AUTOWIRE_BY_ID === $this->currentDefinition->getAutowired()) {
            return;
        }

        if (isset($this->autowired[$type])) {
            return $this->autowired[$type] ? new Reference($this->autowired[$type]) : null;
        }

        if (null === $this->types) {
            $this->populateAvailableTypes();
        }

        if (isset($this->types[$type])) {
            $this->container->log($this, sprintf('Service "%s" matches type "%s" and has been autowired into service "%s".', $this->types[$type], $type, $this->currentId));

            return new Reference($this->types[$type]);
        }

        if (isset($this->ambiguousServiceTypes[$type])) {
            $classOrInterface = class_exists($type, false) ? 'class' : 'interface';

            throw new RuntimeException(sprintf('Cannot autowire service "%s": multiple candidate services exist for %s "%s".%s', $this->currentId, $classOrInterface, $type, $this->createTypeAlternatives($type)));
        }

        if ($autoRegister) {
            return $this->createAutowiredDefinition($type);
        }
    }

    /**
     * Populates the list of available types.
     */
    private function populateAvailableTypes()
    {
        $this->types = array();

        foreach ($this->container->getDefinitions() as $id => $definition) {
            $this->populateAvailableType($id, $definition);
        }
    }

    /**
     * Populates the list of available types for a given definition.
     *
     * @param string     $id
     * @param Definition $definition
     */
    private function populateAvailableType($id, Definition $definition)
    {
        // Never use abstract services
        if ($definition->isAbstract()) {
            return;
        }

        foreach ($definition->getAutowiringTypes(false) as $type) {
            $this->definedTypes[$type] = true;
            $this->types[$type] = $id;
            unset($this->ambiguousServiceTypes[$type]);
        }

        if (!$reflectionClass = $this->container->getReflectionClass($definition->getClass(), true)) {
            return;
        }

        foreach ($reflectionClass->getInterfaces() as $reflectionInterface) {
            $this->set($reflectionInterface->name, $id);
        }

        do {
            $this->set($reflectionClass->name, $id);
        } while ($reflectionClass = $reflectionClass->getParentClass());
    }

    /**
     * Associates a type and a service id if applicable.
     *
     * @param string $type
     * @param string $id
     */
    private function set($type, $id)
    {
        if (isset($this->definedTypes[$type])) {
            return;
        }

        // is this already a type/class that is known to match multiple services?
        if (isset($this->ambiguousServiceTypes[$type])) {
            $this->ambiguousServiceTypes[$type][] = $id;

            return;
        }

        // check to make sure the type doesn't match multiple services
        if (!isset($this->types[$type]) || $this->types[$type] === $id) {
            $this->types[$type] = $id;

            return;
        }

        // keep an array of all services matching this type
        if (!isset($this->ambiguousServiceTypes[$type])) {
            $this->ambiguousServiceTypes[$type] = array($this->types[$type]);
            unset($this->types[$type]);
        }
        $this->ambiguousServiceTypes[$type][] = $id;
    }

    /**
     * Registers a definition for the type if possible or throws an exception.
     *
     * @param string $type
     *
     * @return Reference|null A reference to the registered definition
     */
    private function createAutowiredDefinition($type)
    {
        if (!($typeHint = $this->container->getReflectionClass($type, true)) || !$typeHint->isInstantiable()) {
            return;
        }

        $currentDefinition = $this->currentDefinition;
        $currentId = $this->currentId;
        $this->currentId = $this->autowired[$type] = $argumentId = sprintf('autowired.%s', $type);
        $this->currentDefinition = $argumentDefinition = new Definition($type);
        $argumentDefinition->setPublic(false);
        $argumentDefinition->setAutowired(true);

        try {
            $this->processValue($argumentDefinition, true);
            $this->container->setDefinition($argumentId, $argumentDefinition);
        } catch (RuntimeException $e) {
            $this->autowired[$type] = false;
            $this->container->log($this, $e->getMessage());

            return;
        } finally {
            $this->currentId = $currentId;
            $this->currentDefinition = $currentDefinition;
        }

        $this->container->log($this, sprintf('Type "%s" has been auto-registered for service "%s".', $type, $this->currentId));

        return new Reference($argumentId);
    }

    private function createTypeNotFoundMessage($type, $label)
    {
        $autowireById = Definition::AUTOWIRE_BY_ID === $this->currentDefinition->getAutowired();
        if (!$classOrInterface = class_exists($type, $autowireById) ? 'class' : (interface_exists($type, false) ? 'interface' : null)) {
            return sprintf('Cannot autowire service "%s": %s has type "%s" but this class does not exist.', $this->currentId, $label, $type);
        }
        if (null === $this->types) {
            $this->populateAvailableTypes();
        }
<<<<<<< HEAD
        if ($autowireById) {
            $message = sprintf('%s references %s "%s" but no such service exists.%s', $label, $classOrInterface, $type, $this->createTypeAlternatives($type));
        } else {
            $message = sprintf('no services were found matching the "%s" %s and it cannot be auto-registered for %s.', $type, $classOrInterface, $label);
=======

        $class = $this->container->getParameterBag()->resolveValue($class);

        if ($deprecated = $definition->isDeprecated()) {
            $prevErrorHandler = set_error_handler(function ($level, $message, $file, $line) use (&$prevErrorHandler) {
                return (E_USER_DEPRECATED === $level || !$prevErrorHandler) ? false : $prevErrorHandler($level, $message, $file, $line);
            });
        }

        $e = null;

        try {
            $reflector = new \ReflectionClass($class);
        } catch (\Exception $e) {
        } catch (\Throwable $e) {
        }

        if ($deprecated) {
            restore_error_handler();
        }

        if (null !== $e) {
            if (!$e instanceof \ReflectionException) {
                throw $e;
            }
            $reflector = false;
>>>>>>> 32f264f3
        }

        return sprintf('Cannot autowire service "%s": %s', $this->currentId, $message);
    }

    private function createTypeAlternatives($type)
    {
        $message = ' This type-hint could be aliased to ';

        if (isset($this->ambiguousServiceTypes[$type])) {
            $message .= sprintf('one of these existing services: "%s"', implode('", "', $this->ambiguousServiceTypes[$type]));
        } elseif (isset($this->types[$type])) {
            $message .= sprintf('the existing "%s" service', $this->types[$type]);
        } else {
            return;
        }
        $aliases = array();

        foreach (class_parents($type) + class_implements($type) as $parent) {
            if ($this->container->has($parent)) {
                $aliases[] = $parent;
            }
        }

        if (1 < count($aliases)) {
            $message .= sprintf('; or be updated to one of the following: "%s"', implode('", "', $aliases));
        } elseif ($aliases) {
            $message .= sprintf('; or be updated to "%s"', $aliases[0]);
        }

        return $message.'.';
    }

    /**
     * @deprecated since version 3.3, to be removed in 4.0.
     */
    private static function getResourceMetadataForMethod(\ReflectionMethod $method)
    {
        $methodArgumentsMetadata = array();
        foreach ($method->getParameters() as $parameter) {
            try {
                $class = $parameter->getClass();
            } catch (\ReflectionException $e) {
                // type-hint is against a non-existent class
                $class = false;
            }

            $isVariadic = method_exists($parameter, 'isVariadic') && $parameter->isVariadic();
            $methodArgumentsMetadata[] = array(
                'class' => $class,
                'isOptional' => $parameter->isOptional(),
                'defaultValue' => ($parameter->isOptional() && !$isVariadic) ? $parameter->getDefaultValue() : null,
            );
        }

        return $methodArgumentsMetadata;
    }
}<|MERGE_RESOLUTION|>--- conflicted
+++ resolved
@@ -355,8 +355,22 @@
             unset($this->ambiguousServiceTypes[$type]);
         }
 
-        if (!$reflectionClass = $this->container->getReflectionClass($definition->getClass(), true)) {
-            return;
+        if ($deprecated = $definition->isDeprecated()) {
+            $prevErrorHandler = set_error_handler(function ($level, $message, $file, $line) use (&$prevErrorHandler) {
+                return (E_USER_DEPRECATED === $level || !$prevErrorHandler) ? false : $prevErrorHandler($level, $message, $file, $line);
+            });
+        }
+
+        $e = null;
+
+        try {
+            if (!$reflectionClass = $this->container->getReflectionClass($definition->getClass(), true)) {
+                return;
+            }
+        } finally {
+            if ($deprecated) {
+                restore_error_handler();
+            }
         }
 
         foreach ($reflectionClass->getInterfaces() as $reflectionInterface) {
@@ -449,39 +463,10 @@
         if (null === $this->types) {
             $this->populateAvailableTypes();
         }
-<<<<<<< HEAD
         if ($autowireById) {
             $message = sprintf('%s references %s "%s" but no such service exists.%s', $label, $classOrInterface, $type, $this->createTypeAlternatives($type));
         } else {
             $message = sprintf('no services were found matching the "%s" %s and it cannot be auto-registered for %s.', $type, $classOrInterface, $label);
-=======
-
-        $class = $this->container->getParameterBag()->resolveValue($class);
-
-        if ($deprecated = $definition->isDeprecated()) {
-            $prevErrorHandler = set_error_handler(function ($level, $message, $file, $line) use (&$prevErrorHandler) {
-                return (E_USER_DEPRECATED === $level || !$prevErrorHandler) ? false : $prevErrorHandler($level, $message, $file, $line);
-            });
-        }
-
-        $e = null;
-
-        try {
-            $reflector = new \ReflectionClass($class);
-        } catch (\Exception $e) {
-        } catch (\Throwable $e) {
-        }
-
-        if ($deprecated) {
-            restore_error_handler();
-        }
-
-        if (null !== $e) {
-            if (!$e instanceof \ReflectionException) {
-                throw $e;
-            }
-            $reflector = false;
->>>>>>> 32f264f3
         }
 
         return sprintf('Cannot autowire service "%s": %s', $this->currentId, $message);
