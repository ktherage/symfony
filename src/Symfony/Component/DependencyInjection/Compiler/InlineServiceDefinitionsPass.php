--- conflicted
+++ resolved
@@ -96,11 +96,7 @@
             return true;
         }
 
-<<<<<<< HEAD
-        if ($definition->isDeprecated() || $definition->isPublic() || $definition->isLazy()) {
-=======
-        if ($definition->isPublic() || $definition->isPrivate()) {
->>>>>>> bf202600
+        if ($definition->isPublic()) {
             return false;
         }
 
