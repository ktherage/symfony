--- conflicted
+++ resolved
@@ -313,12 +313,8 @@
         if (preg_match('/^_[a-zA-Z0-9_]*$/', $id)) {
             throw new InvalidArgumentException(sprintf('Service names that start with an underscore are reserved. Rename the "%s" service or define it in XML instead.', $id));
         }
-<<<<<<< HEAD
-
-        if (is_string($service) && 0 === strpos($service, '@')) {
-=======
+
         if (\is_string($service) && 0 === strpos($service, '@')) {
->>>>>>> f5939a83
             $this->container->setAlias($id, $alias = new Alias(substr($service, 1)));
             if (isset($defaults['public'])) {
                 $alias->setPublic($defaults['public']);
@@ -350,13 +346,8 @@
             }
 
             foreach ($service as $key => $value) {
-<<<<<<< HEAD
-                if (!in_array($key, array('alias', 'public'))) {
+                if (!\in_array($key, array('alias', 'public'))) {
                     throw new InvalidArgumentException(sprintf('The configuration key "%s" is unsupported for the service "%s" which is defined as an alias in "%s". Allowed configuration keys for service aliases are "alias" and "public".', $key, $id, $file));
-=======
-                if (!\in_array($key, array('alias', 'public'))) {
-                    @trigger_error(sprintf('The configuration key "%s" is unsupported for the service "%s" which is defined as an alias in "%s". Allowed configuration keys for service aliases are "alias" and "public". The YamlFileLoader will raise an exception in Symfony 4.0, instead of silently ignoring unsupported attributes.', $key, $id, $file), E_USER_DEPRECATED);
->>>>>>> f5939a83
                 }
             }
 
@@ -517,27 +508,6 @@
             $definition->setAutowired($service['autowire']);
         }
 
-<<<<<<< HEAD
-=======
-        if (isset($service['autowiring_types'])) {
-            if (\is_string($service['autowiring_types'])) {
-                $definition->addAutowiringType($service['autowiring_types']);
-            } else {
-                if (!\is_array($service['autowiring_types'])) {
-                    throw new InvalidArgumentException(sprintf('Parameter "autowiring_types" must be a string or an array for service "%s" in %s. Check your YAML syntax.', $id, $file));
-                }
-
-                foreach ($service['autowiring_types'] as $autowiringType) {
-                    if (!\is_string($autowiringType)) {
-                        throw new InvalidArgumentException(sprintf('A "autowiring_types" attribute must be of type string for service "%s" in %s. Check your YAML syntax.', $id, $file));
-                    }
-
-                    $definition->addAutowiringType($autowiringType);
-                }
-            }
-        }
-
->>>>>>> f5939a83
         if (isset($defaults['bind']) || isset($service['bind'])) {
             // deep clone, to avoid multiple process of the same instance in the passes
             $bindings = isset($defaults['bind']) ? unserialize(serialize($defaults['bind'])) : array();
