<?php

/*
 * This file is part of the Symfony package.
 *
 * (c) Fabien Potencier <fabien@symfony.com>
 *
 * For the full copyright and license information, please view the LICENSE
 * file that was distributed with this source code.
 */

namespace Symfony\Component\DependencyInjection;

use Symfony\Component\DependencyInjection\Exception\InvalidArgumentException;
use Symfony\Component\DependencyInjection\Exception\ServiceNotFoundException;
use Symfony\Component\DependencyInjection\Exception\ServiceCircularReferenceException;
use Symfony\Component\DependencyInjection\ParameterBag\ParameterBagInterface;
use Symfony\Component\DependencyInjection\ParameterBag\ParameterBag;
use Symfony\Component\DependencyInjection\ParameterBag\FrozenParameterBag;

/**
 * Container is a dependency injection container.
 *
 * It gives access to object instances (services).
 *
 * Services and parameters are simple key/pair stores.
 *
 * Parameter and service keys are case insensitive.
 *
 * A service id can contain lowercased letters, digits, underscores, and dots.
 * Underscores are used to separate words, and dots to group services
 * under namespaces:
 *
 * <ul>
 *   <li>request</li>
 *   <li>mysql_session_storage</li>
 *   <li>symfony.mysql_session_storage</li>
 * </ul>
 *
 * A service can also be defined by creating a method named
 * getXXXService(), where XXX is the camelized version of the id:
 *
 * <ul>
 *   <li>request -> getRequestService()</li>
 *   <li>mysql_session_storage -> getMysqlSessionStorageService()</li>
 *   <li>symfony.mysql_session_storage -> getSymfony_MysqlSessionStorageService()</li>
 * </ul>
 *
 * The container can have three possible behaviors when a service does not exist:
 *
 *  * EXCEPTION_ON_INVALID_REFERENCE: Throws an exception (the default)
 *  * NULL_ON_INVALID_REFERENCE:      Returns null
 *  * IGNORE_ON_INVALID_REFERENCE:    Ignores the wrapping command asking for the reference
 *                                    (for instance, ignore a setter if the service does not exist)
 *
 * @author Fabien Potencier <fabien@symfony.com>
 * @author Johannes M. Schmitt <schmittjoh@gmail.com>
 */
class Container implements ResettableContainerInterface
{
    /**
     * @var ParameterBagInterface
     */
    protected $parameterBag;

    protected $services = array();
    protected $methodMap = array();
    protected $aliases = array();
    protected $loading = array();

    private $underscoreMap = array('_' => '', '.' => '_', '\\' => '_');

    /**
     * Constructor.
     *
     * @param ParameterBagInterface $parameterBag A ParameterBagInterface instance
     */
    public function __construct(ParameterBagInterface $parameterBag = null)
    {
        $this->parameterBag = $parameterBag ?: new ParameterBag();
    }

    /**
     * Compiles the container.
     *
     * This method does two things:
     *
     *  * Parameter values are resolved;
     *  * The parameter bag is frozen.
     */
    public function compile()
    {
        $this->parameterBag->resolve();

        $this->parameterBag = new FrozenParameterBag($this->parameterBag->all());
    }

    /**
     * Returns true if the container parameter bag are frozen.
     *
     * @return bool true if the container parameter bag are frozen, false otherwise
     */
    public function isFrozen()
    {
        return $this->parameterBag instanceof FrozenParameterBag;
    }

    /**
     * Gets the service container parameter bag.
     *
     * @return ParameterBagInterface A ParameterBagInterface instance
     */
    public function getParameterBag()
    {
        return $this->parameterBag;
    }

    /**
     * Gets a parameter.
     *
     * @param string $name The parameter name
     *
     * @return mixed The parameter value
     *
     * @throws InvalidArgumentException if the parameter is not defined
     */
    public function getParameter($name)
    {
        return $this->parameterBag->get($name);
    }

    /**
     * Checks if a parameter exists.
     *
     * @param string $name The parameter name
     *
     * @return bool The presence of parameter in container
     */
    public function hasParameter($name)
    {
        return $this->parameterBag->has($name);
    }

    /**
     * Sets a parameter.
     *
     * @param string $name  The parameter name
     * @param mixed  $value The parameter value
     */
    public function setParameter($name, $value)
    {
        $this->parameterBag->set($name, $value);
    }

    /**
     * Sets a service.
     *
     * Setting a service to null resets the service: has() returns false and get()
     * behaves in the same way as if the service was never created.
     *
     * @param string $id      The service identifier
     * @param object $service The service instance
<<<<<<< HEAD
     *
     * @api
=======
     * @param string $scope   The scope of the service
     *
     * @throws RuntimeException         When trying to set a service in an inactive scope
     * @throws InvalidArgumentException When trying to set a service in the prototype scope
>>>>>>> 00dffe73
     */
    public function set($id, $service)
    {
        $id = strtolower($id);

        if ('service_container' === $id) {
            throw new InvalidArgumentException('You cannot set service "service_container".');
        }

        $this->services[$id] = $service;

        if (null === $service) {
            unset($this->services[$id]);
        }
    }

    /**
     * Returns true if the given service is defined.
     *
     * @param string $id The service identifier
     *
     * @return bool true if the service is defined, false otherwise
     */
    public function has($id)
    {
        for ($i = 2;;) {
            if ('service_container' === $id
                || isset($this->aliases[$id])
                || isset($this->services[$id])
                || array_key_exists($id, $this->services)
            ) {
                return true;
            }
            if (--$i && $id !== $lcId = strtolower($id)) {
                $id = $lcId;
            } else {
                return method_exists($this, 'get'.strtr($id, $this->underscoreMap).'Service');
            }
        }
    }

    /**
     * Gets a service.
     *
     * If a service is defined both through a set() method and
     * with a get{$id}Service() method, the former has always precedence.
     *
     * @param string $id              The service identifier
     * @param int    $invalidBehavior The behavior when the service does not exist
     *
     * @return object The associated service
     *
     * @throws ServiceCircularReferenceException When a circular reference is detected
     * @throws ServiceNotFoundException          When the service is not defined
     * @throws \Exception                        if an exception has been thrown when the service has been resolved
     *
     * @see Reference
     */
    public function get($id, $invalidBehavior = self::EXCEPTION_ON_INVALID_REFERENCE)
    {
        // Attempt to retrieve the service by checking first aliases then
        // available services. Service IDs are case insensitive, however since
        // this method can be called thousands of times during a request, avoid
        // calling strtolower() unless necessary.
        for ($i = 2;;) {
            if ('service_container' === $id) {
                return $this;
            }
            if (isset($this->aliases[$id])) {
                $id = $this->aliases[$id];
            }
            // Re-use shared service instance if it exists.
            if (isset($this->services[$id]) || array_key_exists($id, $this->services)) {
                return $this->services[$id];
            }

            if (isset($this->loading[$id])) {
                throw new ServiceCircularReferenceException($id, array_keys($this->loading));
            }

            if (isset($this->methodMap[$id])) {
                $method = $this->methodMap[$id];
            } elseif (--$i && $id !== $lcId = strtolower($id)) {
                $id = $lcId;
                continue;
            } elseif (method_exists($this, $method = 'get'.strtr($id, $this->underscoreMap).'Service')) {
                // $method is set to the right value, proceed
            } else {
                if (self::EXCEPTION_ON_INVALID_REFERENCE === $invalidBehavior) {
                    if (!$id) {
                        throw new ServiceNotFoundException($id);
                    }

                    $alternatives = array();
                    foreach ($this->services as $key => $associatedService) {
                        $lev = levenshtein($id, $key);
                        if ($lev <= strlen($id) / 3 || false !== strpos($key, $id)) {
                            $alternatives[] = $key;
                        }
                    }

                    throw new ServiceNotFoundException($id, null, null, $alternatives);
                }

                return;
            }

            $this->loading[$id] = true;

            try {
                $service = $this->$method();
            } catch (\Exception $e) {
                unset($this->loading[$id]);

                if (array_key_exists($id, $this->services)) {
                    unset($this->services[$id]);
                }

                throw $e;
            }

            unset($this->loading[$id]);

            return $service;
        }
    }

    /**
     * Returns true if the given service has actually been initialized.
     *
     * @param string $id The service identifier
     *
     * @return bool true if service has already been initialized, false otherwise
     */
    public function initialized($id)
    {
        $id = strtolower($id);

        if ('service_container' === $id) {
            return false;
        }

        if (isset($this->aliases[$id])) {
            $id = $this->aliases[$id];
        }

        return isset($this->services[$id]) || array_key_exists($id, $this->services);
    }

    /**
     * {@inheritdoc}
     */
    public function reset()
    {
        $this->services = array();
    }

    /**
     * Gets all service ids.
     *
     * @return array An array of all defined service ids
     */
    public function getServiceIds()
    {
        $ids = array();
        $r = new \ReflectionClass($this);
        foreach ($r->getMethods() as $method) {
            if (preg_match('/^get(.+)Service$/', $method->name, $match)) {
                $ids[] = self::underscore($match[1]);
            }
        }
        $ids[] = 'service_container';

        return array_unique(array_merge($ids, array_keys($this->services)));
    }

    /**
<<<<<<< HEAD
=======
     * This is called when you enter a scope.
     *
     * @param string $name
     *
     * @throws RuntimeException         When the parent scope is inactive
     * @throws InvalidArgumentException When the scope does not exist
     *
     * @deprecated since version 2.8, to be removed in 3.0.
     */
    public function enterScope($name)
    {
        if ('request' !== $name) {
            @trigger_error('The '.__METHOD__.' method is deprecated since version 2.8 and will be removed in 3.0.', E_USER_DEPRECATED);
        }

        if (!isset($this->scopes[$name])) {
            throw new InvalidArgumentException(sprintf('The scope "%s" does not exist.', $name));
        }

        if (self::SCOPE_CONTAINER !== $this->scopes[$name] && !isset($this->scopedServices[$this->scopes[$name]])) {
            throw new RuntimeException(sprintf('The parent scope "%s" must be active when entering this scope.', $this->scopes[$name]));
        }

        // check if a scope of this name is already active, if so we need to
        // remove all services of this scope, and those of any of its child
        // scopes from the global services map
        if (isset($this->scopedServices[$name])) {
            $services = array($this->services, $name => $this->scopedServices[$name]);
            unset($this->scopedServices[$name]);

            foreach ($this->scopeChildren[$name] as $child) {
                if (isset($this->scopedServices[$child])) {
                    $services[$child] = $this->scopedServices[$child];
                    unset($this->scopedServices[$child]);
                }
            }

            // update global map
            $this->services = call_user_func_array('array_diff_key', $services);
            array_shift($services);

            // add stack entry for this scope so we can restore the removed services later
            if (!isset($this->scopeStacks[$name])) {
                $this->scopeStacks[$name] = new \SplStack();
            }
            $this->scopeStacks[$name]->push($services);
        }

        $this->scopedServices[$name] = array();
    }

    /**
     * This is called to leave the current scope, and move back to the parent
     * scope.
     *
     * @param string $name The name of the scope to leave
     *
     * @throws InvalidArgumentException if the scope is not active
     *
     * @deprecated since version 2.8, to be removed in 3.0.
     */
    public function leaveScope($name)
    {
        if ('request' !== $name) {
            @trigger_error('The '.__METHOD__.' method is deprecated since version 2.8 and will be removed in 3.0.', E_USER_DEPRECATED);
        }

        if (!isset($this->scopedServices[$name])) {
            throw new InvalidArgumentException(sprintf('The scope "%s" is not active.', $name));
        }

        // remove all services of this scope, or any of its child scopes from
        // the global service map
        $services = array($this->services, $this->scopedServices[$name]);
        unset($this->scopedServices[$name]);

        foreach ($this->scopeChildren[$name] as $child) {
            if (isset($this->scopedServices[$child])) {
                $services[] = $this->scopedServices[$child];
                unset($this->scopedServices[$child]);
            }
        }

        // update global map
        $this->services = call_user_func_array('array_diff_key', $services);

        // check if we need to restore services of a previous scope of this type
        if (isset($this->scopeStacks[$name]) && count($this->scopeStacks[$name]) > 0) {
            $services = $this->scopeStacks[$name]->pop();
            $this->scopedServices += $services;

            if ($this->scopeStacks[$name]->isEmpty()) {
                unset($this->scopeStacks[$name]);
            }

            foreach ($services as $array) {
                foreach ($array as $id => $service) {
                    $this->set($id, $service, $name);
                }
            }
        }
    }

    /**
     * Adds a scope to the container.
     *
     * @param ScopeInterface $scope
     *
     * @throws InvalidArgumentException
     *
     * @deprecated since version 2.8, to be removed in 3.0.
     */
    public function addScope(ScopeInterface $scope)
    {
        $name = $scope->getName();
        $parentScope = $scope->getParentName();

        if ('request' !== $name) {
            @trigger_error('The '.__METHOD__.' method is deprecated since version 2.8 and will be removed in 3.0.', E_USER_DEPRECATED);
        }
        if (self::SCOPE_CONTAINER === $name || self::SCOPE_PROTOTYPE === $name) {
            throw new InvalidArgumentException(sprintf('The scope "%s" is reserved.', $name));
        }
        if (isset($this->scopes[$name])) {
            throw new InvalidArgumentException(sprintf('A scope with name "%s" already exists.', $name));
        }
        if (self::SCOPE_CONTAINER !== $parentScope && !isset($this->scopes[$parentScope])) {
            throw new InvalidArgumentException(sprintf('The parent scope "%s" does not exist, or is invalid.', $parentScope));
        }

        $this->scopes[$name] = $parentScope;
        $this->scopeChildren[$name] = array();

        // normalize the child relations
        while ($parentScope !== self::SCOPE_CONTAINER) {
            $this->scopeChildren[$parentScope][] = $name;
            $parentScope = $this->scopes[$parentScope];
        }
    }

    /**
     * Returns whether this container has a certain scope.
     *
     * @param string $name The name of the scope
     *
     * @return bool
     *
     * @deprecated since version 2.8, to be removed in 3.0.
     */
    public function hasScope($name)
    {
        if ('request' !== $name) {
            @trigger_error('The '.__METHOD__.' method is deprecated since version 2.8 and will be removed in 3.0.', E_USER_DEPRECATED);
        }

        return isset($this->scopes[$name]);
    }

    /**
     * Returns whether this scope is currently active.
     *
     * This does not actually check if the passed scope actually exists.
     *
     * @param string $name
     *
     * @return bool
     *
     * @deprecated since version 2.8, to be removed in 3.0.
     */
    public function isScopeActive($name)
    {
        @trigger_error('The '.__METHOD__.' method is deprecated since version 2.8 and will be removed in 3.0.', E_USER_DEPRECATED);

        return isset($this->scopedServices[$name]);
    }

    /**
>>>>>>> 00dffe73
     * Camelizes a string.
     *
     * @param string $id A string to camelize
     *
     * @return string The camelized string
     */
    public static function camelize($id)
    {
        return strtr(ucwords(strtr($id, array('_' => ' ', '.' => '_ ', '\\' => '_ '))), array(' ' => ''));
    }

    /**
     * A string to underscore.
     *
     * @param string $id The string to underscore
     *
     * @return string The underscored string
     */
    public static function underscore($id)
    {
        return strtolower(preg_replace(array('/([A-Z]+)([A-Z][a-z])/', '/([a-z\d])([A-Z])/'), array('\\1_\\2', '\\1_\\2'), strtr($id, '_', '.')));
    }

    private function __clone()
    {
    }
}<|MERGE_RESOLUTION|>--- conflicted
+++ resolved
@@ -160,15 +160,6 @@
      *
      * @param string $id      The service identifier
      * @param object $service The service instance
-<<<<<<< HEAD
-     *
-     * @api
-=======
-     * @param string $scope   The scope of the service
-     *
-     * @throws RuntimeException         When trying to set a service in an inactive scope
-     * @throws InvalidArgumentException When trying to set a service in the prototype scope
->>>>>>> 00dffe73
      */
     public function set($id, $service)
     {
@@ -346,186 +337,6 @@
     }
 
     /**
-<<<<<<< HEAD
-=======
-     * This is called when you enter a scope.
-     *
-     * @param string $name
-     *
-     * @throws RuntimeException         When the parent scope is inactive
-     * @throws InvalidArgumentException When the scope does not exist
-     *
-     * @deprecated since version 2.8, to be removed in 3.0.
-     */
-    public function enterScope($name)
-    {
-        if ('request' !== $name) {
-            @trigger_error('The '.__METHOD__.' method is deprecated since version 2.8 and will be removed in 3.0.', E_USER_DEPRECATED);
-        }
-
-        if (!isset($this->scopes[$name])) {
-            throw new InvalidArgumentException(sprintf('The scope "%s" does not exist.', $name));
-        }
-
-        if (self::SCOPE_CONTAINER !== $this->scopes[$name] && !isset($this->scopedServices[$this->scopes[$name]])) {
-            throw new RuntimeException(sprintf('The parent scope "%s" must be active when entering this scope.', $this->scopes[$name]));
-        }
-
-        // check if a scope of this name is already active, if so we need to
-        // remove all services of this scope, and those of any of its child
-        // scopes from the global services map
-        if (isset($this->scopedServices[$name])) {
-            $services = array($this->services, $name => $this->scopedServices[$name]);
-            unset($this->scopedServices[$name]);
-
-            foreach ($this->scopeChildren[$name] as $child) {
-                if (isset($this->scopedServices[$child])) {
-                    $services[$child] = $this->scopedServices[$child];
-                    unset($this->scopedServices[$child]);
-                }
-            }
-
-            // update global map
-            $this->services = call_user_func_array('array_diff_key', $services);
-            array_shift($services);
-
-            // add stack entry for this scope so we can restore the removed services later
-            if (!isset($this->scopeStacks[$name])) {
-                $this->scopeStacks[$name] = new \SplStack();
-            }
-            $this->scopeStacks[$name]->push($services);
-        }
-
-        $this->scopedServices[$name] = array();
-    }
-
-    /**
-     * This is called to leave the current scope, and move back to the parent
-     * scope.
-     *
-     * @param string $name The name of the scope to leave
-     *
-     * @throws InvalidArgumentException if the scope is not active
-     *
-     * @deprecated since version 2.8, to be removed in 3.0.
-     */
-    public function leaveScope($name)
-    {
-        if ('request' !== $name) {
-            @trigger_error('The '.__METHOD__.' method is deprecated since version 2.8 and will be removed in 3.0.', E_USER_DEPRECATED);
-        }
-
-        if (!isset($this->scopedServices[$name])) {
-            throw new InvalidArgumentException(sprintf('The scope "%s" is not active.', $name));
-        }
-
-        // remove all services of this scope, or any of its child scopes from
-        // the global service map
-        $services = array($this->services, $this->scopedServices[$name]);
-        unset($this->scopedServices[$name]);
-
-        foreach ($this->scopeChildren[$name] as $child) {
-            if (isset($this->scopedServices[$child])) {
-                $services[] = $this->scopedServices[$child];
-                unset($this->scopedServices[$child]);
-            }
-        }
-
-        // update global map
-        $this->services = call_user_func_array('array_diff_key', $services);
-
-        // check if we need to restore services of a previous scope of this type
-        if (isset($this->scopeStacks[$name]) && count($this->scopeStacks[$name]) > 0) {
-            $services = $this->scopeStacks[$name]->pop();
-            $this->scopedServices += $services;
-
-            if ($this->scopeStacks[$name]->isEmpty()) {
-                unset($this->scopeStacks[$name]);
-            }
-
-            foreach ($services as $array) {
-                foreach ($array as $id => $service) {
-                    $this->set($id, $service, $name);
-                }
-            }
-        }
-    }
-
-    /**
-     * Adds a scope to the container.
-     *
-     * @param ScopeInterface $scope
-     *
-     * @throws InvalidArgumentException
-     *
-     * @deprecated since version 2.8, to be removed in 3.0.
-     */
-    public function addScope(ScopeInterface $scope)
-    {
-        $name = $scope->getName();
-        $parentScope = $scope->getParentName();
-
-        if ('request' !== $name) {
-            @trigger_error('The '.__METHOD__.' method is deprecated since version 2.8 and will be removed in 3.0.', E_USER_DEPRECATED);
-        }
-        if (self::SCOPE_CONTAINER === $name || self::SCOPE_PROTOTYPE === $name) {
-            throw new InvalidArgumentException(sprintf('The scope "%s" is reserved.', $name));
-        }
-        if (isset($this->scopes[$name])) {
-            throw new InvalidArgumentException(sprintf('A scope with name "%s" already exists.', $name));
-        }
-        if (self::SCOPE_CONTAINER !== $parentScope && !isset($this->scopes[$parentScope])) {
-            throw new InvalidArgumentException(sprintf('The parent scope "%s" does not exist, or is invalid.', $parentScope));
-        }
-
-        $this->scopes[$name] = $parentScope;
-        $this->scopeChildren[$name] = array();
-
-        // normalize the child relations
-        while ($parentScope !== self::SCOPE_CONTAINER) {
-            $this->scopeChildren[$parentScope][] = $name;
-            $parentScope = $this->scopes[$parentScope];
-        }
-    }
-
-    /**
-     * Returns whether this container has a certain scope.
-     *
-     * @param string $name The name of the scope
-     *
-     * @return bool
-     *
-     * @deprecated since version 2.8, to be removed in 3.0.
-     */
-    public function hasScope($name)
-    {
-        if ('request' !== $name) {
-            @trigger_error('The '.__METHOD__.' method is deprecated since version 2.8 and will be removed in 3.0.', E_USER_DEPRECATED);
-        }
-
-        return isset($this->scopes[$name]);
-    }
-
-    /**
-     * Returns whether this scope is currently active.
-     *
-     * This does not actually check if the passed scope actually exists.
-     *
-     * @param string $name
-     *
-     * @return bool
-     *
-     * @deprecated since version 2.8, to be removed in 3.0.
-     */
-    public function isScopeActive($name)
-    {
-        @trigger_error('The '.__METHOD__.' method is deprecated since version 2.8 and will be removed in 3.0.', E_USER_DEPRECATED);
-
-        return isset($this->scopedServices[$name]);
-    }
-
-    /**
->>>>>>> 00dffe73
      * Camelizes a string.
      *
      * @param string $id A string to camelize
