--- conflicted
+++ resolved
@@ -9,11 +9,6 @@
 use Symfony\Component\DependencyInjection\ParameterBag\FrozenParameterBag;
 
 /**
-<<<<<<< HEAD
- * Symfony_DI_PhpDumper_Test_EnvParameters.
- *
-=======
->>>>>>> e36a6971
  * This class has been auto-generated
  * by the Symfony Dependency Injection Component.
  *
