--- conflicted
+++ resolved
@@ -64,7 +64,6 @@
         calls:
             - [setFoo, ['@baz']]
 
-<<<<<<< HEAD
     configured_service:
         class: stdClass
         configurator: ['@configurator_service', configureStdClass]
@@ -91,9 +90,5 @@
     service_from_static_method:
         class: Bar\FooClass
         factory: [Bar\FooClass, getInstance]
-    alias_for_foo: @foo
-    alias_for_alias: @foo
-=======
     alias_for_foo: '@foo'
-    alias_for_alias: '@foo'
->>>>>>> 95ff0bc5
+    alias_for_alias: '@foo'