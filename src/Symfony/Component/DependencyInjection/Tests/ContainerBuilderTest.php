--- conflicted
+++ resolved
@@ -66,23 +66,9 @@
             $definition->setDeprecated(true);
 
             $builder = new ContainerBuilder();
-            $builder->createService($definition, 'deprecated_foo');
+            $builder->setDefinition('deprecated_foo', $definition);
+            $builder->get('deprecated_foo');
         });
-<<<<<<< HEAD
-
-        $definition = new Definition('stdClass');
-        $definition->setDeprecated(true);
-
-        $builder = new ContainerBuilder();
-        $builder->setDefinition('deprecated_foo', $definition);
-        $builder->get('deprecated_foo');
-
-        restore_error_handler();
-
-        $this->assertCount(1, $deprecations);
-        $this->assertContains('The "deprecated_foo" service is deprecated. You should stop using it, as it will soon be removed.', $deprecations[0]);
-=======
->>>>>>> f8937bd8
     }
 
     public function testRegister()
