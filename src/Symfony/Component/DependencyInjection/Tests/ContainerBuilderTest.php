<?php

/*
 * This file is part of the Symfony package.
 *
 * (c) Fabien Potencier <fabien@symfony.com>
 *
 * For the full copyright and license information, please view the LICENSE
 * file that was distributed with this source code.
 */

namespace Symfony\Component\DependencyInjection\Tests;

require_once __DIR__.'/Fixtures/includes/classes.php';
require_once __DIR__.'/Fixtures/includes/ProjectExtension.php';

use PHPUnit\Framework\TestCase;
use Psr\Container\ContainerInterface as PsrContainerInterface;
use Symfony\Component\Config\Resource\ComposerResource;
use Symfony\Component\Config\Resource\DirectoryResource;
use Symfony\Component\Config\Resource\FileResource;
use Symfony\Component\Config\Resource\ResourceInterface;
use Symfony\Component\DependencyInjection\Alias;
use Symfony\Component\DependencyInjection\Argument\IteratorArgument;
use Symfony\Component\DependencyInjection\Argument\RewindableGenerator;
use Symfony\Component\DependencyInjection\Argument\ServiceClosureArgument;
use Symfony\Component\DependencyInjection\ChildDefinition;
use Symfony\Component\DependencyInjection\Compiler\PassConfig;
use Symfony\Component\DependencyInjection\ContainerBuilder;
use Symfony\Component\DependencyInjection\ContainerInterface;
use Symfony\Component\DependencyInjection\Definition;
use Symfony\Component\DependencyInjection\Exception\RuntimeException;
use Symfony\Component\DependencyInjection\Exception\ServiceNotFoundException;
use Symfony\Component\DependencyInjection\Loader\ClosureLoader;
use Symfony\Component\DependencyInjection\ParameterBag\EnvPlaceholderParameterBag;
use Symfony\Component\DependencyInjection\ParameterBag\ParameterBag;
use Symfony\Component\DependencyInjection\Reference;
use Symfony\Component\DependencyInjection\ServiceLocator;
use Symfony\Component\DependencyInjection\Tests\Fixtures\CaseSensitiveClass;
use Symfony\Component\DependencyInjection\Tests\Fixtures\CustomDefinition;
use Symfony\Component\DependencyInjection\Tests\Fixtures\SimilarArgumentsDummy;
use Symfony\Component\DependencyInjection\TypedReference;
use Symfony\Component\ExpressionLanguage\Expression;

class ContainerBuilderTest extends TestCase
{
    public function testDefaultRegisteredDefinitions()
    {
        $builder = new ContainerBuilder();

        $this->assertCount(1, $builder->getDefinitions());
        $this->assertTrue($builder->hasDefinition('service_container'));

        $definition = $builder->getDefinition('service_container');
        $this->assertInstanceOf(Definition::class, $definition);
        $this->assertTrue($definition->isSynthetic());
        $this->assertSame(ContainerInterface::class, $definition->getClass());
        $this->assertTrue($builder->hasAlias(PsrContainerInterface::class));
        $this->assertTrue($builder->hasAlias(ContainerInterface::class));
    }

    public function testDefinitions()
    {
        $builder = new ContainerBuilder();
        $definitions = array(
            'foo' => new Definition('Bar\FooClass'),
            'bar' => new Definition('BarClass'),
        );
        $builder->setDefinitions($definitions);
        $this->assertEquals($definitions, $builder->getDefinitions(), '->setDefinitions() sets the service definitions');
        $this->assertTrue($builder->hasDefinition('foo'), '->hasDefinition() returns true if a service definition exists');
        $this->assertFalse($builder->hasDefinition('foobar'), '->hasDefinition() returns false if a service definition does not exist');

        $builder->setDefinition('foobar', $foo = new Definition('FooBarClass'));
        $this->assertEquals($foo, $builder->getDefinition('foobar'), '->getDefinition() returns a service definition if defined');
        $this->assertSame($builder->setDefinition('foobar', $foo = new Definition('FooBarClass')), $foo, '->setDefinition() implements a fluid interface by returning the service reference');

        $builder->addDefinitions($defs = array('foobar' => new Definition('FooBarClass')));
        $this->assertEquals(array_merge($definitions, $defs), $builder->getDefinitions(), '->addDefinitions() adds the service definitions');

        try {
            $builder->getDefinition('baz');
            $this->fail('->getDefinition() throws a ServiceNotFoundException if the service definition does not exist');
        } catch (ServiceNotFoundException $e) {
            $this->assertEquals('You have requested a non-existent service "baz".', $e->getMessage(), '->getDefinition() throws a ServiceNotFoundException if the service definition does not exist');
        }
    }

    /**
     * @group legacy
     * @expectedDeprecation The "deprecated_foo" service is deprecated. You should stop using it, as it will soon be removed.
     */
    public function testCreateDeprecatedService()
    {
        $definition = new Definition('stdClass');
        $definition->setDeprecated(true);

        $builder = new ContainerBuilder();
        $builder->setDefinition('deprecated_foo', $definition);
        $builder->get('deprecated_foo');
    }

    public function testRegister()
    {
        $builder = new ContainerBuilder();
        $builder->register('foo', 'Bar\FooClass');
        $this->assertTrue($builder->hasDefinition('foo'), '->register() registers a new service definition');
        $this->assertInstanceOf('Symfony\Component\DependencyInjection\Definition', $builder->getDefinition('foo'), '->register() returns the newly created Definition instance');
    }

    public function testAutowire()
    {
        $builder = new ContainerBuilder();
        $builder->autowire('foo', 'Bar\FooClass');

        $this->assertTrue($builder->hasDefinition('foo'), '->autowire() registers a new service definition');
        $this->assertTrue($builder->getDefinition('foo')->isAutowired(), '->autowire() creates autowired definitions');
    }

    public function testHas()
    {
        $builder = new ContainerBuilder();
        $this->assertFalse($builder->has('foo'), '->has() returns false if the service does not exist');
        $builder->register('foo', 'Bar\FooClass');
        $this->assertTrue($builder->has('foo'), '->has() returns true if a service definition exists');
        $builder->set('bar', new \stdClass());
        $this->assertTrue($builder->has('bar'), '->has() returns true if a service exists');
    }

    /**
     * @expectedException \Symfony\Component\DependencyInjection\Exception\ServiceNotFoundException
     * @expectedExceptionMessage You have requested a non-existent service "foo".
     */
    public function testGetThrowsExceptionIfServiceDoesNotExist()
    {
        $builder = new ContainerBuilder();
        $builder->get('foo');
    }

    public function testGetReturnsNullIfServiceDoesNotExistAndInvalidReferenceIsUsed()
    {
        $builder = new ContainerBuilder();

        $this->assertNull($builder->get('foo', ContainerInterface::NULL_ON_INVALID_REFERENCE), '->get() returns null if the service does not exist and NULL_ON_INVALID_REFERENCE is passed as a second argument');
    }

    /**
     * @expectedException \Symfony\Component\DependencyInjection\Exception\ServiceCircularReferenceException
     */
    public function testGetThrowsCircularReferenceExceptionIfServiceHasReferenceToItself()
    {
        $builder = new ContainerBuilder();
        $builder->register('baz', 'stdClass')->setArguments(array(new Reference('baz')));
        $builder->get('baz');
    }

    public function testGetReturnsSameInstanceWhenServiceIsShared()
    {
        $builder = new ContainerBuilder();
        $builder->register('bar', 'stdClass');

        $this->assertTrue($builder->get('bar') === $builder->get('bar'), '->get() always returns the same instance if the service is shared');
    }

    public function testGetCreatesServiceBasedOnDefinition()
    {
        $builder = new ContainerBuilder();
        $builder->register('foo', 'stdClass');

        $this->assertInternalType('object', $builder->get('foo'), '->get() returns the service definition associated with the id');
    }

    public function testGetReturnsRegisteredService()
    {
        $builder = new ContainerBuilder();
        $builder->set('bar', $bar = new \stdClass());

        $this->assertSame($bar, $builder->get('bar'), '->get() returns the service associated with the id');
    }

    public function testRegisterDoesNotOverrideExistingService()
    {
        $builder = new ContainerBuilder();
        $builder->set('bar', $bar = new \stdClass());
        $builder->register('bar', 'stdClass');

        $this->assertSame($bar, $builder->get('bar'), '->get() returns the service associated with the id even if a definition has been defined');
    }

    public function testNonSharedServicesReturnsDifferentInstances()
    {
        $builder = new ContainerBuilder();
        $builder->register('bar', 'stdClass')->setShared(false);

        $this->assertNotSame($builder->get('bar'), $builder->get('bar'));
    }

    /**
     * @expectedException        \Symfony\Component\DependencyInjection\Exception\RuntimeException
     * @expectedExceptionMessage You have requested a synthetic service ("foo"). The DIC does not know how to construct this service.
     */
    public function testGetUnsetLoadingServiceWhenCreateServiceThrowsAnException()
    {
        $builder = new ContainerBuilder();
        $builder->register('foo', 'stdClass')->setSynthetic(true);

        // we expect a RuntimeException here as foo is synthetic
        try {
            $builder->get('foo');
        } catch (RuntimeException $e) {
        }

        // we must also have the same RuntimeException here
        $builder->get('foo');
    }

    public function testGetServiceIds()
    {
        $builder = new ContainerBuilder();
        $builder->register('foo', 'stdClass');
        $builder->bar = $bar = new \stdClass();
        $builder->register('bar', 'stdClass');
        $this->assertEquals(
            array(
                'service_container',
                'foo',
                'bar',
                'Psr\Container\ContainerInterface',
                'Symfony\Component\DependencyInjection\ContainerInterface',
            ),
            $builder->getServiceIds(),
            '->getServiceIds() returns all defined service ids'
        );
    }

    public function testAliases()
    {
        $builder = new ContainerBuilder();
        $builder->register('foo', 'stdClass');
        $builder->setAlias('bar', 'foo');
        $this->assertTrue($builder->hasAlias('bar'), '->hasAlias() returns true if the alias exists');
        $this->assertFalse($builder->hasAlias('foobar'), '->hasAlias() returns false if the alias does not exist');
        $this->assertEquals('foo', (string) $builder->getAlias('bar'), '->getAlias() returns the aliased service');
        $this->assertTrue($builder->has('bar'), '->setAlias() defines a new service');
        $this->assertSame($builder->get('bar'), $builder->get('foo'), '->setAlias() creates a service that is an alias to another one');

        try {
            $builder->setAlias('foobar', 'foobar');
            $this->fail('->setAlias() throws an InvalidArgumentException if the alias references itself');
        } catch (\InvalidArgumentException $e) {
            $this->assertEquals('An alias can not reference itself, got a circular reference on "foobar".', $e->getMessage(), '->setAlias() throws an InvalidArgumentException if the alias references itself');
        }

        try {
            $builder->getAlias('foobar');
            $this->fail('->getAlias() throws an InvalidArgumentException if the alias does not exist');
        } catch (\InvalidArgumentException $e) {
            $this->assertEquals('The service alias "foobar" does not exist.', $e->getMessage(), '->getAlias() throws an InvalidArgumentException if the alias does not exist');
        }
    }

    public function testGetAliases()
    {
        $builder = new ContainerBuilder();
        $builder->setAlias('bar', 'foo');
        $builder->setAlias('foobar', 'foo');
        $builder->setAlias('moo', new Alias('foo', false));

        $aliases = $builder->getAliases();
        $this->assertEquals('foo', (string) $aliases['bar']);
        $this->assertTrue($aliases['bar']->isPublic());
        $this->assertEquals('foo', (string) $aliases['foobar']);
        $this->assertEquals('foo', (string) $aliases['moo']);
        $this->assertFalse($aliases['moo']->isPublic());

        $builder->register('bar', 'stdClass');
        $this->assertFalse($builder->hasAlias('bar'));

        $builder->set('foobar', 'stdClass');
        $builder->set('moo', 'stdClass');
        $this->assertCount(2, $builder->getAliases(), '->getAliases() does not return aliased services that have been overridden');
    }

    public function testSetAliases()
    {
        $builder = new ContainerBuilder();
        $builder->setAliases(array('bar' => 'foo', 'foobar' => 'foo'));

        $aliases = $builder->getAliases();
        $this->assertArrayHasKey('bar', $aliases);
        $this->assertArrayHasKey('foobar', $aliases);
    }

    public function testAddAliases()
    {
        $builder = new ContainerBuilder();
        $builder->setAliases(array('bar' => 'foo'));
        $builder->addAliases(array('foobar' => 'foo'));

        $aliases = $builder->getAliases();
        $this->assertArrayHasKey('bar', $aliases);
        $this->assertArrayHasKey('foobar', $aliases);
    }

    public function testSetReplacesAlias()
    {
        $builder = new ContainerBuilder();
        $builder->setAlias('alias', 'aliased');
        $builder->set('aliased', new \stdClass());

        $builder->set('alias', $foo = new \stdClass());
        $this->assertSame($foo, $builder->get('alias'), '->set() replaces an existing alias');
    }

    public function testAliasesKeepInvalidBehavior()
    {
        $builder = new ContainerBuilder();

        $aliased = new Definition('stdClass');
        $aliased->addMethodCall('setBar', array(new Reference('bar', ContainerInterface::IGNORE_ON_INVALID_REFERENCE)));
        $builder->setDefinition('aliased', $aliased);
        $builder->setAlias('alias', 'aliased');

        $this->assertEquals(new \stdClass(), $builder->get('alias'));
    }

    public function testAddGetCompilerPass()
    {
        $builder = new ContainerBuilder();
        $builder->setResourceTracking(false);
        $defaultPasses = $builder->getCompiler()->getPassConfig()->getPasses();
        $builder->addCompilerPass($pass1 = $this->getMockBuilder('Symfony\Component\DependencyInjection\Compiler\CompilerPassInterface')->getMock(), PassConfig::TYPE_BEFORE_OPTIMIZATION, -5);
        $builder->addCompilerPass($pass2 = $this->getMockBuilder('Symfony\Component\DependencyInjection\Compiler\CompilerPassInterface')->getMock(), PassConfig::TYPE_BEFORE_OPTIMIZATION, 10);

        $passes = $builder->getCompiler()->getPassConfig()->getPasses();
        $this->assertCount(\count($passes) - 2, $defaultPasses);
        // Pass 1 is executed later
        $this->assertTrue(array_search($pass1, $passes, true) > array_search($pass2, $passes, true));
    }

    public function testCreateService()
    {
        $builder = new ContainerBuilder();
        $builder->register('foo1', 'Bar\FooClass')->setFile(__DIR__.'/Fixtures/includes/foo.php');
        $builder->register('foo2', 'Bar\FooClass')->setFile(__DIR__.'/Fixtures/includes/%file%.php');
        $builder->setParameter('file', 'foo');
        $this->assertInstanceOf('\Bar\FooClass', $builder->get('foo1'), '->createService() requires the file defined by the service definition');
        $this->assertInstanceOf('\Bar\FooClass', $builder->get('foo2'), '->createService() replaces parameters in the file provided by the service definition');
    }

    public function testCreateProxyWithRealServiceInstantiator()
    {
        $builder = new ContainerBuilder();

        $builder->register('foo1', 'Bar\FooClass')->setFile(__DIR__.'/Fixtures/includes/foo.php');
        $builder->getDefinition('foo1')->setLazy(true);

        $foo1 = $builder->get('foo1');

        $this->assertSame($foo1, $builder->get('foo1'), 'The same proxy is retrieved on multiple subsequent calls');
        $this->assertSame('Bar\FooClass', \get_class($foo1));
    }

    public function testCreateServiceClass()
    {
        $builder = new ContainerBuilder();
        $builder->register('foo1', '%class%');
        $builder->setParameter('class', 'stdClass');
        $this->assertInstanceOf('\stdClass', $builder->get('foo1'), '->createService() replaces parameters in the class provided by the service definition');
    }

    public function testCreateServiceArguments()
    {
        $builder = new ContainerBuilder();
        $builder->register('bar', 'stdClass');
        $builder->register('foo1', 'Bar\FooClass')->addArgument(array('foo' => '%value%', '%value%' => 'foo', new Reference('bar'), '%%unescape_it%%'));
        $builder->setParameter('value', 'bar');
        $this->assertEquals(array('foo' => 'bar', 'bar' => 'foo', $builder->get('bar'), '%unescape_it%'), $builder->get('foo1')->arguments, '->createService() replaces parameters and service references in the arguments provided by the service definition');
    }

    public function testCreateServiceFactory()
    {
        $builder = new ContainerBuilder();
        $builder->register('foo', 'Bar\FooClass')->setFactory('Bar\FooClass::getInstance');
        $builder->register('qux', 'Bar\FooClass')->setFactory(array('Bar\FooClass', 'getInstance'));
        $builder->register('bar', 'Bar\FooClass')->setFactory(array(new Definition('Bar\FooClass'), 'getInstance'));
        $builder->register('baz', 'Bar\FooClass')->setFactory(array(new Reference('bar'), 'getInstance'));

        $this->assertTrue($builder->get('foo')->called, '->createService() calls the factory method to create the service instance');
        $this->assertTrue($builder->get('qux')->called, '->createService() calls the factory method to create the service instance');
        $this->assertTrue($builder->get('bar')->called, '->createService() uses anonymous service as factory');
        $this->assertTrue($builder->get('baz')->called, '->createService() uses another service as factory');
    }

    public function testCreateServiceMethodCalls()
    {
        $builder = new ContainerBuilder();
        $builder->register('bar', 'stdClass');
        $builder->register('foo1', 'Bar\FooClass')->addMethodCall('setBar', array(array('%value%', new Reference('bar'))));
        $builder->setParameter('value', 'bar');
        $this->assertEquals(array('bar', $builder->get('bar')), $builder->get('foo1')->bar, '->createService() replaces the values in the method calls arguments');
    }

    public function testCreateServiceMethodCallsWithEscapedParam()
    {
        $builder = new ContainerBuilder();
        $builder->register('bar', 'stdClass');
        $builder->register('foo1', 'Bar\FooClass')->addMethodCall('setBar', array(array('%%unescape_it%%')));
        $builder->setParameter('value', 'bar');
        $this->assertEquals(array('%unescape_it%'), $builder->get('foo1')->bar, '->createService() replaces the values in the method calls arguments');
    }

    public function testCreateServiceProperties()
    {
        $builder = new ContainerBuilder();
        $builder->register('bar', 'stdClass');
        $builder->register('foo1', 'Bar\FooClass')->setProperty('bar', array('%value%', new Reference('bar'), '%%unescape_it%%'));
        $builder->setParameter('value', 'bar');
        $this->assertEquals(array('bar', $builder->get('bar'), '%unescape_it%'), $builder->get('foo1')->bar, '->createService() replaces the values in the properties');
    }

    public function testCreateServiceConfigurator()
    {
        $builder = new ContainerBuilder();
        $builder->register('foo1', 'Bar\FooClass')->setConfigurator('sc_configure');
        $builder->register('foo2', 'Bar\FooClass')->setConfigurator(array('%class%', 'configureStatic'));
        $builder->setParameter('class', 'BazClass');
        $builder->register('baz', 'BazClass');
        $builder->register('foo3', 'Bar\FooClass')->setConfigurator(array(new Reference('baz'), 'configure'));
        $builder->register('foo4', 'Bar\FooClass')->setConfigurator(array($builder->getDefinition('baz'), 'configure'));
        $builder->register('foo5', 'Bar\FooClass')->setConfigurator('foo');

        $this->assertTrue($builder->get('foo1')->configured, '->createService() calls the configurator');
        $this->assertTrue($builder->get('foo2')->configured, '->createService() calls the configurator');
        $this->assertTrue($builder->get('foo3')->configured, '->createService() calls the configurator');
        $this->assertTrue($builder->get('foo4')->configured, '->createService() calls the configurator');

        try {
            $builder->get('foo5');
            $this->fail('->createService() throws an InvalidArgumentException if the configure callable is not a valid callable');
        } catch (\InvalidArgumentException $e) {
            $this->assertEquals('The configure callable for class "Bar\FooClass" is not a callable.', $e->getMessage(), '->createService() throws an InvalidArgumentException if the configure callable is not a valid callable');
        }
    }

    public function testCreateServiceWithIteratorArgument()
    {
        $builder = new ContainerBuilder();
        $builder->register('bar', 'stdClass');
        $builder
            ->register('lazy_context', 'LazyContext')
            ->setArguments(array(
                new IteratorArgument(array('k1' => new Reference('bar'), new Reference('invalid', ContainerInterface::IGNORE_ON_INVALID_REFERENCE))),
                new IteratorArgument(array()),
            ))
        ;

        $lazyContext = $builder->get('lazy_context');
        $this->assertInstanceOf(RewindableGenerator::class, $lazyContext->lazyValues);
        $this->assertInstanceOf(RewindableGenerator::class, $lazyContext->lazyEmptyValues);
        $this->assertCount(1, $lazyContext->lazyValues);
        $this->assertCount(0, $lazyContext->lazyEmptyValues);

        $i = 0;
        foreach ($lazyContext->lazyValues as $k => $v) {
            ++$i;
            $this->assertEquals('k1', $k);
            $this->assertInstanceOf('\stdClass', $v);
        }

        // The second argument should have been ignored.
        $this->assertEquals(1, $i);

        $i = 0;
        foreach ($lazyContext->lazyEmptyValues as $k => $v) {
            ++$i;
        }

        $this->assertEquals(0, $i);
    }

    /**
     * @expectedException \RuntimeException
     */
    public function testCreateSyntheticService()
    {
        $builder = new ContainerBuilder();
        $builder->register('foo', 'Bar\FooClass')->setSynthetic(true);
        $builder->get('foo');
    }

    public function testCreateServiceWithExpression()
    {
        $builder = new ContainerBuilder();
        $builder->setParameter('bar', 'bar');
        $builder->register('bar', 'BarClass');
        $builder->register('foo', 'Bar\FooClass')->addArgument(array('foo' => new Expression('service("bar").foo ~ parameter("bar")')));
        $this->assertEquals('foobar', $builder->get('foo')->arguments['foo']);
    }

    public function testResolveServices()
    {
        $builder = new ContainerBuilder();
        $builder->register('foo', 'Bar\FooClass');
        $this->assertEquals($builder->get('foo'), $builder->resolveServices(new Reference('foo')), '->resolveServices() resolves service references to service instances');
        $this->assertEquals(array('foo' => array('foo', $builder->get('foo'))), $builder->resolveServices(array('foo' => array('foo', new Reference('foo')))), '->resolveServices() resolves service references to service instances in nested arrays');
        $this->assertEquals($builder->get('foo'), $builder->resolveServices(new Expression('service("foo")')), '->resolveServices() resolves expressions');
    }

    /**
     * @expectedException \Symfony\Component\DependencyInjection\Exception\RuntimeException
     * @expectedExceptionMessage Constructing service "foo" from a parent definition is not supported at build time.
     */
    public function testResolveServicesWithDecoratedDefinition()
    {
        $builder = new ContainerBuilder();
        $builder->setDefinition('grandpa', new Definition('stdClass'));
        $builder->setDefinition('parent', new ChildDefinition('grandpa'));
        $builder->setDefinition('foo', new ChildDefinition('parent'));

        $builder->get('foo');
    }

    public function testResolveServicesWithCustomDefinitionClass()
    {
        $builder = new ContainerBuilder();
        $builder->setDefinition('foo', new CustomDefinition('stdClass'));

        $this->assertInstanceOf('stdClass', $builder->get('foo'));
    }

    public function testMerge()
    {
        $container = new ContainerBuilder(new ParameterBag(array('bar' => 'foo')));
        $container->setResourceTracking(false);
        $config = new ContainerBuilder(new ParameterBag(array('foo' => 'bar')));
        $container->merge($config);
        $this->assertEquals(array('bar' => 'foo', 'foo' => 'bar'), $container->getParameterBag()->all(), '->merge() merges current parameters with the loaded ones');

        $container = new ContainerBuilder(new ParameterBag(array('bar' => 'foo')));
        $container->setResourceTracking(false);
        $config = new ContainerBuilder(new ParameterBag(array('foo' => '%bar%')));
        $container->merge($config);
        $container->compile();
        $this->assertEquals(array('bar' => 'foo', 'foo' => 'foo'), $container->getParameterBag()->all(), '->merge() evaluates the values of the parameters towards already defined ones');

        $container = new ContainerBuilder(new ParameterBag(array('bar' => 'foo')));
        $container->setResourceTracking(false);
        $config = new ContainerBuilder(new ParameterBag(array('foo' => '%bar%', 'baz' => '%foo%')));
        $container->merge($config);
        $container->compile();
        $this->assertEquals(array('bar' => 'foo', 'foo' => 'foo', 'baz' => 'foo'), $container->getParameterBag()->all(), '->merge() evaluates the values of the parameters towards already defined ones');

        $container = new ContainerBuilder();
        $container->setResourceTracking(false);
        $container->register('foo', 'Bar\FooClass');
        $container->register('bar', 'BarClass');
        $config = new ContainerBuilder();
        $config->setDefinition('baz', new Definition('BazClass'));
        $config->setAlias('alias_for_foo', 'foo');
        $container->merge($config);
        $this->assertEquals(array('service_container', 'foo', 'bar', 'baz'), array_keys($container->getDefinitions()), '->merge() merges definitions already defined ones');

        $aliases = $container->getAliases();
        $this->assertArrayHasKey('alias_for_foo', $aliases);
        $this->assertEquals('foo', (string) $aliases['alias_for_foo']);

        $container = new ContainerBuilder();
        $container->setResourceTracking(false);
        $container->register('foo', 'Bar\FooClass');
        $config->setDefinition('foo', new Definition('BazClass'));
        $container->merge($config);
        $this->assertEquals('BazClass', $container->getDefinition('foo')->getClass(), '->merge() overrides already defined services');

        $container = new ContainerBuilder();
        $bag = new EnvPlaceholderParameterBag();
        $bag->get('env(Foo)');
        $config = new ContainerBuilder($bag);
        $this->assertSame(array('%env(Bar)%'), $config->resolveEnvPlaceholders(array($bag->get('env(Bar)'))));
        $container->merge($config);
        $this->assertEquals(array('Foo' => 0, 'Bar' => 1), $container->getEnvCounters());

        $container = new ContainerBuilder();
        $config = new ContainerBuilder();
        $childDefA = $container->registerForAutoconfiguration('AInterface');
        $childDefB = $config->registerForAutoconfiguration('BInterface');
        $container->merge($config);
        $this->assertSame(array('AInterface' => $childDefA, 'BInterface' => $childDefB), $container->getAutoconfiguredInstanceof());
    }

    /**
     * @expectedException \Symfony\Component\DependencyInjection\Exception\InvalidArgumentException
     * @expectedExceptionMessage "AInterface" has already been autoconfigured and merge() does not support merging autoconfiguration for the same class/interface.
     */
    public function testMergeThrowsExceptionForDuplicateAutomaticInstanceofDefinitions()
    {
        $container = new ContainerBuilder();
        $config = new ContainerBuilder();
        $container->registerForAutoconfiguration('AInterface');
        $config->registerForAutoconfiguration('AInterface');
        $container->merge($config);
    }

    public function testResolveEnvValues()
    {
        $_ENV['DUMMY_ENV_VAR'] = 'du%%y';
        $_SERVER['DUMMY_SERVER_VAR'] = 'ABC';
        $_SERVER['HTTP_DUMMY_VAR'] = 'DEF';

        $container = new ContainerBuilder();
        $container->setParameter('bar', '%% %env(DUMMY_ENV_VAR)% %env(DUMMY_SERVER_VAR)% %env(HTTP_DUMMY_VAR)%');
        $container->setParameter('env(HTTP_DUMMY_VAR)', '123');

        $this->assertSame('%% du%%%%y ABC 123', $container->resolveEnvPlaceholders('%bar%', true));

        unset($_ENV['DUMMY_ENV_VAR'], $_SERVER['DUMMY_SERVER_VAR'], $_SERVER['HTTP_DUMMY_VAR']);
    }

    public function testResolveEnvValuesWithArray()
    {
        $_ENV['ANOTHER_DUMMY_ENV_VAR'] = 'dummy';

        $dummyArray = array('1' => 'one', '2' => 'two');

        $container = new ContainerBuilder();
        $container->setParameter('dummy', '%env(ANOTHER_DUMMY_ENV_VAR)%');
        $container->setParameter('dummy2', $dummyArray);

        $container->resolveEnvPlaceholders('%dummy%', true);
        $container->resolveEnvPlaceholders('%dummy2%', true);

        $this->assertInternalType('array', $container->resolveEnvPlaceholders('%dummy2%', true));

        foreach ($dummyArray as $key => $value) {
            $this->assertArrayHasKey($key, $container->resolveEnvPlaceholders('%dummy2%', true));
        }

        unset($_ENV['ANOTHER_DUMMY_ENV_VAR']);
    }

    public function testCompileWithResolveEnv()
    {
        putenv('DUMMY_ENV_VAR=du%%y');
        $_SERVER['DUMMY_SERVER_VAR'] = 'ABC';
        $_SERVER['HTTP_DUMMY_VAR'] = 'DEF';

        $container = new ContainerBuilder();
        $container->setParameter('env(FOO)', 'Foo');
        $container->setParameter('env(DUMMY_ENV_VAR)', 'GHI');
        $container->setParameter('bar', '%% %env(DUMMY_ENV_VAR)% %env(DUMMY_SERVER_VAR)% %env(HTTP_DUMMY_VAR)%');
        $container->setParameter('foo', '%env(FOO)%');
        $container->setParameter('baz', '%foo%');
        $container->setParameter('env(HTTP_DUMMY_VAR)', '123');
        $container->register('teatime', 'stdClass')
            ->setProperty('foo', '%env(DUMMY_ENV_VAR)%')
            ->setPublic(true)
        ;
        $container->compile(true);

        $this->assertSame('% du%%y ABC 123', $container->getParameter('bar'));
        $this->assertSame('Foo', $container->getParameter('baz'));
        $this->assertSame('du%%y', $container->get('teatime')->foo);

        unset($_SERVER['DUMMY_SERVER_VAR'], $_SERVER['HTTP_DUMMY_VAR']);
        putenv('DUMMY_ENV_VAR');
    }

    public function testCompileWithArrayResolveEnv()
    {
        putenv('ARRAY={"foo":"bar"}');

        $container = new ContainerBuilder();
        $container->setParameter('foo', '%env(json:ARRAY)%');
        $container->compile(true);

        $this->assertSame(array('foo' => 'bar'), $container->getParameter('foo'));

        putenv('ARRAY');
    }

    public function testCompileWithArrayAndAnotherResolveEnv()
    {
        putenv('DUMMY_ENV_VAR=abc');
        putenv('ARRAY={"foo":"bar"}');

        $container = new ContainerBuilder();
        $container->setParameter('foo', '%env(json:ARRAY)%');
        $container->setParameter('bar', '%env(DUMMY_ENV_VAR)%');
        $container->compile(true);

        $this->assertSame(array('foo' => 'bar'), $container->getParameter('foo'));
        $this->assertSame('abc', $container->getParameter('bar'));

        putenv('DUMMY_ENV_VAR');
        putenv('ARRAY');
    }

    /**
     * @expectedException \Symfony\Component\DependencyInjection\Exception\RuntimeException
     * @expectedExceptionMessage A string value must be composed of strings and/or numbers, but found parameter "env(json:ARRAY)" of type array inside string value "ABC %env(json:ARRAY)%".
     */
    public function testCompileWithArrayInStringResolveEnv()
    {
        putenv('ARRAY={"foo":"bar"}');

        $container = new ContainerBuilder();
        $container->setParameter('foo', 'ABC %env(json:ARRAY)%');
        $container->compile(true);

        putenv('ARRAY');
    }

    /**
     * @expectedException \Symfony\Component\DependencyInjection\Exception\EnvNotFoundException
     * @expectedExceptionMessage Environment variable not found: "FOO".
     */
    public function testCompileWithResolveMissingEnv()
    {
        $container = new ContainerBuilder();
        $container->setParameter('foo', '%env(FOO)%');
        $container->compile(true);
    }

    public function testDynamicEnv()
    {
        putenv('DUMMY_FOO=some%foo%');
        putenv('DUMMY_BAR=%bar%');

        $container = new ContainerBuilder();
        $container->setParameter('foo', 'Foo%env(resolve:DUMMY_BAR)%');
        $container->setParameter('bar', 'Bar');
        $container->setParameter('baz', '%env(resolve:DUMMY_FOO)%');

        $container->compile(true);
        putenv('DUMMY_FOO');
        putenv('DUMMY_BAR');

        $this->assertSame('someFooBar', $container->getParameter('baz'));
    }

    public function testCastEnv()
    {
        $container = new ContainerBuilder();
        $container->setParameter('env(FAKE)', '123');

        $container->register('foo', 'stdClass')
            ->setPublic(true)
            ->setProperties(array(
                'fake' => '%env(int:FAKE)%',
            ));

        $container->compile(true);

        $this->assertSame(123, $container->get('foo')->fake);
    }

    public function testEnvAreNullable()
    {
        $container = new ContainerBuilder();
        $container->setParameter('env(FAKE)', null);

        $container->register('foo', 'stdClass')
            ->setPublic(true)
            ->setProperties(array(
            'fake' => '%env(int:FAKE)%',
        ));

        $container->compile(true);

        $this->assertNull($container->get('foo')->fake);
    }

    public function testEnvInId()
    {
        $container = include __DIR__.'/Fixtures/containers/container_env_in_id.php';
        $container->compile(true);

        $expected = array(
            'service_container',
            'foo',
            'bar',
            'bar_%env(BAR)%',
        );
        $this->assertSame($expected, array_keys($container->getDefinitions()));

        $expected = array(
            PsrContainerInterface::class => true,
            ContainerInterface::class => true,
            'baz_%env(BAR)%' => true,
            'bar_%env(BAR)%' => true,
        );
        $this->assertSame($expected, $container->getRemovedIds());

        $this->assertSame(array('baz_bar'), array_keys($container->getDefinition('foo')->getArgument(1)));
    }

    /**
     * @expectedException \Symfony\Component\DependencyInjection\Exception\ParameterCircularReferenceException
     * @expectedExceptionMessage Circular reference detected for parameter "env(resolve:DUMMY_ENV_VAR)" ("env(resolve:DUMMY_ENV_VAR)" > "env(resolve:DUMMY_ENV_VAR)").
     */
    public function testCircularDynamicEnv()
    {
        putenv('DUMMY_ENV_VAR=some%foo%');

        $container = new ContainerBuilder();
        $container->setParameter('foo', '%bar%');
        $container->setParameter('bar', '%env(resolve:DUMMY_ENV_VAR)%');

        try {
            $container->compile(true);
        } finally {
            putenv('DUMMY_ENV_VAR');
        }
    }

    /**
     * @expectedException \LogicException
     */
    public function testMergeLogicException()
    {
        $container = new ContainerBuilder();
        $container->setResourceTracking(false);
        $container->compile();
        $container->merge(new ContainerBuilder());
    }

    public function testfindTaggedServiceIds()
    {
        $builder = new ContainerBuilder();
        $builder
            ->register('foo', 'Bar\FooClass')
            ->addTag('foo', array('foo' => 'foo'))
            ->addTag('bar', array('bar' => 'bar'))
            ->addTag('foo', array('foofoo' => 'foofoo'))
        ;
        $this->assertEquals($builder->findTaggedServiceIds('foo'), array(
            'foo' => array(
                array('foo' => 'foo'),
                array('foofoo' => 'foofoo'),
            ),
        ), '->findTaggedServiceIds() returns an array of service ids and its tag attributes');
        $this->assertEquals(array(), $builder->findTaggedServiceIds('foobar'), '->findTaggedServiceIds() returns an empty array if there is annotated services');
    }

    public function testFindUnusedTags()
    {
        $builder = new ContainerBuilder();
        $builder
            ->register('foo', 'Bar\FooClass')
            ->addTag('kernel.event_listener', array('foo' => 'foo'))
            ->addTag('kenrel.event_listener', array('bar' => 'bar'))
        ;
        $builder->findTaggedServiceIds('kernel.event_listener');
        $this->assertEquals(array('kenrel.event_listener'), $builder->findUnusedTags(), '->findUnusedTags() returns an array with unused tags');
    }

    public function testFindDefinition()
    {
        $container = new ContainerBuilder();
        $container->setDefinition('foo', $definition = new Definition('Bar\FooClass'));
        $container->setAlias('bar', 'foo');
        $container->setAlias('foobar', 'bar');
        $this->assertEquals($definition, $container->findDefinition('foobar'), '->findDefinition() returns a Definition');
    }

    public function testAddObjectResource()
    {
        $container = new ContainerBuilder();

        $container->setResourceTracking(false);
        $container->addObjectResource(new \BarClass());

        $this->assertEmpty($container->getResources(), 'No resources get registered without resource tracking');

        $container->setResourceTracking(true);
        $container->addObjectResource(new \BarClass());

        $resources = $container->getResources();

        $this->assertCount(2, $resources, '2 resources were registered');

        /* @var $resource \Symfony\Component\Config\Resource\FileResource */
        $resource = end($resources);

        $this->assertInstanceOf('Symfony\Component\Config\Resource\FileResource', $resource);
        $this->assertSame(realpath(__DIR__.'/Fixtures/includes/classes.php'), realpath($resource->getResource()));
    }

    public function testGetReflectionClass()
    {
        $container = new ContainerBuilder();

        $container->setResourceTracking(false);
        $r1 = $container->getReflectionClass('BarClass');

        $this->assertEmpty($container->getResources(), 'No resources get registered without resource tracking');

        $container->setResourceTracking(true);
        $r2 = $container->getReflectionClass('BarClass');
        $r3 = $container->getReflectionClass('BarClass');

        $this->assertNull($container->getReflectionClass('BarMissingClass'));

        $this->assertEquals($r1, $r2);
        $this->assertSame($r2, $r3);

        $resources = $container->getResources();

        $this->assertCount(3, $resources, '3 resources were registered');

        $this->assertSame('reflection.BarClass', (string) $resources[1]);
        $this->assertSame('BarMissingClass', (string) end($resources));
    }

    public function testGetReflectionClassOnInternalTypes()
    {
        $container = new ContainerBuilder();

        $this->assertNull($container->getReflectionClass('int'));
        $this->assertNull($container->getReflectionClass('float'));
        $this->assertNull($container->getReflectionClass('string'));
        $this->assertNull($container->getReflectionClass('bool'));
        $this->assertNull($container->getReflectionClass('resource'));
        $this->assertNull($container->getReflectionClass('object'));
        $this->assertNull($container->getReflectionClass('array'));
        $this->assertNull($container->getReflectionClass('null'));
        $this->assertNull($container->getReflectionClass('callable'));
        $this->assertNull($container->getReflectionClass('iterable'));
        $this->assertNull($container->getReflectionClass('mixed'));
    }

    public function testCompilesClassDefinitionsOfLazyServices()
    {
        $container = new ContainerBuilder();

        $this->assertEmpty($container->getResources(), 'No resources get registered without resource tracking');

        $container->register('foo', 'BarClass')->setPublic(true);
        $container->getDefinition('foo')->setLazy(true);

        $container->compile();

        $matchingResources = array_filter(
            $container->getResources(),
            function (ResourceInterface $resource) {
                return 'reflection.BarClass' === (string) $resource;
            }
        );

        $this->assertNotEmpty($matchingResources);
    }

    public function testResources()
    {
        $container = new ContainerBuilder();
        $container->addResource($a = new FileResource(__DIR__.'/Fixtures/xml/services1.xml'));
        $container->addResource($b = new FileResource(__DIR__.'/Fixtures/xml/services2.xml'));
        $resources = array();
        foreach ($container->getResources() as $resource) {
            if (false === strpos($resource, '.php')) {
                $resources[] = $resource;
            }
        }
        $this->assertEquals(array($a, $b), $resources, '->getResources() returns an array of resources read for the current configuration');
        $this->assertSame($container, $container->setResources(array()));
        $this->assertEquals(array(), $container->getResources());
    }

    public function testFileExists()
    {
        $container = new ContainerBuilder();
        $A = new ComposerResource();
        $a = new FileResource(__DIR__.'/Fixtures/xml/services1.xml');
        $b = new FileResource(__DIR__.'/Fixtures/xml/services2.xml');
        $c = new DirectoryResource($dir = \dirname($b));

        $this->assertTrue($container->fileExists((string) $a) && $container->fileExists((string) $b) && $container->fileExists($dir));

        $resources = array();
        foreach ($container->getResources() as $resource) {
            if (false === strpos($resource, '.php')) {
                $resources[] = $resource;
            }
        }

        $this->assertEquals(array($A, $a, $b, $c), $resources, '->getResources() returns an array of resources read for the current configuration');
    }

    public function testExtension()
    {
        $container = new ContainerBuilder();
        $container->setResourceTracking(false);

        $container->registerExtension($extension = new \ProjectExtension());
        $this->assertSame($container->getExtension('project'), $extension, '->registerExtension() registers an extension');

        $this->{method_exists($this, $_ = 'expectException') ? $_ : 'setExpectedException'}('LogicException');
        $container->getExtension('no_registered');
    }

    public function testRegisteredButNotLoadedExtension()
    {
        $extension = $this->getMockBuilder('Symfony\\Component\\DependencyInjection\\Extension\\ExtensionInterface')->getMock();
        $extension->expects($this->once())->method('getAlias')->will($this->returnValue('project'));
        $extension->expects($this->never())->method('load');

        $container = new ContainerBuilder();
        $container->setResourceTracking(false);
        $container->registerExtension($extension);
        $container->compile();
    }

    public function testRegisteredAndLoadedExtension()
    {
        $extension = $this->getMockBuilder('Symfony\\Component\\DependencyInjection\\Extension\\ExtensionInterface')->getMock();
        $extension->expects($this->exactly(2))->method('getAlias')->will($this->returnValue('project'));
        $extension->expects($this->once())->method('load')->with(array(array('foo' => 'bar')));

        $container = new ContainerBuilder();
        $container->setResourceTracking(false);
        $container->registerExtension($extension);
        $container->loadFromExtension('project', array('foo' => 'bar'));
        $container->compile();
    }

    public function testPrivateServiceUser()
    {
        $fooDefinition = new Definition('BarClass');
        $fooUserDefinition = new Definition('BarUserClass', array(new Reference('bar')));
        $container = new ContainerBuilder();
        $container->setResourceTracking(false);

        $fooDefinition->setPublic(false);

        $container->addDefinitions(array(
            'bar' => $fooDefinition,
            'bar_user' => $fooUserDefinition->setPublic(true),
        ));

        $container->compile();
        $this->assertInstanceOf('BarClass', $container->get('bar_user')->bar);
    }

    /**
     * @expectedException \BadMethodCallException
     */
    public function testThrowsExceptionWhenSetServiceOnACompiledContainer()
    {
        $container = new ContainerBuilder();
        $container->setResourceTracking(false);
        $container->register('a', 'stdClass')->setPublic(true);
        $container->compile();
        $container->set('a', new \stdClass());
    }

    public function testThrowsExceptionWhenAddServiceOnACompiledContainer()
    {
        $container = new ContainerBuilder();
        $container->compile();
        $container->set('a', $foo = new \stdClass());
        $this->assertSame($foo, $container->get('a'));
    }

    public function testNoExceptionWhenSetSyntheticServiceOnACompiledContainer()
    {
        $container = new ContainerBuilder();
        $def = new Definition('stdClass');
        $def->setSynthetic(true)->setPublic(true);
        $container->setDefinition('a', $def);
        $container->compile();
        $container->set('a', $a = new \stdClass());
        $this->assertEquals($a, $container->get('a'));
    }

    /**
     * @expectedException \BadMethodCallException
     */
    public function testThrowsExceptionWhenSetDefinitionOnACompiledContainer()
    {
        $container = new ContainerBuilder();
        $container->setResourceTracking(false);
        $container->compile();
        $container->setDefinition('a', new Definition());
    }

    public function testExtensionConfig()
    {
        $container = new ContainerBuilder();

        $configs = $container->getExtensionConfig('foo');
        $this->assertEmpty($configs);

        $first = array('foo' => 'bar');
        $container->prependExtensionConfig('foo', $first);
        $configs = $container->getExtensionConfig('foo');
        $this->assertEquals(array($first), $configs);

        $second = array('ding' => 'dong');
        $container->prependExtensionConfig('foo', $second);
        $configs = $container->getExtensionConfig('foo');
        $this->assertEquals(array($second, $first), $configs);
    }

    public function testAbstractAlias()
    {
        $container = new ContainerBuilder();

        $abstract = new Definition('AbstractClass');
        $abstract->setAbstract(true)->setPublic(true);

        $container->setDefinition('abstract_service', $abstract);
        $container->setAlias('abstract_alias', 'abstract_service')->setPublic(true);

        $container->compile();

        $this->assertSame('abstract_service', (string) $container->getAlias('abstract_alias'));
    }

    public function testLazyLoadedService()
    {
        $loader = new ClosureLoader($container = new ContainerBuilder());
        $loader->load(function (ContainerBuilder $container) {
            $container->set('a', new \BazClass());
            $definition = new Definition('BazClass');
            $definition->setLazy(true);
            $definition->setPublic(true);
            $container->setDefinition('a', $definition);
        });

        $container->setResourceTracking(true);

        $container->compile();

        $r = new \ReflectionProperty($container, 'resources');
        $r->setAccessible(true);
        $resources = $r->getValue($container);

        $classInList = false;
        foreach ($resources as $resource) {
            if ('reflection.BazClass' === (string) $resource) {
                $classInList = true;
                break;
            }
        }

        $this->assertTrue($classInList);
    }

    public function testInlinedDefinitions()
    {
        $container = new ContainerBuilder();

        $definition = new Definition('BarClass');

        $container->register('bar_user', 'BarUserClass')
            ->addArgument($definition)
            ->setProperty('foo', $definition);

        $container->register('bar', 'BarClass')
            ->setProperty('foo', $definition)
            ->addMethodCall('setBaz', array($definition));

        $barUser = $container->get('bar_user');
        $bar = $container->get('bar');

        $this->assertSame($barUser->foo, $barUser->bar);
        $this->assertSame($bar->foo, $bar->getBaz());
        $this->assertNotSame($bar->foo, $barUser->foo);
    }

    /**
     * @expectedException \Symfony\Component\DependencyInjection\Exception\ServiceCircularReferenceException
     * @expectedExceptionMessage Circular reference detected for service "app.test_class", path: "app.test_class -> App\TestClass -> app.test_class".
     */
    public function testThrowsCircularExceptionForCircularAliases()
    {
        $builder = new ContainerBuilder();

        $builder->setAliases(array(
            'foo' => new Alias('app.test_class'),
            'app.test_class' => new Alias('App\\TestClass'),
            'App\\TestClass' => new Alias('app.test_class'),
        ));

        $builder->findDefinition('foo');
    }

    public function testInitializePropertiesBeforeMethodCalls()
    {
        $container = new ContainerBuilder();
        $container->register('foo', 'stdClass');
        $container->register('bar', 'MethodCallClass')
            ->setPublic(true)
            ->setProperty('simple', 'bar')
            ->setProperty('complex', new Reference('foo'))
            ->addMethodCall('callMe');

        $container->compile();

        $this->assertTrue($container->get('bar')->callPassed(), '->compile() initializes properties before method calls');
    }

    public function testAutowiring()
    {
        $container = new ContainerBuilder();

        $container->register(A::class)->setPublic(true);
        $bDefinition = $container->register('b', __NAMESPACE__.'\B');
        $bDefinition->setAutowired(true);
        $bDefinition->setPublic(true);

        $container->compile();

        $this->assertEquals(A::class, (string) $container->getDefinition('b')->getArgument(0));
    }

    public function testClassFromId()
    {
        $container = new ContainerBuilder();

        $unknown = $container->register('Acme\UnknownClass');
        $autoloadClass = $container->register(CaseSensitiveClass::class);
        $container->compile();

        $this->assertSame('Acme\UnknownClass', $unknown->getClass());
        $this->assertEquals(CaseSensitiveClass::class, $autoloadClass->getClass());
    }

    /**
     * @expectedException \Symfony\Component\DependencyInjection\Exception\RuntimeException
     * @expectedExceptionMessage The definition for "DateTime" has no class attribute, and appears to reference a class or interface in the global namespace.
     */
    public function testNoClassFromGlobalNamespaceClassId()
    {
        $container = new ContainerBuilder();

        $definition = $container->register(\DateTime::class);
        $container->compile();
    }

    /**
     * @expectedException \Symfony\Component\DependencyInjection\Exception\RuntimeException
     * @expectedExceptionMessage The definition for "\DateTime" has no class attribute, and appears to reference a class or interface in the global namespace.
     */
    public function testNoClassFromGlobalNamespaceClassIdWithLeadingSlash()
    {
        $container = new ContainerBuilder();

        $container->register('\\'.\DateTime::class);
        $container->compile();
    }

    /**
     * @expectedException \Symfony\Component\DependencyInjection\Exception\RuntimeException
     * @expectedExceptionMessage The definition for "\Symfony\Component\DependencyInjection\Tests\FooClass" has no class attribute, and appears to reference a class or interface. Please specify the class attribute explicitly or remove the leading backslash by renaming the service to "Symfony\Component\DependencyInjection\Tests\FooClass" to get rid of this error.
     */
    public function testNoClassFromNamespaceClassIdWithLeadingSlash()
    {
        $container = new ContainerBuilder();

        $container->register('\\'.FooClass::class);
        $container->compile();
    }

    /**
     * @expectedException \Symfony\Component\DependencyInjection\Exception\RuntimeException
     * @expectedExceptionMessage The definition for "123_abc" has no class.
     */
    public function testNoClassFromNonClassId()
    {
        $container = new ContainerBuilder();

        $definition = $container->register('123_abc');
        $container->compile();
    }

    /**
     * @expectedException \Symfony\Component\DependencyInjection\Exception\RuntimeException
     * @expectedExceptionMessage The definition for "\foo" has no class.
     */
    public function testNoClassFromNsSeparatorId()
    {
        $container = new ContainerBuilder();

        $definition = $container->register('\\foo');
        $container->compile();
    }

    public function testServiceLocator()
    {
        $container = new ContainerBuilder();
        $container->register('foo_service', ServiceLocator::class)
            ->setPublic(true)
            ->addArgument(array(
                'bar' => new ServiceClosureArgument(new Reference('bar_service')),
                'baz' => new ServiceClosureArgument(new TypedReference('baz_service', 'stdClass')),
            ))
        ;
        $container->register('bar_service', 'stdClass')->setArguments(array(new Reference('baz_service')))->setPublic(true);
        $container->register('baz_service', 'stdClass')->setPublic(false);
        $container->compile();

        $this->assertInstanceOf(ServiceLocator::class, $foo = $container->get('foo_service'));
        $this->assertSame($container->get('bar_service'), $foo->get('bar'));
    }

    public function testUninitializedReference()
    {
        $container = include __DIR__.'/Fixtures/containers/container_uninitialized_ref.php';
        $container->compile();

        $bar = $container->get('bar');

        $this->assertNull($bar->foo1);
        $this->assertNull($bar->foo2);
        $this->assertNull($bar->foo3);
        $this->assertNull($bar->closures[0]());
        $this->assertNull($bar->closures[1]());
        $this->assertNull($bar->closures[2]());
        $this->assertSame(array(), iterator_to_array($bar->iter));

        $container = include __DIR__.'/Fixtures/containers/container_uninitialized_ref.php';
        $container->compile();

        $container->get('foo1');
        $container->get('baz');

        $bar = $container->get('bar');

        $this->assertEquals(new \stdClass(), $bar->foo1);
        $this->assertNull($bar->foo2);
        $this->assertEquals(new \stdClass(), $bar->foo3);
        $this->assertEquals(new \stdClass(), $bar->closures[0]());
        $this->assertNull($bar->closures[1]());
        $this->assertEquals(new \stdClass(), $bar->closures[2]());
        $this->assertEquals(array('foo1' => new \stdClass(), 'foo3' => new \stdClass()), iterator_to_array($bar->iter));
    }

    /**
     * @dataProvider provideAlmostCircular
     */
    public function testAlmostCircular($visibility)
    {
        $container = include __DIR__.'/Fixtures/containers/container_almost_circular.php';

        $foo = $container->get('foo');
        $this->assertSame($foo, $foo->bar->foobar->foo);

        $foo2 = $container->get('foo2');
        $this->assertSame($foo2, $foo2->bar->foobar->foo);

        $this->assertSame(array(), (array) $container->get('foobar4'));

        $foo5 = $container->get('foo5');
        $this->assertSame($foo5, $foo5->bar->foo);

        $manager = $container->get('manager');
        $this->assertEquals(new \stdClass(), $manager);

        $manager = $container->get('manager2');
        $this->assertEquals(new \stdClass(), $manager);
    }

    public function provideAlmostCircular()
    {
        yield array('public');
        yield array('private');
    }

    public function testRegisterForAutoconfiguration()
    {
        $container = new ContainerBuilder();
        $childDefA = $container->registerForAutoconfiguration('AInterface');
        $childDefB = $container->registerForAutoconfiguration('BInterface');
        $this->assertSame(array('AInterface' => $childDefA, 'BInterface' => $childDefB), $container->getAutoconfiguredInstanceof());

        // when called multiple times, the same instance is returned
        $this->assertSame($childDefA, $container->registerForAutoconfiguration('AInterface'));
    }

    public function testRegisterAliasForArgument()
    {
        $container = new ContainerBuilder();

        $container->registerAliasForArgument('Foo.bar_baz', 'Some\FooInterface');
        $this->assertEquals(new Alias('Foo.bar_baz'), $container->getAlias('Some\FooInterface $fooBarBaz'));

        $container->registerAliasForArgument('Foo.bar_baz', 'Some\FooInterface', 'Bar_baz.foo');
        $this->assertEquals(new Alias('Foo.bar_baz'), $container->getAlias('Some\FooInterface $barBazFoo'));
    }

    public function testCaseSensitivity()
    {
        $container = new ContainerBuilder();
        $container->register('foo', 'stdClass')->setPublic(true);
        $container->register('Foo', 'stdClass')->setProperty('foo', new Reference('foo'))->setPublic(false);
        $container->register('fOO', 'stdClass')->setProperty('Foo', new Reference('Foo'))->setPublic(true);

        $this->assertSame(array('service_container', 'foo', 'Foo', 'fOO', 'Psr\Container\ContainerInterface', 'Symfony\Component\DependencyInjection\ContainerInterface'), $container->getServiceIds());

        $container->compile();

        $this->assertNotSame($container->get('foo'), $container->get('fOO'), '->get() returns the service for the given id, case sensitively');
        $this->assertSame($container->get('fOO')->Foo->foo, $container->get('foo'), '->get() returns the service for the given id, case sensitively');
    }

    public function testParameterWithMixedCase()
    {
        $container = new ContainerBuilder(new ParameterBag(array('foo' => 'bar', 'FOO' => 'BAR')));
        $container->register('foo', 'stdClass')
            ->setPublic(true)
            ->setProperty('foo', '%FOO%');

        $container->compile();

        $this->assertSame('BAR', $container->get('foo')->foo);
    }

    public function testArgumentsHaveHigherPriorityThanBindings()
    {
        $container = new ContainerBuilder();
        $container->register('class.via.bindings', CaseSensitiveClass::class)->setArguments(array(
            'via-bindings',
        ));
        $container->register('class.via.argument', CaseSensitiveClass::class)->setArguments(array(
            'via-argument',
        ));
        $container->register('foo', SimilarArgumentsDummy::class)->setPublic(true)->setBindings(array(
            CaseSensitiveClass::class => new Reference('class.via.bindings'),
            '$token' => '1234',
        ))->setArguments(array(
            '$class1' => new Reference('class.via.argument'),
        ));

        $this->assertSame(array('service_container', 'class.via.bindings', 'class.via.argument', 'foo', 'Psr\Container\ContainerInterface', 'Symfony\Component\DependencyInjection\ContainerInterface'), $container->getServiceIds());

        $container->compile();

        $this->assertSame('via-argument', $container->get('foo')->class1->identifier);
        $this->assertSame('via-bindings', $container->get('foo')->class2->identifier);
    }

    public function testUninitializedSyntheticReference()
    {
        $container = new ContainerBuilder();
        $container->register('foo', 'stdClass')->setPublic(true)->setSynthetic(true);
        $container->register('bar', 'stdClass')->setPublic(true)->setShared(false)
            ->setProperty('foo', new Reference('foo', ContainerInterface::IGNORE_ON_UNINITIALIZED_REFERENCE));

        $container->compile();

        $this->assertEquals((object) array('foo' => null), $container->get('bar'));

        $container->set('foo', (object) array(123));
        $this->assertEquals((object) array('foo' => (object) array(123)), $container->get('bar'));
    }

    public function testIdCanBeAnObjectAsLongAsItCanBeCastToString()
    {
        $id = new Reference('another_service');
        $aliasId = new Reference('alias_id');

        $container = new ContainerBuilder();
        $container->set($id, new \stdClass());
        $container->setAlias($aliasId, 'another_service');

        $this->assertTrue($container->has('another_service'));
        $this->assertTrue($container->has($id));
        $this->assertTrue($container->hasAlias('alias_id'));
        $this->assertTrue($container->hasAlias($aliasId));

        $container->removeAlias($aliasId);
        $container->removeDefinition($id);
    }

    /**
     * @expectedException \Symfony\Component\DependencyInjection\Exception\RuntimeException
     * @expectedExceptionMessage Service "errored_definition" is broken.
     */
    public function testErroredDefinition()
    {
        $container = new ContainerBuilder();

        $container->register('errored_definition', 'stdClass')
            ->addError('Service "errored_definition" is broken.')
            ->setPublic(true);

        $container->get('errored_definition');
    }

<<<<<<< HEAD
    public function testServiceLocatorArgument()
    {
        $container = include __DIR__.'/Fixtures/containers/container_service_locator_argument.php';
        $container->compile();

        $locator = $container->get('bar')->locator;

        $this->assertInstanceOf(ServiceLocator::class, $locator);
        $this->assertSame($container->get('foo1'), $locator->get('foo1'));
        $this->assertEquals(new \stdClass(), $locator->get('foo2'));
        $this->assertSame($locator->get('foo2'), $locator->get('foo2'));
        $this->assertEquals(new \stdClass(), $locator->get('foo3'));
        $this->assertNotSame($locator->get('foo3'), $locator->get('foo3'));

        try {
            $locator->get('foo4');
            $this->fail('RuntimeException expected.');
        } catch (RuntimeException $e) {
            $this->assertSame('BOOM', $e->getMessage());
        }

        $this->assertNull($locator->get('foo5'));

        $container->set('foo5', $foo5 = new \stdClass());
        $this->assertSame($foo5, $locator->get('foo5'));
=======
    public function testDecoratedSelfReferenceInvolvingPrivateServices()
    {
        $container = new ContainerBuilder();
        $container->register('foo', 'stdClass')
            ->setPublic(false)
            ->setProperty('bar', new Reference('foo'));
        $container->register('baz', 'stdClass')
            ->setPublic(false)
            ->setProperty('inner', new Reference('baz.inner'))
            ->setDecoratedService('foo');

        $container->compile();

        $this->assertSame(array('service_container'), array_keys($container->getDefinitions()));
>>>>>>> 76cf0ca6
    }
}

class FooClass
{
}

class A
{
}

class B
{
    public function __construct(A $a)
    {
    }
}<|MERGE_RESOLUTION|>--- conflicted
+++ resolved
@@ -1488,7 +1488,6 @@
         $container->get('errored_definition');
     }
 
-<<<<<<< HEAD
     public function testServiceLocatorArgument()
     {
         $container = include __DIR__.'/Fixtures/containers/container_service_locator_argument.php';
@@ -1514,7 +1513,8 @@
 
         $container->set('foo5', $foo5 = new \stdClass());
         $this->assertSame($foo5, $locator->get('foo5'));
-=======
+    }
+
     public function testDecoratedSelfReferenceInvolvingPrivateServices()
     {
         $container = new ContainerBuilder();
@@ -1529,7 +1529,6 @@
         $container->compile();
 
         $this->assertSame(array('service_container'), array_keys($container->getDefinitions()));
->>>>>>> 76cf0ca6
     }
 }
 
