<?php

/*
 * This file is part of the Symfony package.
 *
 * (c) Fabien Potencier <fabien@symfony.com>
 *
 * For the full copyright and license information, please view the LICENSE
 * file that was distributed with this source code.
 */

namespace Symfony\Component\Intl\NumberFormatter;

use Symfony\Component\Intl\Exception\NotImplementedException;
use Symfony\Component\Intl\Exception\MethodNotImplementedException;
use Symfony\Component\Intl\Exception\MethodArgumentNotImplementedException;
use Symfony\Component\Intl\Exception\MethodArgumentValueNotImplementedException;
use Symfony\Component\Intl\Globals\IntlGlobals;
use Symfony\Component\Intl\Intl;
use Symfony\Component\Intl\Locale\Locale;

/**
 * Replacement for PHP's native {@link \NumberFormatter} class.
 *
 * The only methods currently supported in this class are:
 *
 *  - {@link __construct}
 *  - {@link create}
 *  - {@link formatCurrency}
 *  - {@link format}
 *  - {@link getAttribute}
 *  - {@link getErrorCode}
 *  - {@link getErrorMessage}
 *  - {@link getLocale}
 *  - {@link parse}
 *  - {@link setAttribute}
 *
 * @author Eriksen Costa <eriksen.costa@infranology.com.br>
 * @author Bernhard Schussek <bschussek@gmail.com>
 */
class NumberFormatter
{
    /* Format style constants */
    const PATTERN_DECIMAL   = 0;
    const DECIMAL           = 1;
    const CURRENCY          = 2;
    const PERCENT           = 3;
    const SCIENTIFIC        = 4;
    const SPELLOUT          = 5;
    const ORDINAL           = 6;
    const DURATION          = 7;
    const PATTERN_RULEBASED = 9;
    const IGNORE            = 0;
    const DEFAULT_STYLE     = 1;

    /* Format type constants */
    const TYPE_DEFAULT  = 0;
    const TYPE_INT32    = 1;
    const TYPE_INT64    = 2;
    const TYPE_DOUBLE   = 3;
    const TYPE_CURRENCY = 4;

    /* Numeric attribute constants */
    const PARSE_INT_ONLY          = 0;
    const GROUPING_USED           = 1;
    const DECIMAL_ALWAYS_SHOWN    = 2;
    const MAX_INTEGER_DIGITS      = 3;
    const MIN_INTEGER_DIGITS      = 4;
    const INTEGER_DIGITS          = 5;
    const MAX_FRACTION_DIGITS     = 6;
    const MIN_FRACTION_DIGITS     = 7;
    const FRACTION_DIGITS         = 8;
    const MULTIPLIER              = 9;
    const GROUPING_SIZE           = 10;
    const ROUNDING_MODE           = 11;
    const ROUNDING_INCREMENT      = 12;
    const FORMAT_WIDTH            = 13;
    const PADDING_POSITION        = 14;
    const SECONDARY_GROUPING_SIZE = 15;
    const SIGNIFICANT_DIGITS_USED = 16;
    const MIN_SIGNIFICANT_DIGITS  = 17;
    const MAX_SIGNIFICANT_DIGITS  = 18;
    const LENIENT_PARSE           = 19;

    /* Text attribute constants */
    const POSITIVE_PREFIX   = 0;
    const POSITIVE_SUFFIX   = 1;
    const NEGATIVE_PREFIX   = 2;
    const NEGATIVE_SUFFIX   = 3;
    const PADDING_CHARACTER = 4;
    const CURRENCY_CODE     = 5;
    const DEFAULT_RULESET   = 6;
    const PUBLIC_RULESETS   = 7;

    /* Format symbol constants */
    const DECIMAL_SEPARATOR_SYMBOL           = 0;
    const GROUPING_SEPARATOR_SYMBOL          = 1;
    const PATTERN_SEPARATOR_SYMBOL           = 2;
    const PERCENT_SYMBOL                     = 3;
    const ZERO_DIGIT_SYMBOL                  = 4;
    const DIGIT_SYMBOL                       = 5;
    const MINUS_SIGN_SYMBOL                  = 6;
    const PLUS_SIGN_SYMBOL                   = 7;
    const CURRENCY_SYMBOL                    = 8;
    const INTL_CURRENCY_SYMBOL               = 9;
    const MONETARY_SEPARATOR_SYMBOL          = 10;
    const EXPONENTIAL_SYMBOL                 = 11;
    const PERMILL_SYMBOL                     = 12;
    const PAD_ESCAPE_SYMBOL                  = 13;
    const INFINITY_SYMBOL                    = 14;
    const NAN_SYMBOL                         = 15;
    const SIGNIFICANT_DIGIT_SYMBOL           = 16;
    const MONETARY_GROUPING_SEPARATOR_SYMBOL = 17;

    /* Rounding mode values used by NumberFormatter::setAttribute() with NumberFormatter::ROUNDING_MODE attribute */
    const ROUND_CEILING  = 0;
    const ROUND_FLOOR    = 1;
    const ROUND_DOWN     = 2;
    const ROUND_UP       = 3;
    const ROUND_HALFEVEN = 4;
    const ROUND_HALFDOWN = 5;
    const ROUND_HALFUP   = 6;

    /* Pad position values used by NumberFormatter::setAttribute() with NumberFormatter::PADDING_POSITION attribute */
    const PAD_BEFORE_PREFIX = 0;
    const PAD_AFTER_PREFIX  = 1;
    const PAD_BEFORE_SUFFIX = 2;
    const PAD_AFTER_SUFFIX  = 3;

    /**
     * The error code from the last operation
     *
     * @var integer
     */
    protected $errorCode = IntlGlobals::U_ZERO_ERROR;

    /**
     * The error message from the last operation
     *
     * @var string
     */
    protected $errorMessage = 'U_ZERO_ERROR';

    /**
     * @var int
     */
    private $style;

    /**
     * Default values for the en locale
     *
     * @var array
     */
    private $attributes = array(
        self::FRACTION_DIGITS => 0,
        self::GROUPING_USED   => 1,
        self::ROUNDING_MODE   => self::ROUND_HALFEVEN,
    );

    /**
     * Holds the initialized attributes code
     *
     * @var array
     */
    private $initializedAttributes = array();

    /**
     * The supported styles to the constructor $styles argument
     *
     * @var array
     */
    private static $supportedStyles = array(
        'CURRENCY' => self::CURRENCY,
        'DECIMAL'  => self::DECIMAL,
    );

    /**
     * Supported attributes to the setAttribute() $attr argument
     *
     * @var array
     */
    private static $supportedAttributes = array(
        'FRACTION_DIGITS' => self::FRACTION_DIGITS,
        'GROUPING_USED'   => self::GROUPING_USED,
        'ROUNDING_MODE'   => self::ROUNDING_MODE,
    );

    /**
     * The available rounding modes for setAttribute() usage with
     * NumberFormatter::ROUNDING_MODE. NumberFormatter::ROUND_DOWN
     * and NumberFormatter::ROUND_UP does not have a PHP only equivalent
     *
     * @var array
     */
    private static $roundingModes = array(
        'ROUND_HALFEVEN' => self::ROUND_HALFEVEN,
        'ROUND_HALFDOWN' => self::ROUND_HALFDOWN,
        'ROUND_HALFUP'   => self::ROUND_HALFUP,
        'ROUND_CEILING'  => self::ROUND_CEILING,
        'ROUND_FLOOR'    => self::ROUND_FLOOR,
        'ROUND_DOWN'     => self::ROUND_DOWN,
        'ROUND_UP'       => self::ROUND_UP,
    );

    /**
     * The mapping between NumberFormatter rounding modes to the available
     * modes in PHP's round() function.
     *
     * @see http://www.php.net/manual/en/function.round.php
     *
     * @var array
     */
    private static $phpRoundingMap = array(
        self::ROUND_HALFDOWN => \PHP_ROUND_HALF_DOWN,
        self::ROUND_HALFEVEN => \PHP_ROUND_HALF_EVEN,
        self::ROUND_HALFUP   => \PHP_ROUND_HALF_UP,
    );

    /**
     * The list of supported rounding modes which aren't available modes in
     * PHP's round() function, but there's an equivalent. Keys are rounding
     * modes, values does not matter.
     *
     * @var array
     */
    private static $customRoundingList = array(
        self::ROUND_CEILING => true,
        self::ROUND_FLOOR   => true,
        self::ROUND_DOWN    => true,
        self::ROUND_UP      => true,
    );

    /**
     * The maximum values of the integer type in 32 bit platforms.
     *
     * @var array
     */
    private static $int32Range = array(
        'positive' => 2147483647,
        'negative' => -2147483648,
    );

    /**
     * The maximum values of the integer type in 64 bit platforms.
     *
     * @var array
     */
    private static $int64Range = array(
        'positive' => 9223372036854775807,
        'negative' => -9223372036854775808,
    );

    private static $enSymbols = array(
        self::DECIMAL => array('.', ',', ';', '%', '0', '#', '-', '+', '¤', '¤¤', '.', 'E', '‰', '*', '∞', 'NaN', '@', ','),
        self::CURRENCY => array('.', ',', ';', '%', '0', '#', '-', '+', '¤', '¤¤', '.', 'E', '‰', '*', '∞', 'NaN', '@', ','),
    );

    private static $enTextAttributes = array(
        self::DECIMAL => array('', '', '-', '', '*', '', ''),
        self::CURRENCY => array('¤', '', '(¤', ')', '*', ''),
    );

    /**
     * Constructor.
     *
     * @param string $locale  The locale code. The only currently supported locale is "en".
     * @param int    $style   Style of the formatting, one of the format style constants.
     *                        The only supported styles are NumberFormatter::DECIMAL
     *                        and NumberFormatter::CURRENCY.
     * @param string $pattern Not supported. A pattern string in case $style is NumberFormat::PATTERN_DECIMAL or
     *                        NumberFormat::PATTERN_RULEBASED. It must conform to  the syntax
     *                        described in the ICU DecimalFormat or ICU RuleBasedNumberFormat documentation
     *
     * @see http://www.php.net/manual/en/numberformatter.create.php
     * @see http://www.icu-project.org/apiref/icu4c/classDecimalFormat.html#_details
     * @see http://www.icu-project.org/apiref/icu4c/classRuleBasedNumberFormat.html#_details
     *
     * @throws MethodArgumentValueNotImplementedException  When $locale different than "en" is passed
     * @throws MethodArgumentValueNotImplementedException  When the $style is not supported
     * @throws MethodArgumentNotImplementedException       When the pattern value is different than null
     */
    public function __construct($locale = 'en', $style = null, $pattern = null)
    {
        if ('en' != $locale) {
            throw new MethodArgumentValueNotImplementedException(__METHOD__, 'locale', $locale, 'Only the locale "en" is supported');
        }

        if (!in_array($style, self::$supportedStyles)) {
            $message = sprintf('The available styles are: %s.', implode(', ', array_keys(self::$supportedStyles)));
            throw new MethodArgumentValueNotImplementedException(__METHOD__, 'style', $style, $message);
        }

        if (null !== $pattern) {
            throw new MethodArgumentNotImplementedException(__METHOD__, 'pattern');
        }

        $this->style  = $style;
    }

    /**
     * Static constructor.
     *
     * @param string $locale  The locale code. The only supported locale is "en".
     * @param int    $style   Style of the formatting, one of the format style constants.
     *                        The only currently supported styles are NumberFormatter::DECIMAL
     *                        and NumberFormatter::CURRENCY.
     * @param string $pattern Not supported. A pattern string in case $style is NumberFormat::PATTERN_DECIMAL or
     *                        NumberFormat::PATTERN_RULEBASED. It must conform to  the syntax
     *                        described in the ICU DecimalFormat or ICU RuleBasedNumberFormat documentation
     *
     * @return NumberFormatter
     *
     * @see http://www.php.net/manual/en/numberformatter.create.php
     * @see http://www.icu-project.org/apiref/icu4c/classDecimalFormat.html#_details
     * @see http://www.icu-project.org/apiref/icu4c/classRuleBasedNumberFormat.html#_details
     *
     * @throws MethodArgumentValueNotImplementedException  When $locale different than "en" is passed
     * @throws MethodArgumentValueNotImplementedException  When the $style is not supported
     * @throws MethodArgumentNotImplementedException       When the pattern value is different than null
     */
    public static function create($locale = 'en', $style = null, $pattern = null)
    {
        return new self($locale, $style, $pattern);
    }

    /**
     * Format a currency value
     *
     * @param float  $value    The numeric currency value
     * @param string $currency The 3-letter ISO 4217 currency code indicating the currency to use
     *
     * @return string The formatted currency value
     *
     * @see http://www.php.net/manual/en/numberformatter.formatcurrency.php
     * @see http://www.iso.org/iso/support/faqs/faqs_widely_used_standards/widely_used_standards_other/currency_codes/currency_codes_list-1.htm
     */
    public function formatCurrency($value, $currency)
    {
        if ($this->style == self::DECIMAL) {
            return $this->format($value);
        }

        $symbol = Intl::getCurrencyBundle()->getCurrencySymbol($currency, 'en');
        $fractionDigits = Intl::getCurrencyBundle()->getFractionDigits($currency);

        $value = $this->roundCurrency($value, $currency);

        $negative = false;
        if (0 > $value) {
            $negative = true;
            $value *= -1;
        }

        $value = $this->formatNumber($value, $fractionDigits);

        $ret = $symbol.$value;

        return $negative ? '('.$ret.')' : $ret;
    }

    /**
     * Format a number
     *
     * @param number $value The value to format
     * @param int    $type  Type of the formatting, one of the format type constants.
     *                      Only type NumberFormatter::TYPE_DEFAULT is currently supported.
     *
     * @return Boolean|string The formatted value or false on error
     *
     * @see http://www.php.net/manual/en/numberformatter.format.php
     *
     * @throws NotImplementedException                    If the method is called with the class $style 'CURRENCY'
     * @throws MethodArgumentValueNotImplementedException If the $type is different than TYPE_DEFAULT
     */
    public function format($value, $type = self::TYPE_DEFAULT)
    {
        // The original NumberFormatter does not support this format type
        if ($type == self::TYPE_CURRENCY) {
            trigger_error(__METHOD__.'(): Unsupported format type '.$type, \E_USER_WARNING);

            return false;
        }

        if ($this->style == self::CURRENCY) {
            throw new NotImplementedException(sprintf(
                '%s() method does not support the formatting of currencies (instance with CURRENCY style). %s',
                __METHOD__, NotImplementedException::INTL_INSTALL_MESSAGE
            ));
        }

        // Only the default type is supported.
        if ($type != self::TYPE_DEFAULT) {
            throw new MethodArgumentValueNotImplementedException(__METHOD__, 'type', $type, 'Only TYPE_DEFAULT is supported');
        }

        $fractionDigits = $this->getAttribute(self::FRACTION_DIGITS);

        $value = $this->round($value, $fractionDigits);
        $value = $this->formatNumber($value, $fractionDigits);

        // behave like the intl extension
        $this->resetError();

        return $value;
    }

    /**
     * Returns an attribute value
     *
     * @param int $attr An attribute specifier, one of the numeric attribute constants
     *
     * @return Boolean|int The attribute value on success or false on error
     *
     * @see http://www.php.net/manual/en/numberformatter.getattribute.php
     */
    public function getAttribute($attr)
    {
        return isset($this->attributes[$attr]) ? $this->attributes[$attr] : null;
    }

    /**
     * Returns formatter's last error code. Always returns the U_ZERO_ERROR class constant value
     *
     * @return int The error code from last formatter call
     *
     * @see http://www.php.net/manual/en/numberformatter.geterrorcode.php
     */
    public function getErrorCode()
    {
        return $this->errorCode;
    }

    /**
     * Returns formatter's last error message. Always returns the U_ZERO_ERROR_MESSAGE class constant value
     *
     * @return string The error message from last formatter call
     *
     * @see http://www.php.net/manual/en/numberformatter.geterrormessage.php
     */
    public function getErrorMessage()
    {
        return $this->errorMessage;
    }

    /**
     * Returns the formatter's locale
     *
     * The parameter $type is currently ignored.
     *
     * @param int $type Not supported. The locale name type to return (Locale::VALID_LOCALE or Locale::ACTUAL_LOCALE)
     *
     * @return string The locale used to create the formatter. Currently always
     *                returns "en".
     *
     * @see http://www.php.net/manual/en/numberformatter.getlocale.php
     */
    public function getLocale($type = Locale::ACTUAL_LOCALE)
    {
        return 'en';
    }

    /**
     * Not supported. Returns the formatter's pattern
     *
     * @return Boolean|string     The pattern string used by the formatter or false on error
     *
     * @see http://www.php.net/manual/en/numberformatter.getpattern.php
     *
     * @throws MethodNotImplementedException
     */
    public function getPattern()
    {
        throw new MethodNotImplementedException(__METHOD__);
    }

    /**
     * Not supported. Returns a formatter symbol value
     *
     * @param int $attr A symbol specifier, one of the format symbol constants
     *
     * @return Boolean|string        The symbol value or false on error
     *
     * @see http://www.php.net/manual/en/numberformatter.getsymbol.php
     */
    public function getSymbol($attr)
    {
        return array_key_exists($this->style, self::$enSymbols) && array_key_exists($attr, self::$enSymbols[$this->style]) ? self::$enSymbols[$this->style][$attr] : false;
    }

    /**
     * Not supported. Returns a formatter text attribute value
     *
     * @param int $attr An attribute specifier, one of the text attribute constants
     *
     * @return Boolean|string        The attribute value or false on error
     *
     * @see http://www.php.net/manual/en/numberformatter.gettextattribute.php
     */
    public function getTextAttribute($attr)
    {
        return array_key_exists($this->style, self::$enTextAttributes) && array_key_exists($attr, self::$enTextAttributes[$this->style]) ? self::$enTextAttributes[$this->style][$attr] : false;
    }

    /**
     * Not supported. Parse a currency number
     *
     * @param string $value    The value to parse
     * @param string $currency Parameter to receive the currency name (reference)
     * @param int    $position Offset to begin the parsing on return this value will hold the offset at which the parsing ended
     *
     * @return Boolean|string           The parsed numeric value of false on error
     *
     * @see http://www.php.net/manual/en/numberformatter.parsecurrency.php
     *
     * @throws MethodNotImplementedException
     */
    public function parseCurrency($value, &$currency, &$position = null)
    {
        throw new MethodNotImplementedException(__METHOD__);
    }

    /**
     * Parse a number
     *
     * @param string $value    The value to parse
     * @param int    $type     Type of the formatting, one of the format type constants. NumberFormatter::TYPE_DOUBLE by default
     * @param int    $position Offset to begin the parsing on return this value will hold the offset at which the parsing ended
     *
     * @return Boolean|string                               The parsed value of false on error
     *
     * @see    http://www.php.net/manual/en/numberformatter.parse.php
     */
    public function parse($value, $type = self::TYPE_DOUBLE, &$position = 0)
    {
        if ($type == self::TYPE_DEFAULT || $type == self::TYPE_CURRENCY) {
            trigger_error(__METHOD__.'(): Unsupported format type '.$type, \E_USER_WARNING);

            return false;
        }

        preg_match('/^([^0-9\-\.]{0,})(.*)/', $value, $matches);

        // Any string before the numeric value causes error in the parsing
        if (isset($matches[1]) && !empty($matches[1])) {
            IntlGlobals::setError(IntlGlobals::U_PARSE_ERROR, 'Number parsing failed');
            $this->errorCode = IntlGlobals::getErrorCode();
            $this->errorMessage = IntlGlobals::getErrorMessage();
            $position = 0;

            return false;
        }

        preg_match('/^[0-9\-\.\,]*/', $value, $matches);
        $value = preg_replace('/[^0-9\.\-]/', '', $matches[0]);
        $value = $this->convertValueDataType($value, $type);
        $position = strlen($matches[0]);

        // behave like the intl extension
        $this->resetError();

        return $value;
    }

    /**
     * Set an attribute
     *
     * @param int $attr  An attribute specifier, one of the numeric attribute constants.
     *                   The only currently supported attributes are NumberFormatter::FRACTION_DIGITS,
     *                   NumberFormatter::GROUPING_USED and NumberFormatter::ROUNDING_MODE.
     * @param int $value The attribute value.
     *
     * @return Boolean true on success or false on failure
     *
     * @see http://www.php.net/manual/en/numberformatter.setattribute.php
     *
     * @throws MethodArgumentValueNotImplementedException  When the $attr is not supported
     * @throws MethodArgumentValueNotImplementedException  When the $value is not supported
     */
    public function setAttribute($attr, $value)
    {
        if (!in_array($attr, self::$supportedAttributes)) {
            $message = sprintf(
                'The available attributes are: %s',
                implode(', ', array_keys(self::$supportedAttributes))
            );

            throw new MethodArgumentValueNotImplementedException(__METHOD__, 'attr', $value, $message);
        }

        if (self::$supportedAttributes['ROUNDING_MODE'] == $attr && $this->isInvalidRoundingMode($value)) {
            $message = sprintf(
                'The supported values for ROUNDING_MODE are: %s',
                implode(', ', array_keys(self::$roundingModes))
            );

            throw new MethodArgumentValueNotImplementedException(__METHOD__, 'attr', $value, $message);
        }

        if (self::$supportedAttributes['GROUPING_USED'] == $attr) {
            $value = $this->normalizeGroupingUsedValue($value);
        }

        if (self::$supportedAttributes['FRACTION_DIGITS'] == $attr) {
            $value = $this->normalizeFractionDigitsValue($value);
        }

        $this->attributes[$attr] = $value;
        $this->initializedAttributes[$attr] = true;

        return true;
    }

    /**
     * Not supported. Set the formatter's pattern
     *
     * @param string $pattern A pattern string in conformance with the ICU DecimalFormat documentation
     *
     * @return Boolean true on success or false on failure
     *
     * @see http://www.php.net/manual/en/numberformatter.setpattern.php
     * @see http://www.icu-project.org/apiref/icu4c/classDecimalFormat.html#_details
     *
     * @throws MethodNotImplementedException
     */
    public function setPattern($pattern)
    {
        throw new MethodNotImplementedException(__METHOD__);
    }

    /**
     * Not supported. Set the formatter's symbol
     *
     * @param int    $attr  A symbol specifier, one of the format symbol constants
     * @param string $value The value for the symbol
     *
     * @return Boolean true on success or false on failure
     *
     * @see http://www.php.net/manual/en/numberformatter.setsymbol.php
     *
     * @throws MethodNotImplementedException
     */
    public function setSymbol($attr, $value)
    {
        throw new MethodNotImplementedException(__METHOD__);
    }

    /**
     * Not supported. Set a text attribute
     *
     * @param int $attr  An attribute specifier, one of the text attribute constants
     * @param int $value The attribute value
     *
     * @return Boolean true on success or false on failure
     *
     * @see http://www.php.net/manual/en/numberformatter.settextattribute.php
     *
     * @throws MethodNotImplementedException
     */
    public function setTextAttribute($attr, $value)
    {
        throw new MethodNotImplementedException(__METHOD__);
    }

    /**
     * Set the error to the default U_ZERO_ERROR
     */
    protected function resetError()
    {
        IntlGlobals::setError(IntlGlobals::U_ZERO_ERROR);
        $this->errorCode = IntlGlobals::getErrorCode();
        $this->errorMessage = IntlGlobals::getErrorMessage();
    }

    /**
     * Rounds a currency value, applying increment rounding if applicable
     *
     * When a currency have a rounding increment, an extra round is made after the first one. The rounding factor is
     * determined in the ICU data and is explained as of:
     *
     * "the rounding increment is given in units of 10^(-fraction_digits)"
     *
     * The only actual rounding data as of this writing, is CHF.
     *
     * @param float  $value    The numeric currency value
     * @param string $currency The 3-letter ISO 4217 currency code indicating the currency to use
     *
     * @return string The rounded numeric currency value
     *
     * @see http://en.wikipedia.org/wiki/Swedish_rounding
     * @see http://www.docjar.com/html/api/com/ibm/icu/util/Currency.java.html#1007
     */
    private function roundCurrency($value, $currency)
    {
        $fractionDigits = Intl::getCurrencyBundle()->getFractionDigits($currency);
        $roundingIncrement = Intl::getCurrencyBundle()->getRoundingIncrement($currency);

        // Round with the formatter rounding mode
        $value = $this->round($value, $fractionDigits);

        // Swiss rounding
        if (0 < $roundingIncrement && 0 < $fractionDigits) {
            $roundingFactor = $roundingIncrement / pow(10, $fractionDigits);
            $value = round($value / $roundingFactor) * $roundingFactor;
        }

        return $value;
    }

    /**
     * Rounds a value.
     *
     * @param int|float     $value     The value to round
     * @param int           $precision The number of decimal digits to round to
     *
     * @return integer|float The rounded value
     */
    private function round($value, $precision)
    {
        $precision = $this->getUninitializedPrecision($value, $precision);

        $roundingModeAttribute = $this->getAttribute(self::ROUNDING_MODE);
        if (isset(self::$phpRoundingMap[$roundingModeAttribute])) {
            $value = round($value, $precision, self::$phpRoundingMap[$roundingModeAttribute]);
        } elseif (isset(self::$customRoundingList[$roundingModeAttribute])) {
            $roundingCoef = pow(10, $precision);
            $value *= $roundingCoef;

            switch ($roundingModeAttribute) {
                case self::ROUND_CEILING:
                    $value = ceil($value);
                    break;
                case self::ROUND_FLOOR:
                    $value = floor($value);
                    break;
                case self::ROUND_UP:
                    $value = $value > 0 ? ceil($value) : floor($value);
                    break;
                case self::ROUND_DOWN:
                    $value = $value > 0 ? floor($value) : ceil($value);
                    break;
            }

            $value /= $roundingCoef;
        }

        return $value;
    }

    /**
     * Formats a number.
     *
     * @param int|float     $value     The numeric value to format
     * @param int           $precision The number of decimal digits to use
     *
     * @return string The formatted number
     */
    private function formatNumber($value, $precision)
    {
        $precision = $this->getUninitializedPrecision($value, $precision);

        return number_format($value, $precision, '.', $this->getAttribute(self::GROUPING_USED) ? ',' : '');
    }

    /**
     * Returns the precision value if the DECIMAL style is being used and the FRACTION_DIGITS attribute is uninitialized.
     *
<<<<<<< HEAD
     * @param integer|float $value     The value to get the precision from if the FRACTION_DIGITS attribute is uninitialized
=======
     * @param int|float     $value     The value to get the precision from if the FRACTION_DIGITS attribute is unitialized
>>>>>>> d56ea768
     * @param int           $precision The precision value to returns if the FRACTION_DIGITS attribute is initialized
     *
     * @return int The precision value
     */
    private function getUninitializedPrecision($value, $precision)
    {
        if ($this->style == self::CURRENCY) {
            return $precision;
        }

        if (!$this->isInitializedAttribute(self::FRACTION_DIGITS)) {
            preg_match('/.*\.(.*)/', (string) $value, $digits);
            if (isset($digits[1])) {
                $precision = strlen($digits[1]);
            }
        }

        return $precision;
    }

    /**
     * Check if the attribute is initialized (value set by client code).
     *
     * @param string $attr The attribute name
     *
     * @return Boolean true if the value was set by client, false otherwise
     */
    private function isInitializedAttribute($attr)
    {
        return isset($this->initializedAttributes[$attr]);
    }

    /**
     * Returns the numeric value using the $type to convert to the right data type.
     *
     * @param mixed $value The value to be converted
     * @param int   $type  The type to convert. Can be TYPE_DOUBLE (float) or TYPE_INT32 (int)
     *
     * @return integer|float The converted value
     */
    private function convertValueDataType($value, $type)
    {
        if ($type == self::TYPE_DOUBLE) {
            $value = (float) $value;
        } elseif ($type == self::TYPE_INT32) {
            $value = $this->getInt32Value($value);
        } elseif ($type == self::TYPE_INT64) {
            $value = $this->getInt64Value($value);
        }

        return $value;
    }

    /**
     * Convert the value data type to int or returns false if the value is out of the integer value range.
     *
     * @param mixed $value The value to be converted
     *
     * @return int The converted value
     */
    private function getInt32Value($value)
    {
        if ($value > self::$int32Range['positive'] || $value < self::$int32Range['negative']) {
            return false;
        }

        return (int) $value;
    }

    /**
     * Convert the value data type to int or returns false if the value is out of the integer value range.
     *
     * @param mixed $value The value to be converted
     *
     * @return int|float       The converted value
     *
     * @see https://bugs.php.net/bug.php?id=59597 Bug #59597
     */
    private function getInt64Value($value)
    {
        if ($value > self::$int64Range['positive'] || $value < self::$int64Range['negative']) {
            return false;
        }

        if (PHP_INT_SIZE !== 8 && ($value > self::$int32Range['positive'] || $value <= self::$int32Range['negative'])) {
            // Bug #59597 was fixed on PHP 5.3.14 and 5.4.4
            // The negative PHP_INT_MAX was being converted to float
            if (
                $value == self::$int32Range['negative'] &&
                (
                    (version_compare(PHP_VERSION, '5.4.0', '<') && version_compare(PHP_VERSION, '5.3.14', '>=')) ||
                    version_compare(PHP_VERSION, '5.4.4', '>=')
                )
            ) {
                return (int) $value;
            }

            return (float) $value;
        }

        if (PHP_INT_SIZE === 8) {
            // Bug #59597 was fixed on PHP 5.3.14 and 5.4.4
            // A 32 bit integer was being generated instead of a 64 bit integer
            if (
                  ($value > self::$int32Range['positive'] || $value < self::$int32Range['negative']) &&
                  (
                      (version_compare(PHP_VERSION, '5.3.14', '<')) ||
                      (version_compare(PHP_VERSION, '5.4.0', '>=') && version_compare(PHP_VERSION, '5.4.4', '<'))
                  )
            ) {
                $value = (-2147483648 - ($value % -2147483648)) * ($value / abs($value));
            }
        }

        return (int) $value;
    }

    /**
     * Check if the rounding mode is invalid.
     *
     * @param int $value The rounding mode value to check
     *
     * @return Boolean true if the rounding mode is invalid, false otherwise
     */
    private function isInvalidRoundingMode($value)
    {
        if (in_array($value, self::$roundingModes, true)) {
            return false;
        }

        return true;
    }

    /**
     * Returns the normalized value for the GROUPING_USED attribute. Any value that can be converted to int will be
     * cast to Boolean and then to int again. This way, negative values are converted to 1 and string values to 0.
     *
     * @param mixed $value The value to be normalized
     *
     * @return int The normalized value for the attribute (0 or 1)
     */
    private function normalizeGroupingUsedValue($value)
    {
        return (int) (bool) (int) $value;
    }

    /**
     * Returns the normalized value for the FRACTION_DIGITS attribute. The value is converted to int and if negative,
     * the returned value will be 0.
     *
     * @param mixed $value The value to be normalized
     *
     * @return int The normalized value for the attribute
     */
    private function normalizeFractionDigitsValue($value)
    {
        $value = (int) $value;

        return (0 > $value) ? 0 : $value;
    }
}<|MERGE_RESOLUTION|>--- conflicted
+++ resolved
@@ -764,12 +764,8 @@
     /**
      * Returns the precision value if the DECIMAL style is being used and the FRACTION_DIGITS attribute is uninitialized.
      *
-<<<<<<< HEAD
-     * @param integer|float $value     The value to get the precision from if the FRACTION_DIGITS attribute is uninitialized
-=======
-     * @param int|float     $value     The value to get the precision from if the FRACTION_DIGITS attribute is unitialized
->>>>>>> d56ea768
-     * @param int           $precision The precision value to returns if the FRACTION_DIGITS attribute is initialized
+     * @param int|float $value     The value to get the precision from if the FRACTION_DIGITS attribute is uninitialized
+     * @param int       $precision The precision value to returns if the FRACTION_DIGITS attribute is initialized
      *
      * @return int The precision value
      */
