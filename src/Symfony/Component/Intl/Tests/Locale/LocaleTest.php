<?php

/*
 * This file is part of the Symfony package.
 *
 * (c) Fabien Potencier <fabien@symfony.com>
 *
 * For the full copyright and license information, please view the LICENSE
 * file that was distributed with this source code.
 */

namespace Symfony\Component\Intl\Tests\Locale;

<<<<<<< HEAD
use Symfony\Component\Intl\Locale\Locale;
=======
use Symfony\Bridge\PhpUnit\ForwardCompatTestTrait;
>>>>>>> 8173dafd

class LocaleTest extends AbstractLocaleTest
{
    use ForwardCompatTestTrait;

    public function testAcceptFromHttp()
    {
        $this->expectException('Symfony\Component\Intl\Exception\MethodNotImplementedException');
        $this->call('acceptFromHttp', 'pt-br,en-us;q=0.7,en;q=0.5');
    }

<<<<<<< HEAD
    public function testCanonicalize()
    {
        $this->assertSame('en', $this->call('canonicalize', ''));
        $this->assertSame('en', $this->call('canonicalize', '.utf8'));
        $this->assertSame('fr_FR', $this->call('canonicalize', 'FR-fr'));
        $this->assertSame('fr_FR', $this->call('canonicalize', 'FR-fr.utf8'));
        $this->assertSame('uz_Latn', $this->call('canonicalize', 'UZ-lATN'));
        $this->assertSame('uz_Cyrl_UZ', $this->call('canonicalize', 'UZ-cYRL-uz'));
        $this->assertSame('123', $this->call('canonicalize', 123));
    }

    /**
     * @expectedException \Symfony\Component\Intl\Exception\MethodNotImplementedException
     */
=======
>>>>>>> 8173dafd
    public function testComposeLocale()
    {
        $this->expectException('Symfony\Component\Intl\Exception\MethodNotImplementedException');
        $subtags = [
            'language' => 'pt',
            'script' => 'Latn',
            'region' => 'BR',
        ];
        $this->call('composeLocale', $subtags);
    }

    public function testFilterMatches()
    {
        $this->expectException('Symfony\Component\Intl\Exception\MethodNotImplementedException');
        $this->call('filterMatches', 'pt-BR', 'pt-BR');
    }

    public function testGetAllVariants()
    {
        $this->expectException('Symfony\Component\Intl\Exception\MethodNotImplementedException');
        $this->call('getAllVariants', 'pt_BR_Latn');
    }

    public function testGetDisplayLanguage()
    {
        $this->expectException('Symfony\Component\Intl\Exception\MethodNotImplementedException');
        $this->call('getDisplayLanguage', 'pt-Latn-BR', 'en');
    }

    public function testGetDisplayName()
    {
        $this->expectException('Symfony\Component\Intl\Exception\MethodNotImplementedException');
        $this->call('getDisplayName', 'pt-Latn-BR', 'en');
    }

    public function testGetDisplayRegion()
    {
        $this->expectException('Symfony\Component\Intl\Exception\MethodNotImplementedException');
        $this->call('getDisplayRegion', 'pt-Latn-BR', 'en');
    }

    public function testGetDisplayScript()
    {
        $this->expectException('Symfony\Component\Intl\Exception\MethodNotImplementedException');
        $this->call('getDisplayScript', 'pt-Latn-BR', 'en');
    }

    public function testGetDisplayVariant()
    {
        $this->expectException('Symfony\Component\Intl\Exception\MethodNotImplementedException');
        $this->call('getDisplayVariant', 'pt-Latn-BR', 'en');
    }

    public function testGetKeywords()
    {
        $this->expectException('Symfony\Component\Intl\Exception\MethodNotImplementedException');
        $this->call('getKeywords', 'pt-BR@currency=BRL');
    }

    public function testGetPrimaryLanguage()
    {
        $this->expectException('Symfony\Component\Intl\Exception\MethodNotImplementedException');
        $this->call('getPrimaryLanguage', 'pt-Latn-BR');
    }

    public function testGetRegion()
    {
        $this->expectException('Symfony\Component\Intl\Exception\MethodNotImplementedException');
        $this->call('getRegion', 'pt-Latn-BR');
    }

    public function testGetScript()
    {
        $this->expectException('Symfony\Component\Intl\Exception\MethodNotImplementedException');
        $this->call('getScript', 'pt-Latn-BR');
    }

    public function testLookup()
    {
        $this->expectException('Symfony\Component\Intl\Exception\MethodNotImplementedException');
        $langtag = [
            'pt-Latn-BR',
            'pt-BR',
        ];
        $this->call('lookup', $langtag, 'pt-BR-x-priv1');
    }

    public function testParseLocale()
    {
        $this->expectException('Symfony\Component\Intl\Exception\MethodNotImplementedException');
        $this->call('parseLocale', 'pt-Latn-BR');
    }

    public function testSetDefault()
    {
        $this->expectException('Symfony\Component\Intl\Exception\MethodNotImplementedException');
        $this->call('setDefault', 'pt_BR');
    }

    public function testSetDefaultAcceptsEn()
    {
        $this->call('setDefault', 'en');

        $this->assertSame('en', $this->call('getDefault'));
    }

    protected function call($methodName)
    {
        $args = \array_slice(\func_get_args(), 1);

        return Locale::{$methodName}(...$args);
    }
}<|MERGE_RESOLUTION|>--- conflicted
+++ resolved
@@ -11,11 +11,8 @@
 
 namespace Symfony\Component\Intl\Tests\Locale;
 
-<<<<<<< HEAD
+use Symfony\Bridge\PhpUnit\ForwardCompatTestTrait;
 use Symfony\Component\Intl\Locale\Locale;
-=======
-use Symfony\Bridge\PhpUnit\ForwardCompatTestTrait;
->>>>>>> 8173dafd
 
 class LocaleTest extends AbstractLocaleTest
 {
@@ -27,7 +24,6 @@
         $this->call('acceptFromHttp', 'pt-br,en-us;q=0.7,en;q=0.5');
     }
 
-<<<<<<< HEAD
     public function testCanonicalize()
     {
         $this->assertSame('en', $this->call('canonicalize', ''));
@@ -39,11 +35,6 @@
         $this->assertSame('123', $this->call('canonicalize', 123));
     }
 
-    /**
-     * @expectedException \Symfony\Component\Intl\Exception\MethodNotImplementedException
-     */
-=======
->>>>>>> 8173dafd
     public function testComposeLocale()
     {
         $this->expectException('Symfony\Component\Intl\Exception\MethodNotImplementedException');
