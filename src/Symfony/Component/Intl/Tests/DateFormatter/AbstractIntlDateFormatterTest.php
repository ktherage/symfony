--- conflicted
+++ resolved
@@ -367,16 +367,10 @@
 
     public function testFormatWithIntlTimeZone()
     {
-<<<<<<< HEAD
-=======
         if (!extension_loaded('intl')) {
             $this->markTestSkipped('Extension intl is required.');
         }
-        if (PHP_VERSION_ID < 50500 && !method_exists('IntlDateFormatter', 'setTimeZone')) {
-            $this->markTestSkipped('Only in PHP 5.5+ IntlDateFormatter allows to use DateTimeZone objects.');
-        }
-
->>>>>>> e8b102e1
+
         $formatter = $this->getDateFormatter('en', IntlDateFormatter::MEDIUM, IntlDateFormatter::SHORT, \IntlTimeZone::createTimeZone('GMT+03:00'), IntlDateFormatter::GREGORIAN, 'zzzz');
 
         $this->assertEquals('GMT+03:00', $formatter->format(0));
