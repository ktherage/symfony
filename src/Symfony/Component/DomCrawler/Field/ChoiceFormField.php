<?php

/*
 * This file is part of the Symfony package.
 *
 * (c) Fabien Potencier <fabien@symfony.com>
 *
 * For the full copyright and license information, please view the LICENSE
 * file that was distributed with this source code.
 */

namespace Symfony\Component\DomCrawler\Field;

/**
 * ChoiceFormField represents a choice form field.
 *
 * It is constructed from a HTML select tag, or a HTML checkbox, or radio inputs.
 *
 * @author Fabien Potencier <fabien@symfony.com>
 */
class ChoiceFormField extends FormField
{
    /**
     * @var string
     */
    private $type;
    /**
     * @var bool
     */
    private $multiple;
    /**
     * @var array
     */
    private $options;
    /**
     * @var bool
     */
    private $validationDisabled = false;

    /**
     * Returns true if the field should be included in the submitted values.
     *
     * @return bool true if the field should be included in the submitted values, false otherwise
     */
    public function hasValue()
    {
        // don't send a value for unchecked checkboxes
        if (\in_array($this->type, ['checkbox', 'radio']) && null === $this->value) {
            return false;
        }

        return true;
    }

    /**
     * Check if the current selected option is disabled.
     *
     * @return bool
     */
    public function isDisabled()
    {
        if (parent::isDisabled() && 'select' === $this->type) {
            return true;
        }

        foreach ($this->options as $option) {
            if ($option['value'] == $this->value && $option['disabled']) {
                return true;
            }
        }

        return false;
    }

    /**
     * Sets the value of the field.
     *
     * @param string|array $value The value of the field
     */
    public function select($value)
    {
        $this->setValue($value);
    }

    /**
     * Ticks a checkbox.
     *
     * @throws \LogicException When the type provided is not correct
     */
    public function tick()
    {
        if ('checkbox' !== $this->type) {
            throw new \LogicException(sprintf('You cannot tick "%s" as it is not a checkbox (%s).', $this->name, $this->type));
        }

        $this->setValue(true);
    }

    /**
     * Unticks a checkbox.
     *
     * @throws \LogicException When the type provided is not correct
     */
    public function untick()
    {
        if ('checkbox' !== $this->type) {
            throw new \LogicException(sprintf('You cannot untick "%s" as it is not a checkbox (%s).', $this->name, $this->type));
        }

        $this->setValue(false);
    }

    /**
     * Sets the value of the field.
     *
     * @param string|array $value The value of the field
     *
     * @throws \InvalidArgumentException When value type provided is not correct
     */
    public function setValue($value)
    {
        if ('checkbox' === $this->type && false === $value) {
            // uncheck
            $this->value = null;
        } elseif ('checkbox' === $this->type && true === $value) {
            // check
            $this->value = $this->options[0]['value'];
        } else {
            if (\is_array($value)) {
                if (!$this->multiple) {
                    throw new \InvalidArgumentException(sprintf('The value for "%s" cannot be an array.', $this->name));
                }

                foreach ($value as $v) {
                    if (!$this->containsOption($v, $this->options)) {
                        throw new \InvalidArgumentException(sprintf('Input "%s" cannot take "%s" as a value (possible values: %s).', $this->name, $v, implode(', ', $this->availableOptionValues())));
                    }
                }
            } elseif (!$this->containsOption($value, $this->options)) {
                throw new \InvalidArgumentException(sprintf('Input "%s" cannot take "%s" as a value (possible values: %s).', $this->name, $value, implode(', ', $this->availableOptionValues())));
            }

            if ($this->multiple) {
                $value = (array) $value;
            }

            if (\is_array($value)) {
                $this->value = $value;
            } else {
                parent::setValue($value);
            }
        }
    }

    /**
     * Adds a choice to the current ones.
     *
     * @throws \LogicException When choice provided is not multiple nor radio
     *
     * @internal
     */
    public function addChoice(\DOMElement $node)
    {
        if (!$this->multiple && 'radio' !== $this->type) {
            throw new \LogicException(sprintf('Unable to add a choice for "%s" as it is not multiple or is not a radio button.', $this->name));
        }

        $option = $this->buildOptionValue($node);
        $this->options[] = $option;

        if ($node->hasAttribute('checked')) {
            $this->value = $option['value'];
        }
    }

    /**
     * Returns the type of the choice field (radio, select, or checkbox).
     *
     * @return string The type
     */
    public function getType()
    {
        return $this->type;
    }

    /**
     * Returns true if the field accepts multiple values.
     *
     * @return bool true if the field accepts multiple values, false otherwise
     */
    public function isMultiple()
    {
        return $this->multiple;
    }

    /**
     * Initializes the form field.
     *
     * @throws \LogicException When node type is incorrect
     */
    protected function initialize()
    {
        if ('input' !== $this->node->nodeName && 'select' !== $this->node->nodeName) {
            throw new \LogicException(sprintf('A ChoiceFormField can only be created from an input or select tag (%s given).', $this->node->nodeName));
        }

        if ('input' === $this->node->nodeName && 'checkbox' !== strtolower($this->node->getAttribute('type')) && 'radio' !== strtolower($this->node->getAttribute('type'))) {
            throw new \LogicException(sprintf('A ChoiceFormField can only be created from an input tag with a type of checkbox or radio (given type is %s).', $this->node->getAttribute('type')));
        }

        $this->value = null;
        $this->options = [];
        $this->multiple = false;

        if ('input' == $this->node->nodeName) {
            $this->type = strtolower($this->node->getAttribute('type'));
            $optionValue = $this->buildOptionValue($this->node);
            $this->options[] = $optionValue;

            if ($this->node->hasAttribute('checked')) {
                $this->value = $optionValue['value'];
            }
        } else {
            $this->type = 'select';
            if ($this->node->hasAttribute('multiple')) {
                $this->multiple = true;
                $this->value = [];
                $this->name = str_replace('[]', '', $this->name);
            }

            $found = false;
            foreach ($this->xpath->query('descendant::option', $this->node) as $option) {
                $optionValue = $this->buildOptionValue($option);
                $this->options[] = $optionValue;

                if ($option->hasAttribute('selected')) {
                    $found = true;
                    if ($this->multiple) {
                        $this->value[] = $optionValue['value'];
                    } else {
                        $this->value = $optionValue['value'];
                    }
                }
            }

            // if no option is selected and if it is a simple select box, take the first option as the value
            if (!$found && !$this->multiple && !empty($this->options)) {
                $this->value = $this->options[0]['value'];
            }
        }
    }

    /**
     * Returns option value with associated disabled flag.
<<<<<<< HEAD
=======
     *
     * @return array
>>>>>>> 6a138263
     */
    private function buildOptionValue(\DOMElement $node): array
    {
        $option = [];

        $defaultDefaultValue = 'select' === $this->node->nodeName ? '' : 'on';
        $defaultValue = (isset($node->nodeValue) && !empty($node->nodeValue)) ? $node->nodeValue : $defaultDefaultValue;
        $option['value'] = $node->hasAttribute('value') ? $node->getAttribute('value') : $defaultValue;
        $option['disabled'] = $node->hasAttribute('disabled');

        return $option;
    }

    /**
     * Checks whether given value is in the existing options.
     *
     * @param string $optionValue
     * @param array  $options
     *
     * @return bool
     */
    public function containsOption($optionValue, $options)
    {
        if ($this->validationDisabled) {
            return true;
        }

        foreach ($options as $option) {
            if ($option['value'] == $optionValue) {
                return true;
            }
        }

        return false;
    }

    /**
     * Returns list of available field options.
     *
     * @return array
     */
    public function availableOptionValues()
    {
        $values = [];

        foreach ($this->options as $option) {
            $values[] = $option['value'];
        }

        return $values;
    }

    /**
     * Disables the internal validation of the field.
     *
     * @return self
     */
    public function disableValidation()
    {
        $this->validationDisabled = true;

        return $this;
    }
}<|MERGE_RESOLUTION|>--- conflicted
+++ resolved
@@ -252,11 +252,6 @@
 
     /**
      * Returns option value with associated disabled flag.
-<<<<<<< HEAD
-=======
-     *
-     * @return array
->>>>>>> 6a138263
      */
     private function buildOptionValue(\DOMElement $node): array
     {
