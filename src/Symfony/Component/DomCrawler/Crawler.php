--- conflicted
+++ resolved
@@ -487,13 +487,9 @@
     /**
      * Returns the children nodes of the current selection.
      *
-<<<<<<< HEAD
      * @param string|null $selector An optional CSS selector to filter children
      *
-     * @return self
-=======
-     * @return static
->>>>>>> f8a35176
+     * @return static
      *
      * @throws \InvalidArgumentException When current node is empty
      * @throws \RuntimeException         If the CssSelector Component is not available and $selector is provided
