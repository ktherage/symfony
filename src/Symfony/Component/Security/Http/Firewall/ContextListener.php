--- conflicted
+++ resolved
@@ -171,17 +171,8 @@
 
                 // tokens can be deauthenticated if the user has been changed.
                 if (!$token->isAuthenticated()) {
-<<<<<<< HEAD
                     if (null !== $this->logger) {
-                        $this->logger->debug('Token was deauthenticated after trying to refresh it.', array('username' => $refreshedUser->getUsername(), 'provider' => get_class($provider)));
-=======
-                    if ($this->logoutOnUserChange) {
-                        if (null !== $this->logger) {
-                            $this->logger->debug('Token was deauthenticated after trying to refresh it.', array('username' => $refreshedUser->getUsername(), 'provider' => \get_class($provider)));
-                        }
-
-                        return null;
->>>>>>> f5939a83
+                        $this->logger->debug('Token was deauthenticated after trying to refresh it.', array('username' => $refreshedUser->getUsername(), 'provider' => \get_class($provider)));
                     }
 
                     return null;
