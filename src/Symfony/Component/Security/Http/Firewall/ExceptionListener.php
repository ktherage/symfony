--- conflicted
+++ resolved
@@ -49,11 +49,7 @@
     private $httpUtils;
     private $stateless;
 
-<<<<<<< HEAD
-    public function __construct(TokenStorageInterface $tokenStorage, AuthenticationTrustResolverInterface $trustResolver, HttpUtils $httpUtils, $providerKey, AuthenticationEntryPointInterface $authenticationEntryPoint = null, $errorPage = null, AccessDeniedHandlerInterface $accessDeniedHandler = null, LoggerInterface $logger = null)
-=======
-    public function __construct(SecurityContextInterface $context, AuthenticationTrustResolverInterface $trustResolver, HttpUtils $httpUtils, $providerKey, AuthenticationEntryPointInterface $authenticationEntryPoint = null, $errorPage = null, AccessDeniedHandlerInterface $accessDeniedHandler = null, LoggerInterface $logger = null, $stateless = false)
->>>>>>> ccf52ecd
+    public function __construct(TokenStorageInterface $tokenStorage, AuthenticationTrustResolverInterface $trustResolver, HttpUtils $httpUtils, $providerKey, AuthenticationEntryPointInterface $authenticationEntryPoint = null, $errorPage = null, AccessDeniedHandlerInterface $accessDeniedHandler = null, LoggerInterface $logger = null, $stateless = false)
     {
         $this->tokenStorage = $tokenStorage;
         $this->accessDeniedHandler = $accessDeniedHandler;
