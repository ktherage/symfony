--- conflicted
+++ resolved
@@ -40,11 +40,6 @@
      * @param Request        $request
      * @param Response       $response
      * @param TokenInterface $token
-<<<<<<< HEAD
-=======
-     *
-     * @return void
->>>>>>> ec7eec5f
      */
     public function logout(Request $request, Response $response, TokenInterface $token)
     {
