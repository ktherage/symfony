{
    "name": "symfony/security-http",
    "type": "library",
    "description": "Symfony Security Component - HTTP Integration",
    "keywords": [],
    "homepage": "https://symfony.com",
    "license": "MIT",
    "authors": [
        {
            "name": "Fabien Potencier",
            "email": "fabien@symfony.com"
        },
        {
            "name": "Symfony Community",
            "homepage": "https://symfony.com/contributors"
        }
    ],
    "require": {
        "php": ">=5.5.9",
        "symfony/security-core": "~2.8|~3.0",
        "symfony/event-dispatcher": "~2.8|~3.0",
        "symfony/http-foundation": "~2.8|~3.0",
        "symfony/http-kernel": "~2.8|~3.0",
        "symfony/property-access": "~2.8|~3.0",
        "paragonie/random_compat": "~1.0"
    },
    "require-dev": {
<<<<<<< HEAD
        "symfony/phpunit-bridge": "~2.8|~3.0",
        "symfony/routing": "~2.8|~3.0",
        "symfony/security-csrf": "~2.8|~3.0",
=======
        "symfony/routing": "~2.2|~3.0.0",
        "symfony/security-csrf": "~2.4|~3.0.0",
>>>>>>> c8475c93
        "psr/log": "~1.0"
    },
    "suggest": {
        "symfony/security-csrf": "For using tokens to protect authentication/logout attempts",
        "symfony/routing": "For using the HttpUtils class to create sub-requests, redirect the user, and match URLs"
    },
    "autoload": {
        "psr-4": { "Symfony\\Component\\Security\\Http\\": "" }
    },
    "minimum-stability": "dev",
    "extra": {
        "branch-alias": {
            "dev-master": "3.0-dev"
        }
    }
}<|MERGE_RESOLUTION|>--- conflicted
+++ resolved
@@ -25,14 +25,8 @@
         "paragonie/random_compat": "~1.0"
     },
     "require-dev": {
-<<<<<<< HEAD
-        "symfony/phpunit-bridge": "~2.8|~3.0",
         "symfony/routing": "~2.8|~3.0",
         "symfony/security-csrf": "~2.8|~3.0",
-=======
-        "symfony/routing": "~2.2|~3.0.0",
-        "symfony/security-csrf": "~2.4|~3.0.0",
->>>>>>> c8475c93
         "psr/log": "~1.0"
     },
     "suggest": {
