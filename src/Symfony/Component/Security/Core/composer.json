--- conflicted
+++ resolved
@@ -23,17 +23,10 @@
     "require-dev": {
         "psr/container": "^1.0",
         "symfony/event-dispatcher": "^4.3",
-<<<<<<< HEAD
         "symfony/expression-language": "^3.4|^4.0|^5.0",
         "symfony/http-foundation": "^3.4|^4.0|^5.0",
         "symfony/ldap": "^4.4|^5.0",
-        "symfony/validator": "^3.4|^4.0|^5.0",
-=======
-        "symfony/expression-language": "~3.4|~4.0",
-        "symfony/http-foundation": "~3.4|~4.0",
-        "symfony/ldap": "~3.4|~4.0",
-        "symfony/validator": "^3.4.31|^4.3.4",
->>>>>>> 45d449ce
+        "symfony/validator": "^3.4.31|^4.3.4|^5.0",
         "psr/log": "~1.0"
     },
     "conflict": {
