--- conflicted
+++ resolved
@@ -12,11 +12,8 @@
 namespace Symfony\Component\Security\Core\Tests\User;
 
 use PHPUnit\Framework\TestCase;
-<<<<<<< HEAD
+use Symfony\Bridge\PhpUnit\ForwardCompatTestTrait;
 use Symfony\Component\Security\Core\User\User;
-=======
-use Symfony\Bridge\PhpUnit\ForwardCompatTestTrait;
->>>>>>> 8173dafd
 use Symfony\Component\Security\Core\User\UserChecker;
 
 class UserCheckerTest extends TestCase
@@ -60,10 +57,10 @@
     /**
      * @group legacy
      * @expectedDeprecation Calling "Symfony\Component\Security\Core\User\UserChecker::checkPostAuth()" with an AdvancedUserInterface is deprecated since Symfony 4.1. Create a custom user checker if you wish to keep this functionality.
-     * @expectedException \Symfony\Component\Security\Core\Exception\CredentialsExpiredException
      */
     public function testCheckPostAuthCredentialsExpiredAdvancedUser()
     {
+        $this->expectException('Symfony\Component\Security\Core\Exception\CredentialsExpiredException');
         $checker = new UserChecker();
 
         $account = $this->getMockBuilder('Symfony\Component\Security\Core\User\AdvancedUserInterface')->getMock();
@@ -98,10 +95,10 @@
     /**
      * @group legacy
      * @expectedDeprecation Calling "Symfony\Component\Security\Core\User\UserChecker::checkPreAuth()" with an AdvancedUserInterface is deprecated since Symfony 4.1. Create a custom user checker if you wish to keep this functionality.
-     * @expectedException \Symfony\Component\Security\Core\Exception\LockedException
      */
     public function testCheckPreAuthAccountLockedAdvancedUser()
     {
+        $this->expectException('Symfony\Component\Security\Core\Exception\LockedException');
         $checker = new UserChecker();
 
         $account = $this->getMockBuilder('Symfony\Component\Security\Core\User\AdvancedUserInterface')->getMock();
@@ -120,10 +117,10 @@
     /**
      * @group legacy
      * @expectedDeprecation Calling "Symfony\Component\Security\Core\User\UserChecker::checkPreAuth()" with an AdvancedUserInterface is deprecated since Symfony 4.1. Create a custom user checker if you wish to keep this functionality.
-     * @expectedException \Symfony\Component\Security\Core\Exception\DisabledException
      */
     public function testCheckPreAuthDisabledAdvancedUser()
     {
+        $this->expectException('Symfony\Component\Security\Core\Exception\DisabledException');
         $checker = new UserChecker();
 
         $account = $this->getMockBuilder('Symfony\Component\Security\Core\User\AdvancedUserInterface')->getMock();
@@ -143,10 +140,10 @@
     /**
      * @group legacy
      * @expectedDeprecation Calling "Symfony\Component\Security\Core\User\UserChecker::checkPreAuth()" with an AdvancedUserInterface is deprecated since Symfony 4.1. Create a custom user checker if you wish to keep this functionality.
-     * @expectedException \Symfony\Component\Security\Core\Exception\AccountExpiredException
      */
     public function testCheckPreAuthAccountExpiredAdvancedUser()
     {
+        $this->expectException('Symfony\Component\Security\Core\Exception\AccountExpiredException');
         $checker = new UserChecker();
 
         $account = $this->getMockBuilder('Symfony\Component\Security\Core\User\AdvancedUserInterface')->getMock();
