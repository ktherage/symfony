--- conflicted
+++ resolved
@@ -11,18 +11,13 @@
 
 namespace Symfony\Component\Security\Core\Tests\Util
 {
-
     use PHPUnit\Framework\TestCase;
     use Symfony\Component\Security\Core\Util\ClassUtils;
 
-<<<<<<< HEAD
     /**
      * @group legacy
      */
-    class ClassUtilsTest extends \PHPUnit_Framework_TestCase
-=======
     class ClassUtilsTest extends TestCase
->>>>>>> c9684ad3
     {
         public static function dataGetClass()
         {
