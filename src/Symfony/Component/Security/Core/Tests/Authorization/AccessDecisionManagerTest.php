--- conflicted
+++ resolved
@@ -12,11 +12,7 @@
 namespace Symfony\Component\Security\Core\Tests\Authorization;
 
 use PHPUnit\Framework\TestCase;
-<<<<<<< HEAD
-=======
 use Symfony\Bridge\PhpUnit\ForwardCompatTestTrait;
-use Symfony\Component\Security\Core\Authentication\Token\TokenInterface;
->>>>>>> 725187ff
 use Symfony\Component\Security\Core\Authorization\AccessDecisionManager;
 use Symfony\Component\Security\Core\Authorization\Voter\VoterInterface;
 
@@ -145,33 +141,4 @@
 
         return $voter;
     }
-<<<<<<< HEAD
-=======
-
-    public function testVotingWrongTypeNoVoteMethod()
-    {
-        $exception = LogicException::class;
-        $message = sprintf('stdClass should implement the %s interface when used as voter.', VoterInterface::class);
-
-        $this->expectException($exception);
-        $this->expectExceptionMessage($message);
-
-        $adm = new AccessDecisionManager([new \stdClass()]);
-        $token = $this->getMockBuilder(TokenInterface::class)->getMock();
-
-        $adm->decide($token, ['TEST']);
-    }
-
-    /**
-     * @group legacy
-     * @expectedDeprecation Calling vote() on an voter without Symfony\Component\Security\Core\Authorization\Voter\VoterInterface is deprecated as of 3.4 and will be removed in 4.0. Implement the Symfony\Component\Security\Core\Authorization\Voter\VoterInterface on your voter.
-     */
-    public function testVotingWrongTypeWithVote()
-    {
-        $adm = new AccessDecisionManager([new VoterWithoutInterface()]);
-        $token = $this->getMockBuilder(TokenInterface::class)->getMock();
-
-        $adm->decide($token, ['TEST']);
-    }
->>>>>>> 725187ff
 }