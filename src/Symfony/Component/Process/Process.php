--- conflicted
+++ resolved
@@ -611,11 +611,7 @@
     }
 
     /**
-<<<<<<< HEAD
      * Adds a line to the STDOUT stream.
-=======
-     * Adds a line to the STDOUT stream
->>>>>>> 65cf3a0d
      *
      * @param string $line The line to append
      */
@@ -625,11 +621,7 @@
     }
 
     /**
-<<<<<<< HEAD
      * Adds a line to the STDERR stream.
-=======
-     * Adds a line to the STDERR stream
->>>>>>> 65cf3a0d
      *
      * @param string $line The line to append
      */
@@ -639,11 +631,7 @@
     }
 
     /**
-<<<<<<< HEAD
      * Gets the command line to be executed.
-=======
-     * Gets the command line to be executed
->>>>>>> 65cf3a0d
      *
      * @return string The command to execute
      */
@@ -653,11 +641,7 @@
     }
 
     /**
-<<<<<<< HEAD
      * Sets the command line to be executed.
-=======
-     * Sets the command line to be executed
->>>>>>> 65cf3a0d
      *
      * @param string $commandline The command to execute
      */
@@ -667,15 +651,9 @@
     }
 
     /**
-<<<<<<< HEAD
      * Gets the process timeout.
      *
-     * @return integer The timeout in seconds
-=======
-     * Gets the process timeout
-     *
      * @return integer|null The timeout in seconds or null if it's disabled
->>>>>>> 65cf3a0d
      */
     public function getTimeout()
     {
@@ -688,11 +666,8 @@
      * To disable the timeout, set this value to null.
      *
      * @param integer|null $timeout The timeout in seconds
-<<<<<<< HEAD
-=======
      *
      * @throws \InvalidArgumentException if the timeout is negative
->>>>>>> 65cf3a0d
      */
     public function setTimeout($timeout)
     {
@@ -712,11 +687,7 @@
     }
 
     /**
-<<<<<<< HEAD
      * Gets the working directory.
-=======
-     * Gets the working directory
->>>>>>> 65cf3a0d
      *
      * @return string The current working directory
      */
@@ -726,11 +697,7 @@
     }
 
     /**
-<<<<<<< HEAD
      * Sets the current working directory.
-=======
-     * Sets the current working directory
->>>>>>> 65cf3a0d
      *
      * @param string $cwd The new working directory
      */
@@ -740,11 +707,7 @@
     }
 
     /**
-<<<<<<< HEAD
      * Gets the environment variables.
-=======
-     * Gets the environment variables
->>>>>>> 65cf3a0d
      *
      * @return array The current environment variables
      */
@@ -754,11 +717,7 @@
     }
 
     /**
-<<<<<<< HEAD
      * Sets the environment variables.
-=======
-     * Sets the environment variables
->>>>>>> 65cf3a0d
      *
      * @param array $env The new environment variables
      */
@@ -768,11 +727,7 @@
     }
 
     /**
-<<<<<<< HEAD
      * Gets the contents of STDIN.
-=======
-     * Gets the contents of STDIN
->>>>>>> 65cf3a0d
      *
      * @return string The current contents
      */
@@ -782,11 +737,7 @@
     }
 
     /**
-<<<<<<< HEAD
      * Sets the contents of STDIN.
-=======
-     * Sets the contents of STDIN
->>>>>>> 65cf3a0d
      *
      * @param string $stdin The new contents
      */
@@ -796,11 +747,7 @@
     }
 
     /**
-<<<<<<< HEAD
      * Gets the options for proc_open.
-=======
-     * Gets the options for proc_open
->>>>>>> 65cf3a0d
      *
      * @return array The current options
      */
@@ -810,11 +757,7 @@
     }
 
     /**
-<<<<<<< HEAD
      * Sets the options for proc_open.
-=======
-     * Sets the options for proc_open
->>>>>>> 65cf3a0d
      *
      * @param array $options The new options
      */
