--- conflicted
+++ resolved
@@ -301,11 +301,7 @@
             throw new RuntimeException('The provided cwd does not exist.');
         }
 
-<<<<<<< HEAD
-        $this->process = proc_open($commandline, $descriptors, $this->processPipes->pipes, $this->cwd, $env, $options);
-=======
-        $this->process = proc_open($commandline, $descriptors, $this->processPipes->pipes, $this->cwd, $envPairs, $this->options);
->>>>>>> cc027a26
+        $this->process = proc_open($commandline, $descriptors, $this->processPipes->pipes, $this->cwd, $envPairs, $options);
 
         if (!is_resource($this->process)) {
             throw new RuntimeException('Unable to launch a new process.');
@@ -1548,9 +1544,6 @@
 
     private function getDefaultEnv()
     {
-<<<<<<< HEAD
-        $env = getenv();
-=======
         $env = array();
 
         foreach ($_SERVER as $k => $v) {
@@ -1558,7 +1551,6 @@
                 $env[$k] = $v;
             }
         }
->>>>>>> cc027a26
 
         foreach ($_ENV as $k => $v) {
             if (is_string($v)) {
