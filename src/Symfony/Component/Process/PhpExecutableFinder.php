<?php

/*
 * This file is part of the Symfony package.
 *
 * (c) Fabien Potencier <fabien@symfony.com>
 *
 * For the full copyright and license information, please view the LICENSE
 * file that was distributed with this source code.
 */

namespace Symfony\Component\Process;

/**
 * An executable finder specifically designed for the PHP executable.
 *
 * @author Fabien Potencier <fabien@symfony.com>
 * @author Johannes M. Schmitt <schmittjoh@gmail.com>
 */
class PhpExecutableFinder
{
    private $executableFinder;

    public function __construct()
    {
        $this->executableFinder = new ExecutableFinder();
    }

    /**
     * Finds The PHP executable.
     *
     * @param bool $includeArgs Whether or not include command arguments
     *
     * @return string|false The PHP executable path or false if it cannot be found
     */
    public function find($includeArgs = true)
    {
        $args = $this->findArguments();
        $args = $includeArgs && $args ? ' '.implode(' ', $args) : '';

        // PHP_BINARY return the current sapi executable
        if (PHP_BINARY && \in_array(\PHP_SAPI, array('cli', 'cli-server', 'phpdbg'), true)) {
            return PHP_BINARY.$args;
        }

        if ($php = getenv('PHP_PATH')) {
            if (!@is_executable($php)) {
                return false;
            }

            return $php;
        }

        if ($php = getenv('PHP_PEAR_PHP_BIN')) {
            if (@is_executable($php)) {
                return $php;
            }
        }

        if (@is_executable($php = PHP_BINDIR.('\\' === \DIRECTORY_SEPARATOR ? '\\php.exe' : '/php'))) {
            return $php;
        }

        $dirs = array(PHP_BINDIR);
        if ('\\' === \DIRECTORY_SEPARATOR) {
            $dirs[] = 'C:\xampp\php\\';
        }

        return $this->executableFinder->find('php', false, $dirs);
    }

    /**
     * Finds the PHP executable arguments.
     *
     * @return array The PHP executable arguments
     */
    public function findArguments()
    {
        $arguments = array();
<<<<<<< HEAD
        if ('phpdbg' === PHP_SAPI) {
=======

        if (\defined('HHVM_VERSION')) {
            $arguments[] = '--php';
        } elseif ('phpdbg' === \PHP_SAPI) {
>>>>>>> f569f58b
            $arguments[] = '-qrr';
        }

        return $arguments;
    }
}<|MERGE_RESOLUTION|>--- conflicted
+++ resolved
@@ -77,14 +77,7 @@
     public function findArguments()
     {
         $arguments = array();
-<<<<<<< HEAD
-        if ('phpdbg' === PHP_SAPI) {
-=======
-
-        if (\defined('HHVM_VERSION')) {
-            $arguments[] = '--php';
-        } elseif ('phpdbg' === \PHP_SAPI) {
->>>>>>> f569f58b
+        if ('phpdbg' === \PHP_SAPI) {
             $arguments[] = '-qrr';
         }
 
