--- conflicted
+++ resolved
@@ -30,33 +30,6 @@
         $this->assertEquals('foo', $env['MY_VAR_1']);
     }
 
-    public function testProcessShouldInheritAndOverrideEnvironmentVars()
-    {
-<<<<<<< HEAD
-        $_ENV['MY_VAR_1'] = 'foo';
-=======
-        $snapshot = $_ENV;
-        $_ENV = array('foo' => 'bar', 'bar' => 'baz');
-        $expected = array('foo' => 'foo', 'bar' => 'baz');
-
-        $pb = new ProcessBuilder();
-        $pb->add('foo')->inheritEnvironmentVariables()
-            ->setEnv('foo', 'foo');
-        $proc = $pb->getProcess();
-
-        $this->assertEquals($expected, $proc->getEnv(), '->inheritEnvironmentVariables() copies $_ENV');
-
-        $_ENV = $snapshot;
-    }
-
-    public function testInheritEnvironmentVarsByDefault()
-    {
-        $pb = new ProcessBuilder();
-        $proc = $pb->add('foo')->getProcess();
-
-        $this->assertNull($proc->getEnv());
-    }
-
     public function testAddEnvironmentVariables()
     {
         $pb = new ProcessBuilder();
@@ -74,12 +47,9 @@
         $this->assertSame($env, $proc->getEnv());
     }
 
-    public function testNotReplaceExplicitlySetVars()
+    public function testProcessShouldInheritAndOverrideEnvironmentVars()
     {
-        $snapshot = $_ENV;
-        $_ENV = array('foo' => 'bar');
-        $expected = array('foo' => 'baz');
->>>>>>> b46ebf79
+        $_ENV['MY_VAR_1'] = 'foo';
 
         $proc = ProcessBuilder::create()
             ->setEnv('MY_VAR_1', 'bar')
