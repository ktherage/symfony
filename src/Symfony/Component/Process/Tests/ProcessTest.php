--- conflicted
+++ resolved
@@ -1160,7 +1160,6 @@
     }
 
     /**
-<<<<<<< HEAD
      * @dataProvider provideVariousIncrementals
      */
     public function testIncrementalOutputDoesNotRequireAnotherCall($stream, $method) {
@@ -1183,24 +1182,6 @@
             array('php://stdout', 'getIncrementalOutput'),
             array('php://stderr', 'getIncrementalErrorOutput'),
         );
-    }
-
-    /**
-     * provides default method names for simple getter/setter.
-     */
-    public function methodProvider()
-    {
-        $defaults = array(
-            array('CommandLine'),
-            array('Timeout'),
-            array('WorkingDirectory'),
-            array('Env'),
-            array('Stdin'),
-            array('Input'),
-            array('Options'),
-        );
-
-        return $defaults;
     }
 
     /**
@@ -1210,14 +1191,6 @@
      * @param null|string $input
      * @param int         $timeout
      * @param array       $options
-=======
-     * @param string $commandline
-     * @param null   $cwd
-     * @param array  $env
-     * @param null   $stdin
-     * @param int    $timeout
-     * @param array  $options
->>>>>>> 3c3e543f
      *
      * @return Process
      */
