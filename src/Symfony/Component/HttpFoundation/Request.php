<?php

/*
 * This file is part of the Symfony package.
 *
 * (c) Fabien Potencier <fabien@symfony.com>
 *
 * For the full copyright and license information, please view the LICENSE
 * file that was distributed with this source code.
 */

namespace Symfony\Component\HttpFoundation;

use Symfony\Component\HttpFoundation\Exception\ConflictingHeadersException;
use Symfony\Component\HttpFoundation\Exception\SuspiciousOperationException;
use Symfony\Component\HttpFoundation\Session\SessionInterface;

/**
 * Request represents an HTTP request.
 *
 * The methods dealing with URL accept / return a raw path (% encoded):
 *   * getBasePath
 *   * getBaseUrl
 *   * getPathInfo
 *   * getRequestUri
 *   * getUri
 *   * getUriForPath
 *
 * @author Fabien Potencier <fabien@symfony.com>
 */
class Request
{
    const HEADER_FORWARDED = 0b00001; // When using RFC 7239
    const HEADER_X_FORWARDED_FOR = 0b00010;
    const HEADER_X_FORWARDED_HOST = 0b00100;
    const HEADER_X_FORWARDED_PROTO = 0b01000;
    const HEADER_X_FORWARDED_PORT = 0b10000;
    const HEADER_X_FORWARDED_ALL = 0b11110; // All "X-Forwarded-*" headers
    const HEADER_X_FORWARDED_AWS_ELB = 0b11010; // AWS ELB doesn't send X-Forwarded-Host

    const METHOD_HEAD = 'HEAD';
    const METHOD_GET = 'GET';
    const METHOD_POST = 'POST';
    const METHOD_PUT = 'PUT';
    const METHOD_PATCH = 'PATCH';
    const METHOD_DELETE = 'DELETE';
    const METHOD_PURGE = 'PURGE';
    const METHOD_OPTIONS = 'OPTIONS';
    const METHOD_TRACE = 'TRACE';
    const METHOD_CONNECT = 'CONNECT';

    /**
     * @var string[]
     */
    protected static $trustedProxies = array();

    /**
     * @var string[]
     */
    protected static $trustedHostPatterns = array();

    /**
     * @var string[]
     */
    protected static $trustedHosts = array();

    protected static $httpMethodParameterOverride = false;

    /**
     * Custom parameters.
     *
     * @var \Symfony\Component\HttpFoundation\ParameterBag
     */
    public $attributes;

    /**
     * Request body parameters ($_POST).
     *
     * @var \Symfony\Component\HttpFoundation\ParameterBag
     */
    public $request;

    /**
     * Query string parameters ($_GET).
     *
     * @var \Symfony\Component\HttpFoundation\ParameterBag
     */
    public $query;

    /**
     * Server and execution environment parameters ($_SERVER).
     *
     * @var \Symfony\Component\HttpFoundation\ServerBag
     */
    public $server;

    /**
     * Uploaded files ($_FILES).
     *
     * @var \Symfony\Component\HttpFoundation\FileBag
     */
    public $files;

    /**
     * Cookies ($_COOKIE).
     *
     * @var \Symfony\Component\HttpFoundation\ParameterBag
     */
    public $cookies;

    /**
     * Headers (taken from the $_SERVER).
     *
     * @var \Symfony\Component\HttpFoundation\HeaderBag
     */
    public $headers;

    /**
     * @var string|resource|false|null
     */
    protected $content;

    /**
     * @var array
     */
    protected $languages;

    /**
     * @var array
     */
    protected $charsets;

    /**
     * @var array
     */
    protected $encodings;

    /**
     * @var array
     */
    protected $acceptableContentTypes;

    /**
     * @var string
     */
    protected $pathInfo;

    /**
     * @var string
     */
    protected $requestUri;

    /**
     * @var string
     */
    protected $baseUrl;

    /**
     * @var string
     */
    protected $basePath;

    /**
     * @var string
     */
    protected $method;

    /**
     * @var string
     */
    protected $format;

    /**
     * @var \Symfony\Component\HttpFoundation\Session\SessionInterface
     */
    protected $session;

    /**
     * @var string
     */
    protected $locale;

    /**
     * @var string
     */
    protected $defaultLocale = 'en';

    /**
     * @var array
     */
    protected static $formats;

    protected static $requestFactory;

    private $isHostValid = true;
    private $isForwardedValid = true;

    private static $trustedHeaderSet = -1;

    private static $forwardedParams = array(
        self::HEADER_X_FORWARDED_FOR => 'for',
        self::HEADER_X_FORWARDED_HOST => 'host',
        self::HEADER_X_FORWARDED_PROTO => 'proto',
        self::HEADER_X_FORWARDED_PORT => 'host',
    );

    /**
<<<<<<< HEAD
     * Names for headers that can be trusted when
     * using trusted proxies.
     *
     * The FORWARDED header is the standard as of rfc7239.
     *
     * The other headers are non-standard, but widely used
     * by popular reverse proxies (like Apache mod_proxy or Amazon EC2).
     */
    private static $trustedHeaders = array(
        self::HEADER_FORWARDED => 'FORWARDED',
        self::HEADER_X_FORWARDED_FOR => 'X_FORWARDED_FOR',
        self::HEADER_X_FORWARDED_HOST => 'X_FORWARDED_HOST',
        self::HEADER_X_FORWARDED_PROTO => 'X_FORWARDED_PROTO',
        self::HEADER_X_FORWARDED_PORT => 'X_FORWARDED_PORT',
    );

    /**
     * @param array           $query      The GET parameters
     * @param array           $request    The POST parameters
     * @param array           $attributes The request attributes (parameters parsed from the PATH_INFO, ...)
     * @param array           $cookies    The COOKIE parameters
     * @param array           $files      The FILES parameters
     * @param array           $server     The SERVER parameters
     * @param string|resource $content    The raw body data
=======
     * @param array                $query      The GET parameters
     * @param array                $request    The POST parameters
     * @param array                $attributes The request attributes (parameters parsed from the PATH_INFO, ...)
     * @param array                $cookies    The COOKIE parameters
     * @param array                $files      The FILES parameters
     * @param array                $server     The SERVER parameters
     * @param string|resource|null $content    The raw body data
>>>>>>> 855be6a1
     */
    public function __construct(array $query = array(), array $request = array(), array $attributes = array(), array $cookies = array(), array $files = array(), array $server = array(), $content = null)
    {
        $this->initialize($query, $request, $attributes, $cookies, $files, $server, $content);
    }

    /**
     * Sets the parameters for this request.
     *
     * This method also re-initializes all properties.
     *
     * @param array                $query      The GET parameters
     * @param array                $request    The POST parameters
     * @param array                $attributes The request attributes (parameters parsed from the PATH_INFO, ...)
     * @param array                $cookies    The COOKIE parameters
     * @param array                $files      The FILES parameters
     * @param array                $server     The SERVER parameters
     * @param string|resource|null $content    The raw body data
     */
    public function initialize(array $query = array(), array $request = array(), array $attributes = array(), array $cookies = array(), array $files = array(), array $server = array(), $content = null)
    {
        $this->request = new ParameterBag($request);
        $this->query = new ParameterBag($query);
        $this->attributes = new ParameterBag($attributes);
        $this->cookies = new ParameterBag($cookies);
        $this->files = new FileBag($files);
        $this->server = new ServerBag($server);
        $this->headers = new HeaderBag($this->server->getHeaders());

        $this->content = $content;
        $this->languages = null;
        $this->charsets = null;
        $this->encodings = null;
        $this->acceptableContentTypes = null;
        $this->pathInfo = null;
        $this->requestUri = null;
        $this->baseUrl = null;
        $this->basePath = null;
        $this->method = null;
        $this->format = null;
    }

    /**
     * Creates a new request with values from PHP's super globals.
     *
     * @return static
     */
    public static function createFromGlobals()
    {
        $request = self::createRequestFromFactory($_GET, $_POST, array(), $_COOKIE, $_FILES, $_SERVER);

        if (0 === strpos($request->headers->get('CONTENT_TYPE'), 'application/x-www-form-urlencoded')
            && in_array(strtoupper($request->server->get('REQUEST_METHOD', 'GET')), array('PUT', 'DELETE', 'PATCH'))
        ) {
            parse_str($request->getContent(), $data);
            $request->request = new ParameterBag($data);
        }

        return $request;
    }

    /**
     * Creates a Request based on a given URI and configuration.
     *
     * The information contained in the URI always take precedence
     * over the other information (server and parameters).
     *
     * @param string               $uri        The URI
     * @param string               $method     The HTTP method
     * @param array                $parameters The query (GET) or request (POST) parameters
     * @param array                $cookies    The request cookies ($_COOKIE)
     * @param array                $files      The request files ($_FILES)
     * @param array                $server     The server parameters ($_SERVER)
     * @param string|resource|null $content    The raw body data
     *
     * @return static
     */
    public static function create($uri, $method = 'GET', $parameters = array(), $cookies = array(), $files = array(), $server = array(), $content = null)
    {
        $server = array_replace(array(
            'SERVER_NAME' => 'localhost',
            'SERVER_PORT' => 80,
            'HTTP_HOST' => 'localhost',
            'HTTP_USER_AGENT' => 'Symfony',
            'HTTP_ACCEPT' => 'text/html,application/xhtml+xml,application/xml;q=0.9,*/*;q=0.8',
            'HTTP_ACCEPT_LANGUAGE' => 'en-us,en;q=0.5',
            'HTTP_ACCEPT_CHARSET' => 'ISO-8859-1,utf-8;q=0.7,*;q=0.7',
            'REMOTE_ADDR' => '127.0.0.1',
            'SCRIPT_NAME' => '',
            'SCRIPT_FILENAME' => '',
            'SERVER_PROTOCOL' => 'HTTP/1.1',
            'REQUEST_TIME' => time(),
        ), $server);

        $server['PATH_INFO'] = '';
        $server['REQUEST_METHOD'] = strtoupper($method);

        $components = parse_url($uri);
        if (isset($components['host'])) {
            $server['SERVER_NAME'] = $components['host'];
            $server['HTTP_HOST'] = $components['host'];
        }

        if (isset($components['scheme'])) {
            if ('https' === $components['scheme']) {
                $server['HTTPS'] = 'on';
                $server['SERVER_PORT'] = 443;
            } else {
                unset($server['HTTPS']);
                $server['SERVER_PORT'] = 80;
            }
        }

        if (isset($components['port'])) {
            $server['SERVER_PORT'] = $components['port'];
            $server['HTTP_HOST'] = $server['HTTP_HOST'].':'.$components['port'];
        }

        if (isset($components['user'])) {
            $server['PHP_AUTH_USER'] = $components['user'];
        }

        if (isset($components['pass'])) {
            $server['PHP_AUTH_PW'] = $components['pass'];
        }

        if (!isset($components['path'])) {
            $components['path'] = '/';
        }

        switch (strtoupper($method)) {
            case 'POST':
            case 'PUT':
            case 'DELETE':
                if (!isset($server['CONTENT_TYPE'])) {
                    $server['CONTENT_TYPE'] = 'application/x-www-form-urlencoded';
                }
                // no break
            case 'PATCH':
                $request = $parameters;
                $query = array();
                break;
            default:
                $request = array();
                $query = $parameters;
                break;
        }

        $queryString = '';
        if (isset($components['query'])) {
            parse_str(html_entity_decode($components['query']), $qs);

            if ($query) {
                $query = array_replace($qs, $query);
                $queryString = http_build_query($query, '', '&');
            } else {
                $query = $qs;
                $queryString = $components['query'];
            }
        } elseif ($query) {
            $queryString = http_build_query($query, '', '&');
        }

        $server['REQUEST_URI'] = $components['path'].('' !== $queryString ? '?'.$queryString : '');
        $server['QUERY_STRING'] = $queryString;

        return self::createRequestFromFactory($query, $request, array(), $cookies, $files, $server, $content);
    }

    /**
     * Sets a callable able to create a Request instance.
     *
     * This is mainly useful when you need to override the Request class
     * to keep BC with an existing system. It should not be used for any
     * other purpose.
     *
     * @param callable|null $callable A PHP callable
     */
    public static function setFactory($callable)
    {
        self::$requestFactory = $callable;
    }

    /**
     * Clones a request and overrides some of its parameters.
     *
     * @param array $query      The GET parameters
     * @param array $request    The POST parameters
     * @param array $attributes The request attributes (parameters parsed from the PATH_INFO, ...)
     * @param array $cookies    The COOKIE parameters
     * @param array $files      The FILES parameters
     * @param array $server     The SERVER parameters
     *
     * @return static
     */
    public function duplicate(array $query = null, array $request = null, array $attributes = null, array $cookies = null, array $files = null, array $server = null)
    {
        $dup = clone $this;
        if (null !== $query) {
            $dup->query = new ParameterBag($query);
        }
        if (null !== $request) {
            $dup->request = new ParameterBag($request);
        }
        if (null !== $attributes) {
            $dup->attributes = new ParameterBag($attributes);
        }
        if (null !== $cookies) {
            $dup->cookies = new ParameterBag($cookies);
        }
        if (null !== $files) {
            $dup->files = new FileBag($files);
        }
        if (null !== $server) {
            $dup->server = new ServerBag($server);
            $dup->headers = new HeaderBag($dup->server->getHeaders());
        }
        $dup->languages = null;
        $dup->charsets = null;
        $dup->encodings = null;
        $dup->acceptableContentTypes = null;
        $dup->pathInfo = null;
        $dup->requestUri = null;
        $dup->baseUrl = null;
        $dup->basePath = null;
        $dup->method = null;
        $dup->format = null;

        if (!$dup->get('_format') && $this->get('_format')) {
            $dup->attributes->set('_format', $this->get('_format'));
        }

        if (!$dup->getRequestFormat(null)) {
            $dup->setRequestFormat($this->getRequestFormat(null));
        }

        return $dup;
    }

    /**
     * Clones the current request.
     *
     * Note that the session is not cloned as duplicated requests
     * are most of the time sub-requests of the main one.
     */
    public function __clone()
    {
        $this->query = clone $this->query;
        $this->request = clone $this->request;
        $this->attributes = clone $this->attributes;
        $this->cookies = clone $this->cookies;
        $this->files = clone $this->files;
        $this->server = clone $this->server;
        $this->headers = clone $this->headers;
    }

    /**
     * Returns the request as a string.
     *
     * @return string The request
     */
    public function __toString()
    {
        try {
            $content = $this->getContent();
        } catch (\LogicException $e) {
            return trigger_error($e, E_USER_ERROR);
        }

        $cookieHeader = '';
        $cookies = array();

        foreach ($this->cookies as $k => $v) {
            $cookies[] = $k.'='.$v;
        }

        if (!empty($cookies)) {
            $cookieHeader = 'Cookie: '.implode('; ', $cookies)."\r\n";
        }

        return
            sprintf('%s %s %s', $this->getMethod(), $this->getRequestUri(), $this->server->get('SERVER_PROTOCOL'))."\r\n".
            $this->headers.
            $cookieHeader."\r\n".
            $content;
    }

    /**
     * Overrides the PHP global variables according to this request instance.
     *
     * It overrides $_GET, $_POST, $_REQUEST, $_SERVER, $_COOKIE.
     * $_FILES is never overridden, see rfc1867
     */
    public function overrideGlobals()
    {
        $this->server->set('QUERY_STRING', static::normalizeQueryString(http_build_query($this->query->all(), null, '&')));

        $_GET = $this->query->all();
        $_POST = $this->request->all();
        $_SERVER = $this->server->all();
        $_COOKIE = $this->cookies->all();

        foreach ($this->headers->all() as $key => $value) {
            $key = strtoupper(str_replace('-', '_', $key));
            if (in_array($key, array('CONTENT_TYPE', 'CONTENT_LENGTH'))) {
                $_SERVER[$key] = implode(', ', $value);
            } else {
                $_SERVER['HTTP_'.$key] = implode(', ', $value);
            }
        }

        $request = array('g' => $_GET, 'p' => $_POST, 'c' => $_COOKIE);

        $requestOrder = ini_get('request_order') ?: ini_get('variables_order');
        $requestOrder = preg_replace('#[^cgp]#', '', strtolower($requestOrder)) ?: 'gp';

        $_REQUEST = array();
        foreach (str_split($requestOrder) as $order) {
            $_REQUEST = array_merge($_REQUEST, $request[$order]);
        }
    }

    /**
     * Sets a list of trusted proxies.
     *
     * You should only list the reverse proxies that you manage directly.
     *
     * @param array $proxies          A list of trusted proxies
     * @param int   $trustedHeaderSet A bit field of Request::HEADER_*, to set which headers to trust from your proxies
     *
     * @throws \InvalidArgumentException When $trustedHeaderSet is invalid
     */
    public static function setTrustedProxies(array $proxies, int $trustedHeaderSet)
    {
        self::$trustedProxies = $proxies;
        self::$trustedHeaderSet = $trustedHeaderSet;
    }

    /**
     * Gets the list of trusted proxies.
     *
     * @return array An array of trusted proxies
     */
    public static function getTrustedProxies()
    {
        return self::$trustedProxies;
    }

    /**
     * Gets the set of trusted headers from trusted proxies.
     *
     * @return int A bit field of Request::HEADER_* that defines which headers are trusted from your proxies
     */
    public static function getTrustedHeaderSet()
    {
        return self::$trustedHeaderSet;
    }

    /**
     * Sets a list of trusted host patterns.
     *
     * You should only list the hosts you manage using regexs.
     *
     * @param array $hostPatterns A list of trusted host patterns
     */
    public static function setTrustedHosts(array $hostPatterns)
    {
        self::$trustedHostPatterns = array_map(function ($hostPattern) {
            return sprintf('#%s#i', $hostPattern);
        }, $hostPatterns);
        // we need to reset trusted hosts on trusted host patterns change
        self::$trustedHosts = array();
    }

    /**
     * Gets the list of trusted host patterns.
     *
     * @return array An array of trusted host patterns
     */
    public static function getTrustedHosts()
    {
        return self::$trustedHostPatterns;
    }

    /**
     * Normalizes a query string.
     *
     * It builds a normalized query string, where keys/value pairs are alphabetized,
     * have consistent escaping and unneeded delimiters are removed.
     *
     * @param string $qs Query string
     *
     * @return string A normalized query string for the Request
     */
    public static function normalizeQueryString($qs)
    {
        if ('' == $qs) {
            return '';
        }

        $parts = array();
        $order = array();

        foreach (explode('&', $qs) as $param) {
            if ('' === $param || '=' === $param[0]) {
                // Ignore useless delimiters, e.g. "x=y&".
                // Also ignore pairs with empty key, even if there was a value, e.g. "=value", as such nameless values cannot be retrieved anyway.
                // PHP also does not include them when building _GET.
                continue;
            }

            $keyValuePair = explode('=', $param, 2);

            // GET parameters, that are submitted from a HTML form, encode spaces as "+" by default (as defined in enctype application/x-www-form-urlencoded).
            // PHP also converts "+" to spaces when filling the global _GET or when using the function parse_str. This is why we use urldecode and then normalize to
            // RFC 3986 with rawurlencode.
            $parts[] = isset($keyValuePair[1]) ?
                rawurlencode(urldecode($keyValuePair[0])).'='.rawurlencode(urldecode($keyValuePair[1])) :
                rawurlencode(urldecode($keyValuePair[0]));
            $order[] = urldecode($keyValuePair[0]);
        }

        array_multisort($order, SORT_ASC, $parts);

        return implode('&', $parts);
    }

    /**
     * Enables support for the _method request parameter to determine the intended HTTP method.
     *
     * Be warned that enabling this feature might lead to CSRF issues in your code.
     * Check that you are using CSRF tokens when required.
     * If the HTTP method parameter override is enabled, an html-form with method "POST" can be altered
     * and used to send a "PUT" or "DELETE" request via the _method request parameter.
     * If these methods are not protected against CSRF, this presents a possible vulnerability.
     *
     * The HTTP method can only be overridden when the real HTTP method is POST.
     */
    public static function enableHttpMethodParameterOverride()
    {
        self::$httpMethodParameterOverride = true;
    }

    /**
     * Checks whether support for the _method request parameter is enabled.
     *
     * @return bool True when the _method request parameter is enabled, false otherwise
     */
    public static function getHttpMethodParameterOverride()
    {
        return self::$httpMethodParameterOverride;
    }

    /**
     * Gets a "parameter" value from any bag.
     *
     * This method is mainly useful for libraries that want to provide some flexibility. If you don't need the
     * flexibility in controllers, it is better to explicitly get request parameters from the appropriate
     * public property instead (attributes, query, request).
     *
     * Order of precedence: PATH (routing placeholders or custom attributes), GET, BODY
     *
     * @param string $key     The key
     * @param mixed  $default The default value if the parameter key does not exist
     *
     * @return mixed
     */
    public function get($key, $default = null)
    {
        if ($this !== $result = $this->attributes->get($key, $this)) {
            return $result;
        }

        if ($this !== $result = $this->query->get($key, $this)) {
            return $result;
        }

        if ($this !== $result = $this->request->get($key, $this)) {
            return $result;
        }

        return $default;
    }

    /**
     * Gets the Session.
     *
     * @return SessionInterface|null The session
     */
    public function getSession()
    {
        return $this->session;
    }

    /**
     * Whether the request contains a Session which was started in one of the
     * previous requests.
     *
     * @return bool
     */
    public function hasPreviousSession()
    {
        // the check for $this->session avoids malicious users trying to fake a session cookie with proper name
        return $this->hasSession() && $this->cookies->has($this->session->getName());
    }

    /**
     * Whether the request contains a Session object.
     *
     * This method does not give any information about the state of the session object,
     * like whether the session is started or not. It is just a way to check if this Request
     * is associated with a Session instance.
     *
     * @return bool true when the Request contains a Session object, false otherwise
     */
    public function hasSession()
    {
        return null !== $this->session;
    }

    /**
     * Sets the Session.
     *
     * @param SessionInterface $session The Session
     */
    public function setSession(SessionInterface $session)
    {
        $this->session = $session;
    }

    /**
     * Returns the client IP addresses.
     *
     * In the returned array the most trusted IP address is first, and the
     * least trusted one last. The "real" client IP address is the last one,
     * but this is also the least trusted one. Trusted proxies are stripped.
     *
     * Use this method carefully; you should use getClientIp() instead.
     *
     * @return array The client IP addresses
     *
     * @see getClientIp()
     */
    public function getClientIps()
    {
        $ip = $this->server->get('REMOTE_ADDR');

        if (!$this->isFromTrustedProxy()) {
            return array($ip);
        }

        return $this->getTrustedValues(self::HEADER_X_FORWARDED_FOR, $ip) ?: array($ip);
    }

    /**
     * Returns the client IP address.
     *
     * This method can read the client IP address from the "X-Forwarded-For" header
     * when trusted proxies were set via "setTrustedProxies()". The "X-Forwarded-For"
     * header value is a comma+space separated list of IP addresses, the left-most
     * being the original client, and each successive proxy that passed the request
     * adding the IP address where it received the request from.
     *
     * @return string|null The client IP address
     *
     * @see getClientIps()
     * @see http://en.wikipedia.org/wiki/X-Forwarded-For
     */
    public function getClientIp()
    {
        $ipAddresses = $this->getClientIps();

        return $ipAddresses[0];
    }

    /**
     * Returns current script name.
     *
     * @return string
     */
    public function getScriptName()
    {
        return $this->server->get('SCRIPT_NAME', $this->server->get('ORIG_SCRIPT_NAME', ''));
    }

    /**
     * Returns the path being requested relative to the executed script.
     *
     * The path info always starts with a /.
     *
     * Suppose this request is instantiated from /mysite on localhost:
     *
     *  * http://localhost/mysite              returns an empty string
     *  * http://localhost/mysite/about        returns '/about'
     *  * http://localhost/mysite/enco%20ded   returns '/enco%20ded'
     *  * http://localhost/mysite/about?var=1  returns '/about'
     *
     * @return string The raw path (i.e. not urldecoded)
     */
    public function getPathInfo()
    {
        if (null === $this->pathInfo) {
            $this->pathInfo = $this->preparePathInfo();
        }

        return $this->pathInfo;
    }

    /**
     * Returns the root path from which this request is executed.
     *
     * Suppose that an index.php file instantiates this request object:
     *
     *  * http://localhost/index.php         returns an empty string
     *  * http://localhost/index.php/page    returns an empty string
     *  * http://localhost/web/index.php     returns '/web'
     *  * http://localhost/we%20b/index.php  returns '/we%20b'
     *
     * @return string The raw path (i.e. not urldecoded)
     */
    public function getBasePath()
    {
        if (null === $this->basePath) {
            $this->basePath = $this->prepareBasePath();
        }

        return $this->basePath;
    }

    /**
     * Returns the root URL from which this request is executed.
     *
     * The base URL never ends with a /.
     *
     * This is similar to getBasePath(), except that it also includes the
     * script filename (e.g. index.php) if one exists.
     *
     * @return string The raw URL (i.e. not urldecoded)
     */
    public function getBaseUrl()
    {
        if (null === $this->baseUrl) {
            $this->baseUrl = $this->prepareBaseUrl();
        }

        return $this->baseUrl;
    }

    /**
     * Gets the request's scheme.
     *
     * @return string
     */
    public function getScheme()
    {
        return $this->isSecure() ? 'https' : 'http';
    }

    /**
     * Returns the port on which the request is made.
     *
     * This method can read the client port from the "X-Forwarded-Port" header
     * when trusted proxies were set via "setTrustedProxies()".
     *
     * The "X-Forwarded-Port" header must contain the client port.
     *
     * @return int|string can be a string if fetched from the server bag
     */
    public function getPort()
    {
        if ($this->isFromTrustedProxy() && $host = $this->getTrustedValues(self::HEADER_X_FORWARDED_PORT)) {
            $host = $host[0];
        } elseif ($this->isFromTrustedProxy() && $host = $this->getTrustedValues(self::HEADER_X_FORWARDED_HOST)) {
            $host = $host[0];
        } elseif (!$host = $this->headers->get('HOST')) {
            return $this->server->get('SERVER_PORT');
        }

        if ('[' === $host[0]) {
            $pos = strpos($host, ':', strrpos($host, ']'));
        } else {
            $pos = strrpos($host, ':');
        }

        if (false !== $pos) {
            return (int) substr($host, $pos + 1);
        }

        return 'https' === $this->getScheme() ? 443 : 80;
    }

    /**
     * Returns the user.
     *
     * @return string|null
     */
    public function getUser()
    {
        return $this->headers->get('PHP_AUTH_USER');
    }

    /**
     * Returns the password.
     *
     * @return string|null
     */
    public function getPassword()
    {
        return $this->headers->get('PHP_AUTH_PW');
    }

    /**
     * Gets the user info.
     *
     * @return string A user name and, optionally, scheme-specific information about how to gain authorization to access the server
     */
    public function getUserInfo()
    {
        $userinfo = $this->getUser();

        $pass = $this->getPassword();
        if ('' != $pass) {
            $userinfo .= ":$pass";
        }

        return $userinfo;
    }

    /**
     * Returns the HTTP host being requested.
     *
     * The port name will be appended to the host if it's non-standard.
     *
     * @return string
     */
    public function getHttpHost()
    {
        $scheme = $this->getScheme();
        $port = $this->getPort();

        if (('http' == $scheme && 80 == $port) || ('https' == $scheme && 443 == $port)) {
            return $this->getHost();
        }

        return $this->getHost().':'.$port;
    }

    /**
     * Returns the requested URI (path and query string).
     *
     * @return string The raw URI (i.e. not URI decoded)
     */
    public function getRequestUri()
    {
        if (null === $this->requestUri) {
            $this->requestUri = $this->prepareRequestUri();
        }

        return $this->requestUri;
    }

    /**
     * Gets the scheme and HTTP host.
     *
     * If the URL was called with basic authentication, the user
     * and the password are not added to the generated string.
     *
     * @return string The scheme and HTTP host
     */
    public function getSchemeAndHttpHost()
    {
        return $this->getScheme().'://'.$this->getHttpHost();
    }

    /**
     * Generates a normalized URI (URL) for the Request.
     *
     * @return string A normalized URI (URL) for the Request
     *
     * @see getQueryString()
     */
    public function getUri()
    {
        if (null !== $qs = $this->getQueryString()) {
            $qs = '?'.$qs;
        }

        return $this->getSchemeAndHttpHost().$this->getBaseUrl().$this->getPathInfo().$qs;
    }

    /**
     * Generates a normalized URI for the given path.
     *
     * @param string $path A path to use instead of the current one
     *
     * @return string The normalized URI for the path
     */
    public function getUriForPath($path)
    {
        return $this->getSchemeAndHttpHost().$this->getBaseUrl().$path;
    }

    /**
     * Returns the path as relative reference from the current Request path.
     *
     * Only the URIs path component (no schema, host etc.) is relevant and must be given.
     * Both paths must be absolute and not contain relative parts.
     * Relative URLs from one resource to another are useful when generating self-contained downloadable document archives.
     * Furthermore, they can be used to reduce the link size in documents.
     *
     * Example target paths, given a base path of "/a/b/c/d":
     * - "/a/b/c/d"     -> ""
     * - "/a/b/c/"      -> "./"
     * - "/a/b/"        -> "../"
     * - "/a/b/c/other" -> "other"
     * - "/a/x/y"       -> "../../x/y"
     *
     * @param string $path The target path
     *
     * @return string The relative target path
     */
    public function getRelativeUriForPath($path)
    {
        // be sure that we are dealing with an absolute path
        if (!isset($path[0]) || '/' !== $path[0]) {
            return $path;
        }

        if ($path === $basePath = $this->getPathInfo()) {
            return '';
        }

        $sourceDirs = explode('/', isset($basePath[0]) && '/' === $basePath[0] ? substr($basePath, 1) : $basePath);
        $targetDirs = explode('/', isset($path[0]) && '/' === $path[0] ? substr($path, 1) : $path);
        array_pop($sourceDirs);
        $targetFile = array_pop($targetDirs);

        foreach ($sourceDirs as $i => $dir) {
            if (isset($targetDirs[$i]) && $dir === $targetDirs[$i]) {
                unset($sourceDirs[$i], $targetDirs[$i]);
            } else {
                break;
            }
        }

        $targetDirs[] = $targetFile;
        $path = str_repeat('../', count($sourceDirs)).implode('/', $targetDirs);

        // A reference to the same base directory or an empty subdirectory must be prefixed with "./".
        // This also applies to a segment with a colon character (e.g., "file:colon") that cannot be used
        // as the first segment of a relative-path reference, as it would be mistaken for a scheme name
        // (see http://tools.ietf.org/html/rfc3986#section-4.2).
        return !isset($path[0]) || '/' === $path[0]
            || false !== ($colonPos = strpos($path, ':')) && ($colonPos < ($slashPos = strpos($path, '/')) || false === $slashPos)
            ? "./$path" : $path;
    }

    /**
     * Generates the normalized query string for the Request.
     *
     * It builds a normalized query string, where keys/value pairs are alphabetized
     * and have consistent escaping.
     *
     * @return string|null A normalized query string for the Request
     */
    public function getQueryString()
    {
        $qs = static::normalizeQueryString($this->server->get('QUERY_STRING'));

        return '' === $qs ? null : $qs;
    }

    /**
     * Checks whether the request is secure or not.
     *
     * This method can read the client protocol from the "X-Forwarded-Proto" header
     * when trusted proxies were set via "setTrustedProxies()".
     *
     * The "X-Forwarded-Proto" header must contain the protocol: "https" or "http".
     *
     * @return bool
     */
    public function isSecure()
    {
        if ($this->isFromTrustedProxy() && $proto = $this->getTrustedValues(self::HEADER_X_FORWARDED_PROTO)) {
            return in_array(strtolower($proto[0]), array('https', 'on', 'ssl', '1'), true);
        }

        $https = $this->server->get('HTTPS');

        return !empty($https) && 'off' !== strtolower($https);
    }

    /**
     * Returns the host name.
     *
     * This method can read the client host name from the "X-Forwarded-Host" header
     * when trusted proxies were set via "setTrustedProxies()".
     *
     * The "X-Forwarded-Host" header must contain the client host name.
     *
     * @return string
     *
     * @throws SuspiciousOperationException when the host name is invalid or not trusted
     */
    public function getHost()
    {
        if ($this->isFromTrustedProxy() && $host = $this->getTrustedValues(self::HEADER_X_FORWARDED_HOST)) {
            $host = $host[0];
        } elseif (!$host = $this->headers->get('HOST')) {
            if (!$host = $this->server->get('SERVER_NAME')) {
                $host = $this->server->get('SERVER_ADDR', '');
            }
        }

        // trim and remove port number from host
        // host is lowercase as per RFC 952/2181
        $host = strtolower(preg_replace('/:\d+$/', '', trim($host)));

        // as the host can come from the user (HTTP_HOST and depending on the configuration, SERVER_NAME too can come from the user)
        // check that it does not contain forbidden characters (see RFC 952 and RFC 2181)
        // use preg_replace() instead of preg_match() to prevent DoS attacks with long host names
        if ($host && '' !== preg_replace('/(?:^\[)?[a-zA-Z0-9-:\]_]+\.?/', '', $host)) {
            if (!$this->isHostValid) {
                return '';
            }
            $this->isHostValid = false;

            throw new SuspiciousOperationException(sprintf('Invalid Host "%s".', $host));
        }

        if (count(self::$trustedHostPatterns) > 0) {
            // to avoid host header injection attacks, you should provide a list of trusted host patterns

            if (in_array($host, self::$trustedHosts)) {
                return $host;
            }

            foreach (self::$trustedHostPatterns as $pattern) {
                if (preg_match($pattern, $host)) {
                    self::$trustedHosts[] = $host;

                    return $host;
                }
            }

            if (!$this->isHostValid) {
                return '';
            }
            $this->isHostValid = false;

            throw new SuspiciousOperationException(sprintf('Untrusted Host "%s".', $host));
        }

        return $host;
    }

    /**
     * Sets the request method.
     *
     * @param string $method
     */
    public function setMethod($method)
    {
        $this->method = null;
        $this->server->set('REQUEST_METHOD', $method);
    }

    /**
     * Gets the request "intended" method.
     *
     * If the X-HTTP-Method-Override header is set, and if the method is a POST,
     * then it is used to determine the "real" intended HTTP method.
     *
     * The _method request parameter can also be used to determine the HTTP method,
     * but only if enableHttpMethodParameterOverride() has been called.
     *
     * The method is always an uppercased string.
     *
     * @return string The request method
     *
     * @see getRealMethod()
     */
    public function getMethod()
    {
        if (null === $this->method) {
            $this->method = strtoupper($this->server->get('REQUEST_METHOD', 'GET'));

            if ('POST' === $this->method) {
                if ($method = $this->headers->get('X-HTTP-METHOD-OVERRIDE')) {
                    $this->method = strtoupper($method);
                } elseif (self::$httpMethodParameterOverride) {
                    $this->method = strtoupper($this->request->get('_method', $this->query->get('_method', 'POST')));
                }
            }
        }

        return $this->method;
    }

    /**
     * Gets the "real" request method.
     *
     * @return string The request method
     *
     * @see getMethod()
     */
    public function getRealMethod()
    {
        return strtoupper($this->server->get('REQUEST_METHOD', 'GET'));
    }

    /**
     * Gets the mime type associated with the format.
     *
     * @param string $format The format
     *
     * @return string The associated mime type (null if not found)
     */
    public function getMimeType($format)
    {
        if (null === static::$formats) {
            static::initializeFormats();
        }

        return isset(static::$formats[$format]) ? static::$formats[$format][0] : null;
    }

    /**
     * Gets the mime types associated with the format.
     *
     * @param string $format The format
     *
     * @return array The associated mime types
     */
    public static function getMimeTypes($format)
    {
        if (null === static::$formats) {
            static::initializeFormats();
        }

        return isset(static::$formats[$format]) ? static::$formats[$format] : array();
    }

    /**
     * Gets the format associated with the mime type.
     *
     * @param string $mimeType The associated mime type
     *
     * @return string|null The format (null if not found)
     */
    public function getFormat($mimeType)
    {
        $canonicalMimeType = null;
        if (false !== $pos = strpos($mimeType, ';')) {
            $canonicalMimeType = substr($mimeType, 0, $pos);
        }

        if (null === static::$formats) {
            static::initializeFormats();
        }

        foreach (static::$formats as $format => $mimeTypes) {
            if (in_array($mimeType, (array) $mimeTypes)) {
                return $format;
            }
            if (null !== $canonicalMimeType && in_array($canonicalMimeType, (array) $mimeTypes)) {
                return $format;
            }
        }
    }

    /**
     * Associates a format with mime types.
     *
     * @param string       $format    The format
     * @param string|array $mimeTypes The associated mime types (the preferred one must be the first as it will be used as the content type)
     */
    public function setFormat($format, $mimeTypes)
    {
        if (null === static::$formats) {
            static::initializeFormats();
        }

        static::$formats[$format] = is_array($mimeTypes) ? $mimeTypes : array($mimeTypes);
    }

    /**
     * Gets the request format.
     *
     * Here is the process to determine the format:
     *
     *  * format defined by the user (with setRequestFormat())
     *  * _format request attribute
     *  * $default
     *
     * @param string $default The default format
     *
     * @return string The request format
     */
    public function getRequestFormat($default = 'html')
    {
        if (null === $this->format) {
            $this->format = $this->attributes->get('_format');
        }

        return null === $this->format ? $default : $this->format;
    }

    /**
     * Sets the request format.
     *
     * @param string $format The request format
     */
    public function setRequestFormat($format)
    {
        $this->format = $format;
    }

    /**
     * Gets the format associated with the request.
     *
     * @return string|null The format (null if no content type is present)
     */
    public function getContentType()
    {
        return $this->getFormat($this->headers->get('CONTENT_TYPE'));
    }

    /**
     * Sets the default locale.
     *
     * @param string $locale
     */
    public function setDefaultLocale($locale)
    {
        $this->defaultLocale = $locale;

        if (null === $this->locale) {
            $this->setPhpDefaultLocale($locale);
        }
    }

    /**
     * Get the default locale.
     *
     * @return string
     */
    public function getDefaultLocale()
    {
        return $this->defaultLocale;
    }

    /**
     * Sets the locale.
     *
     * @param string $locale
     */
    public function setLocale($locale)
    {
        $this->setPhpDefaultLocale($this->locale = $locale);
    }

    /**
     * Get the locale.
     *
     * @return string
     */
    public function getLocale()
    {
        return null === $this->locale ? $this->defaultLocale : $this->locale;
    }

    /**
     * Checks if the request method is of specified type.
     *
     * @param string $method Uppercase request method (GET, POST etc)
     *
     * @return bool
     */
    public function isMethod($method)
    {
        return $this->getMethod() === strtoupper($method);
    }

    /**
     * Checks whether or not the method is safe.
     *
     * @see https://tools.ietf.org/html/rfc7231#section-4.2.1
     *
     * @param bool $andCacheable Adds the additional condition that the method should be cacheable. True by default.
     *
     * @return bool
     */
    public function isMethodSafe(/* $andCacheable = true */)
    {
        if (!func_num_args() || func_get_arg(0)) {
            // setting $andCacheable to false should be deprecated in 4.1
            throw new \BadMethodCallException('Checking only for cacheable HTTP methods with Symfony\Component\HttpFoundation\Request::isMethodSafe() is not supported.');
        }

        return in_array($this->getMethod(), array('GET', 'HEAD', 'OPTIONS', 'TRACE'));
    }

    /**
     * Checks whether or not the method is idempotent.
     *
     * @return bool
     */
    public function isMethodIdempotent()
    {
        return in_array($this->getMethod(), array('HEAD', 'GET', 'PUT', 'DELETE', 'TRACE', 'OPTIONS', 'PURGE'));
    }

    /**
     * Checks whether the method is cacheable or not.
     *
     * @see https://tools.ietf.org/html/rfc7231#section-4.2.3
     *
     * @return bool
     */
    public function isMethodCacheable()
    {
        return in_array($this->getMethod(), array('GET', 'HEAD'));
    }

    /**
     * Returns the protocol version.
     *
     * If the application is behind a proxy, the protocol version used in the
     * requests between the client and the proxy and between the proxy and the
     * server might be different. This returns the former (from the "Via" header)
     * if the proxy is trusted (see "setTrustedProxies()"), otherwise it returns
     * the latter (from the "SERVER_PROTOCOL" server parameter).
     *
     * @return string
     */
    public function getProtocolVersion()
    {
        if ($this->isFromTrustedProxy()) {
            preg_match('~^(HTTP/)?([1-9]\.[0-9]) ~', $this->headers->get('Via'), $matches);

            if ($matches) {
                return 'HTTP/'.$matches[2];
            }
        }

        return $this->server->get('SERVER_PROTOCOL');
    }

    /**
     * Returns the request body content.
     *
     * @param bool $asResource If true, a resource will be returned
     *
     * @return string|resource The request body content or a resource to read the body stream
     *
     * @throws \LogicException
     */
    public function getContent($asResource = false)
    {
        $currentContentIsResource = is_resource($this->content);

        if (true === $asResource) {
            if ($currentContentIsResource) {
                rewind($this->content);

                return $this->content;
            }

            // Content passed in parameter (test)
            if (is_string($this->content)) {
                $resource = fopen('php://temp', 'r+');
                fwrite($resource, $this->content);
                rewind($resource);

                return $resource;
            }

            $this->content = false;

            return fopen('php://input', 'rb');
        }

        if ($currentContentIsResource) {
            rewind($this->content);

            return stream_get_contents($this->content);
        }

        if (null === $this->content || false === $this->content) {
            $this->content = file_get_contents('php://input');
        }

        return $this->content;
    }

    /**
     * Gets the Etags.
     *
     * @return array The entity tags
     */
    public function getETags()
    {
        return preg_split('/\s*,\s*/', $this->headers->get('if_none_match'), null, PREG_SPLIT_NO_EMPTY);
    }

    /**
     * @return bool
     */
    public function isNoCache()
    {
        return $this->headers->hasCacheControlDirective('no-cache') || 'no-cache' == $this->headers->get('Pragma');
    }

    /**
     * Returns the preferred language.
     *
     * @param array $locales An array of ordered available locales
     *
     * @return string|null The preferred locale
     */
    public function getPreferredLanguage(array $locales = null)
    {
        $preferredLanguages = $this->getLanguages();

        if (empty($locales)) {
            return isset($preferredLanguages[0]) ? $preferredLanguages[0] : null;
        }

        if (!$preferredLanguages) {
            return $locales[0];
        }

        $extendedPreferredLanguages = array();
        foreach ($preferredLanguages as $language) {
            $extendedPreferredLanguages[] = $language;
            if (false !== $position = strpos($language, '_')) {
                $superLanguage = substr($language, 0, $position);
                if (!in_array($superLanguage, $preferredLanguages)) {
                    $extendedPreferredLanguages[] = $superLanguage;
                }
            }
        }

        $preferredLanguages = array_values(array_intersect($extendedPreferredLanguages, $locales));

        return isset($preferredLanguages[0]) ? $preferredLanguages[0] : $locales[0];
    }

    /**
     * Gets a list of languages acceptable by the client browser.
     *
     * @return array Languages ordered in the user browser preferences
     */
    public function getLanguages()
    {
        if (null !== $this->languages) {
            return $this->languages;
        }

        $languages = AcceptHeader::fromString($this->headers->get('Accept-Language'))->all();
        $this->languages = array();
        foreach ($languages as $lang => $acceptHeaderItem) {
            if (false !== strpos($lang, '-')) {
                $codes = explode('-', $lang);
                if ('i' === $codes[0]) {
                    // Language not listed in ISO 639 that are not variants
                    // of any listed language, which can be registered with the
                    // i-prefix, such as i-cherokee
                    if (count($codes) > 1) {
                        $lang = $codes[1];
                    }
                } else {
                    for ($i = 0, $max = count($codes); $i < $max; ++$i) {
                        if (0 === $i) {
                            $lang = strtolower($codes[0]);
                        } else {
                            $lang .= '_'.strtoupper($codes[$i]);
                        }
                    }
                }
            }

            $this->languages[] = $lang;
        }

        return $this->languages;
    }

    /**
     * Gets a list of charsets acceptable by the client browser.
     *
     * @return array List of charsets in preferable order
     */
    public function getCharsets()
    {
        if (null !== $this->charsets) {
            return $this->charsets;
        }

        return $this->charsets = array_keys(AcceptHeader::fromString($this->headers->get('Accept-Charset'))->all());
    }

    /**
     * Gets a list of encodings acceptable by the client browser.
     *
     * @return array List of encodings in preferable order
     */
    public function getEncodings()
    {
        if (null !== $this->encodings) {
            return $this->encodings;
        }

        return $this->encodings = array_keys(AcceptHeader::fromString($this->headers->get('Accept-Encoding'))->all());
    }

    /**
     * Gets a list of content types acceptable by the client browser.
     *
     * @return array List of content types in preferable order
     */
    public function getAcceptableContentTypes()
    {
        if (null !== $this->acceptableContentTypes) {
            return $this->acceptableContentTypes;
        }

        return $this->acceptableContentTypes = array_keys(AcceptHeader::fromString($this->headers->get('Accept'))->all());
    }

    /**
     * Returns true if the request is a XMLHttpRequest.
     *
     * It works if your JavaScript library sets an X-Requested-With HTTP header.
     * It is known to work with common JavaScript frameworks:
     *
     * @see http://en.wikipedia.org/wiki/List_of_Ajax_frameworks#JavaScript
     *
     * @return bool true if the request is an XMLHttpRequest, false otherwise
     */
    public function isXmlHttpRequest()
    {
        return 'XMLHttpRequest' == $this->headers->get('X-Requested-With');
    }

    /*
     * The following methods are derived from code of the Zend Framework (1.10dev - 2010-01-24)
     *
     * Code subject to the new BSD license (http://framework.zend.com/license/new-bsd).
     *
     * Copyright (c) 2005-2010 Zend Technologies USA Inc. (http://www.zend.com)
     */

    protected function prepareRequestUri()
    {
        $requestUri = '';

        if ($this->headers->has('X_ORIGINAL_URL')) {
            // IIS with Microsoft Rewrite Module
            $requestUri = $this->headers->get('X_ORIGINAL_URL');
            $this->headers->remove('X_ORIGINAL_URL');
            $this->server->remove('HTTP_X_ORIGINAL_URL');
            $this->server->remove('UNENCODED_URL');
            $this->server->remove('IIS_WasUrlRewritten');
        } elseif ($this->headers->has('X_REWRITE_URL')) {
            // IIS with ISAPI_Rewrite
            $requestUri = $this->headers->get('X_REWRITE_URL');
            $this->headers->remove('X_REWRITE_URL');
        } elseif ('1' == $this->server->get('IIS_WasUrlRewritten') && '' != $this->server->get('UNENCODED_URL')) {
            // IIS7 with URL Rewrite: make sure we get the unencoded URL (double slash problem)
            $requestUri = $this->server->get('UNENCODED_URL');
            $this->server->remove('UNENCODED_URL');
            $this->server->remove('IIS_WasUrlRewritten');
        } elseif ($this->server->has('REQUEST_URI')) {
            $requestUri = $this->server->get('REQUEST_URI');
            // HTTP proxy reqs setup request URI with scheme and host [and port] + the URL path, only use URL path
            $schemeAndHttpHost = $this->getSchemeAndHttpHost();
            if (0 === strpos($requestUri, $schemeAndHttpHost)) {
                $requestUri = substr($requestUri, strlen($schemeAndHttpHost));
            }
        } elseif ($this->server->has('ORIG_PATH_INFO')) {
            // IIS 5.0, PHP as CGI
            $requestUri = $this->server->get('ORIG_PATH_INFO');
            if ('' != $this->server->get('QUERY_STRING')) {
                $requestUri .= '?'.$this->server->get('QUERY_STRING');
            }
            $this->server->remove('ORIG_PATH_INFO');
        }

        // normalize the request URI to ease creating sub-requests from this request
        $this->server->set('REQUEST_URI', $requestUri);

        return $requestUri;
    }

    /**
     * Prepares the base URL.
     *
     * @return string
     */
    protected function prepareBaseUrl()
    {
        $filename = basename($this->server->get('SCRIPT_FILENAME'));

        if (basename($this->server->get('SCRIPT_NAME')) === $filename) {
            $baseUrl = $this->server->get('SCRIPT_NAME');
        } elseif (basename($this->server->get('PHP_SELF')) === $filename) {
            $baseUrl = $this->server->get('PHP_SELF');
        } elseif (basename($this->server->get('ORIG_SCRIPT_NAME')) === $filename) {
            $baseUrl = $this->server->get('ORIG_SCRIPT_NAME'); // 1and1 shared hosting compatibility
        } else {
            // Backtrack up the script_filename to find the portion matching
            // php_self
            $path = $this->server->get('PHP_SELF', '');
            $file = $this->server->get('SCRIPT_FILENAME', '');
            $segs = explode('/', trim($file, '/'));
            $segs = array_reverse($segs);
            $index = 0;
            $last = count($segs);
            $baseUrl = '';
            do {
                $seg = $segs[$index];
                $baseUrl = '/'.$seg.$baseUrl;
                ++$index;
            } while ($last > $index && (false !== $pos = strpos($path, $baseUrl)) && 0 != $pos);
        }

        // Does the baseUrl have anything in common with the request_uri?
        $requestUri = $this->getRequestUri();
        if ('' !== $requestUri && '/' !== $requestUri[0]) {
            $requestUri = '/'.$requestUri;
        }

        if ($baseUrl && false !== $prefix = $this->getUrlencodedPrefix($requestUri, $baseUrl)) {
            // full $baseUrl matches
            return $prefix;
        }

        if ($baseUrl && false !== $prefix = $this->getUrlencodedPrefix($requestUri, rtrim(dirname($baseUrl), '/'.DIRECTORY_SEPARATOR).'/')) {
            // directory portion of $baseUrl matches
            return rtrim($prefix, '/'.DIRECTORY_SEPARATOR);
        }

        $truncatedRequestUri = $requestUri;
        if (false !== $pos = strpos($requestUri, '?')) {
            $truncatedRequestUri = substr($requestUri, 0, $pos);
        }

        $basename = basename($baseUrl);
        if (empty($basename) || !strpos(rawurldecode($truncatedRequestUri), $basename)) {
            // no match whatsoever; set it blank
            return '';
        }

        // If using mod_rewrite or ISAPI_Rewrite strip the script filename
        // out of baseUrl. $pos !== 0 makes sure it is not matching a value
        // from PATH_INFO or QUERY_STRING
        if (strlen($requestUri) >= strlen($baseUrl) && (false !== $pos = strpos($requestUri, $baseUrl)) && 0 !== $pos) {
            $baseUrl = substr($requestUri, 0, $pos + strlen($baseUrl));
        }

        return rtrim($baseUrl, '/'.DIRECTORY_SEPARATOR);
    }

    /**
     * Prepares the base path.
     *
     * @return string base path
     */
    protected function prepareBasePath()
    {
        $baseUrl = $this->getBaseUrl();
        if (empty($baseUrl)) {
            return '';
        }

        $filename = basename($this->server->get('SCRIPT_FILENAME'));
        if (basename($baseUrl) === $filename) {
            $basePath = dirname($baseUrl);
        } else {
            $basePath = $baseUrl;
        }

        if ('\\' === DIRECTORY_SEPARATOR) {
            $basePath = str_replace('\\', '/', $basePath);
        }

        return rtrim($basePath, '/');
    }

    /**
     * Prepares the path info.
     *
     * @return string path info
     */
    protected function preparePathInfo()
    {
        if (null === ($requestUri = $this->getRequestUri())) {
            return '/';
        }

        // Remove the query string from REQUEST_URI
        if (false !== $pos = strpos($requestUri, '?')) {
            $requestUri = substr($requestUri, 0, $pos);
        }
        if ('' !== $requestUri && '/' !== $requestUri[0]) {
            $requestUri = '/'.$requestUri;
        }

        if (null === ($baseUrl = $this->getBaseUrl())) {
            return $requestUri;
        }

        $pathInfo = substr($requestUri, strlen($baseUrl));
        if (false === $pathInfo || '' === $pathInfo) {
            // If substr() returns false then PATH_INFO is set to an empty string
            return '/';
        }

        return (string) $pathInfo;
    }

    /**
     * Initializes HTTP request formats.
     */
    protected static function initializeFormats()
    {
        static::$formats = array(
            'html' => array('text/html', 'application/xhtml+xml'),
            'txt' => array('text/plain'),
            'js' => array('application/javascript', 'application/x-javascript', 'text/javascript'),
            'css' => array('text/css'),
            'json' => array('application/json', 'application/x-json'),
            'jsonld' => array('application/ld+json'),
            'xml' => array('text/xml', 'application/xml', 'application/x-xml'),
            'rdf' => array('application/rdf+xml'),
            'atom' => array('application/atom+xml'),
            'rss' => array('application/rss+xml'),
            'form' => array('application/x-www-form-urlencoded'),
        );
    }

    private function setPhpDefaultLocale(string $locale)
    {
        // if either the class Locale doesn't exist, or an exception is thrown when
        // setting the default locale, the intl module is not installed, and
        // the call can be ignored:
        try {
            if (class_exists('Locale', false)) {
                \Locale::setDefault($locale);
            }
        } catch (\Exception $e) {
        }
    }

    /*
     * Returns the prefix as encoded in the string when the string starts with
     * the given prefix, false otherwise.
     *
     * @return string|false The prefix as it is encoded in $string, or false
     */
    private function getUrlencodedPrefix(string $string, string $prefix)
    {
        if (0 !== strpos(rawurldecode($string), $prefix)) {
            return false;
        }

        $len = strlen($prefix);

        if (preg_match(sprintf('#^(%%[[:xdigit:]]{2}|.){%d}#', $len), $string, $match)) {
            return $match[0];
        }

        return false;
    }

    private static function createRequestFromFactory(array $query = array(), array $request = array(), array $attributes = array(), array $cookies = array(), array $files = array(), array $server = array(), $content = null)
    {
        if (self::$requestFactory) {
            $request = call_user_func(self::$requestFactory, $query, $request, $attributes, $cookies, $files, $server, $content);

            if (!$request instanceof self) {
                throw new \LogicException('The Request factory must return an instance of Symfony\Component\HttpFoundation\Request.');
            }

            return $request;
        }

        return new static($query, $request, $attributes, $cookies, $files, $server, $content);
    }

    /**
     * Indicates whether this request originated from a trusted proxy.
     *
     * This can be useful to determine whether or not to trust the
     * contents of a proxy-specific header.
     *
     * @return bool true if the request came from a trusted proxy, false otherwise
     */
    public function isFromTrustedProxy()
    {
        return self::$trustedProxies && IpUtils::checkIp($this->server->get('REMOTE_ADDR'), self::$trustedProxies);
    }

    private function getTrustedValues($type, $ip = null)
    {
        $clientValues = array();
        $forwardedValues = array();

        if ((self::$trustedHeaderSet & $type) && $this->headers->has(self::$trustedHeaders[$type])) {
            foreach (explode(',', $this->headers->get(self::$trustedHeaders[$type])) as $v) {
                $clientValues[] = (self::HEADER_X_FORWARDED_PORT === $type ? '0.0.0.0:' : '').trim($v);
            }
        }

        if ((self::$trustedHeaderSet & self::HEADER_FORWARDED) && $this->headers->has(self::$trustedHeaders[self::HEADER_FORWARDED])) {
            $forwardedValues = $this->headers->get(self::$trustedHeaders[self::HEADER_FORWARDED]);
            $forwardedValues = preg_match_all(sprintf('{(?:%s)=(?:"?\[?)([a-zA-Z0-9\.:_\-/]*+)}', self::$forwardedParams[$type]), $forwardedValues, $matches) ? $matches[1] : array();
        }

        if (null !== $ip) {
            $clientValues = $this->normalizeAndFilterClientIps($clientValues, $ip);
            $forwardedValues = $this->normalizeAndFilterClientIps($forwardedValues, $ip);
        }

        if ($forwardedValues === $clientValues || !$clientValues) {
            return $forwardedValues;
        }

        if (!$forwardedValues) {
            return $clientValues;
        }

        if (!$this->isForwardedValid) {
            return null !== $ip ? array('0.0.0.0', $ip) : array();
        }
        $this->isForwardedValid = false;

        throw new ConflictingHeadersException(sprintf('The request has both a trusted "%s" header and a trusted "%s" header, conflicting with each other. You should either configure your proxy to remove one of them, or configure your project to distrust the offending one.', self::$trustedHeaders[self::HEADER_FORWARDED], self::$trustedHeaders[$type]));
    }

    private function normalizeAndFilterClientIps(array $clientIps, $ip)
    {
        if (!$clientIps) {
            return array();
        }
        $clientIps[] = $ip; // Complete the IP chain with the IP the request actually came from
        $firstTrustedIp = null;

        foreach ($clientIps as $key => $clientIp) {
            // Remove port (unfortunately, it does happen)
            if (preg_match('{((?:\d+\.){3}\d+)\:\d+}', $clientIp, $match)) {
                $clientIps[$key] = $clientIp = $match[1];
            }

            if (!filter_var($clientIp, FILTER_VALIDATE_IP)) {
                unset($clientIps[$key]);

                continue;
            }

            if (IpUtils::checkIp($clientIp, self::$trustedProxies)) {
                unset($clientIps[$key]);

                // Fallback to this when the client IP falls into the range of trusted proxies
                if (null === $firstTrustedIp) {
                    $firstTrustedIp = $clientIp;
                }
            }
        }

        // Now the IP chain contains only untrusted proxies and the client IP
        return $clientIps ? array_reverse($clientIps) : array($firstTrustedIp);
    }
}<|MERGE_RESOLUTION|>--- conflicted
+++ resolved
@@ -205,7 +205,6 @@
     );
 
     /**
-<<<<<<< HEAD
      * Names for headers that can be trusted when
      * using trusted proxies.
      *
@@ -223,14 +222,6 @@
     );
 
     /**
-     * @param array           $query      The GET parameters
-     * @param array           $request    The POST parameters
-     * @param array           $attributes The request attributes (parameters parsed from the PATH_INFO, ...)
-     * @param array           $cookies    The COOKIE parameters
-     * @param array           $files      The FILES parameters
-     * @param array           $server     The SERVER parameters
-     * @param string|resource $content    The raw body data
-=======
      * @param array                $query      The GET parameters
      * @param array                $request    The POST parameters
      * @param array                $attributes The request attributes (parameters parsed from the PATH_INFO, ...)
@@ -238,7 +229,6 @@
      * @param array                $files      The FILES parameters
      * @param array                $server     The SERVER parameters
      * @param string|resource|null $content    The raw body data
->>>>>>> 855be6a1
      */
     public function __construct(array $query = array(), array $request = array(), array $attributes = array(), array $cookies = array(), array $files = array(), array $server = array(), $content = null)
     {
