--- conflicted
+++ resolved
@@ -21,12 +21,9 @@
 {
     protected function tearDown()
     {
-<<<<<<< HEAD
         // reset
         Request::setTrustedProxies(array(), -1);
-=======
         Request::setTrustedHosts(array());
->>>>>>> c2cccaf9
     }
 
     public function testInitialize()
