<?php

/*
 * This file is part of the Symfony package.
 *
 * (c) Fabien Potencier <fabien@symfony.com>
 *
 * For the full copyright and license information, please view the LICENSE
 * file that was distributed with this source code.
 */

namespace Symfony\Component\HttpFoundation\Tests\Session\Storage\Handler;

use PHPUnit\Framework\TestCase;
use Symfony\Component\HttpFoundation\Session\Storage\Handler\MongoDbSessionHandler;

/**
 * @author Markus Bachmann <markus.bachmann@bachi.biz>
 * @group time-sensitive
 */
class MongoDbSessionHandlerTest extends TestCase
{
    /**
     * @var \PHPUnit_Framework_MockObject_MockObject
     */
    private $mongo;
    private $storage;
    public $options;

    protected function setUp()
    {
        parent::setUp();

        if (extension_loaded('mongodb')) {
            if (!class_exists('MongoDB\Client')) {
                $this->markTestSkipped('The mongodb/mongodb package is required.');
            }
        } elseif (!extension_loaded('mongo')) {
            $this->markTestSkipped('The Mongo or MongoDB extension is required.');
        }

        if (phpversion('mongodb')) {
            $mongoClass = 'MongoDB\Client';
        } else {
            $mongoClass = version_compare(phpversion('mongo'), '1.3.0', '<') ? 'Mongo' : 'MongoClient';
        }

        $this->mongo = $this->getMockBuilder($mongoClass)
            ->disableOriginalConstructor()
            ->getMock();

        $this->options = array(
            'id_field' => '_id',
            'data_field' => 'data',
            'time_field' => 'time',
            'expiry_field' => 'expires_at',
            'database' => 'sf2-test',
            'collection' => 'session-test',
        );

        $this->storage = new MongoDbSessionHandler($this->mongo, $this->options);
    }

    /**
     * @expectedException \InvalidArgumentException
     */
    public function testConstructorShouldThrowExceptionForInvalidMongo()
    {
        new MongoDbSessionHandler(new \stdClass(), $this->options);
    }

    /**
     * @expectedException \InvalidArgumentException
     */
    public function testConstructorShouldThrowExceptionForMissingOptions()
    {
        new MongoDbSessionHandler($this->mongo, array());
    }

    public function testOpenMethodAlwaysReturnTrue()
    {
        $this->assertTrue($this->storage->open('test', 'test'), 'The "open" method should always return true');
    }

    public function testCloseMethodAlwaysReturnTrue()
    {
        $this->assertTrue($this->storage->close(), 'The "close" method should always return true');
    }

    public function testRead()
    {
        $collection = $this->createMongoCollectionMock();

        $this->mongo->expects($this->once())
            ->method('selectCollection')
            ->with($this->options['database'], $this->options['collection'])
            ->will($this->returnValue($collection));

        // defining the timeout before the actual method call
        // allows to test for "greater than" values in the $criteria
        $testTimeout = time() + 1;

        $collection->expects($this->once())
            ->method('findOne')
            ->will($this->returnCallback(function ($criteria) use ($testTimeout) {
                $this->assertArrayHasKey($this->options['id_field'], $criteria);
                $this->assertEquals($criteria[$this->options['id_field']], 'foo');

                $this->assertArrayHasKey($this->options['expiry_field'], $criteria);
                $this->assertArrayHasKey('$gte', $criteria[$this->options['expiry_field']]);

                if (phpversion('mongodb')) {
<<<<<<< HEAD
                    $this->assertInstanceOf('MongoDB\BSON\UTCDateTime', $criteria[$this->options['expiry_field']]['$gte']);
                    $this->assertGreaterThanOrEqual(round(((int) $criteria[$this->options['expiry_field']]['$gte']) / 1000), $testTimeout);
=======
                    $that->assertInstanceOf('MongoDB\BSON\UTCDateTime', $criteria[$that->options['expiry_field']]['$gte']);
                    $that->assertGreaterThanOrEqual(round((string) $criteria[$that->options['expiry_field']]['$gte'] / 1000), $testTimeout);
>>>>>>> f7b3252c
                } else {
                    $this->assertInstanceOf('MongoDate', $criteria[$this->options['expiry_field']]['$gte']);
                    $this->assertGreaterThanOrEqual($criteria[$this->options['expiry_field']]['$gte']->sec, $testTimeout);
                }

                $fields = array(
                    $this->options['id_field'] => 'foo',
                );

                if (phpversion('mongodb')) {
                    $fields[$this->options['data_field']] = new \MongoDB\BSON\Binary('bar', \MongoDB\BSON\Binary::TYPE_OLD_BINARY);
                    $fields[$this->options['id_field']] = new \MongoDB\BSON\UTCDateTime(time() * 1000);
                } else {
                    $fields[$this->options['data_field']] = new \MongoBinData('bar', \MongoBinData::BYTE_ARRAY);
                    $fields[$this->options['id_field']] = new \MongoDate();
                }

                return $fields;
            }));

        $this->assertEquals('bar', $this->storage->read('foo'));
    }

    public function testWrite()
    {
        $collection = $this->createMongoCollectionMock();

        $this->mongo->expects($this->once())
            ->method('selectCollection')
            ->with($this->options['database'], $this->options['collection'])
            ->will($this->returnValue($collection));

        $data = array();

        $methodName = phpversion('mongodb') ? 'updateOne' : 'update';

        $collection->expects($this->once())
            ->method($methodName)
            ->will($this->returnCallback(function ($criteria, $updateData, $options) use (&$data) {
                $this->assertEquals(array($this->options['id_field'] => 'foo'), $criteria);

                if (phpversion('mongodb')) {
                    $this->assertEquals(array('upsert' => true), $options);
                } else {
                    $this->assertEquals(array('upsert' => true, 'multiple' => false), $options);
                }

                $data = $updateData['$set'];
            }));

        $expectedExpiry = time() + (int) ini_get('session.gc_maxlifetime');
        $this->assertTrue($this->storage->write('foo', 'bar'));

        if (phpversion('mongodb')) {
<<<<<<< HEAD
            $this->assertEquals('bar', $data[$this->options['data_field']]->getData());
            $this->assertInstanceOf('MongoDB\BSON\UTCDateTime', $data[$this->options['time_field']]);
            $this->assertInstanceOf('MongoDB\BSON\UTCDateTime', $data[$this->options['expiry_field']]);
            $this->assertGreaterThanOrEqual($expectedExpiry, round(((int) $data[$this->options['expiry_field']]) / 1000));
=======
            $that->assertEquals('bar', $data[$that->options['data_field']]->getData());
            $that->assertInstanceOf('MongoDB\BSON\UTCDateTime', $data[$that->options['time_field']]);
            $that->assertInstanceOf('MongoDB\BSON\UTCDateTime', $data[$that->options['expiry_field']]);
            $that->assertGreaterThanOrEqual($expectedExpiry, round((string) $data[$that->options['expiry_field']] / 1000));
>>>>>>> f7b3252c
        } else {
            $this->assertEquals('bar', $data[$this->options['data_field']]->bin);
            $this->assertInstanceOf('MongoDate', $data[$this->options['time_field']]);
            $this->assertInstanceOf('MongoDate', $data[$this->options['expiry_field']]);
            $this->assertGreaterThanOrEqual($expectedExpiry, $data[$this->options['expiry_field']]->sec);
        }
    }

    public function testWriteWhenUsingExpiresField()
    {
        $this->options = array(
            'id_field' => '_id',
            'data_field' => 'data',
            'time_field' => 'time',
            'database' => 'sf2-test',
            'collection' => 'session-test',
            'expiry_field' => 'expiresAt',
        );

        $this->storage = new MongoDbSessionHandler($this->mongo, $this->options);

        $collection = $this->createMongoCollectionMock();

        $this->mongo->expects($this->once())
            ->method('selectCollection')
            ->with($this->options['database'], $this->options['collection'])
            ->will($this->returnValue($collection));

        $data = array();

        $methodName = phpversion('mongodb') ? 'updateOne' : 'update';

        $collection->expects($this->once())
            ->method($methodName)
            ->will($this->returnCallback(function ($criteria, $updateData, $options) use (&$data) {
                $this->assertEquals(array($this->options['id_field'] => 'foo'), $criteria);

                if (phpversion('mongodb')) {
                    $this->assertEquals(array('upsert' => true), $options);
                } else {
                    $this->assertEquals(array('upsert' => true, 'multiple' => false), $options);
                }

                $data = $updateData['$set'];
            }));

        $this->assertTrue($this->storage->write('foo', 'bar'));

        if (phpversion('mongodb')) {
            $this->assertEquals('bar', $data[$this->options['data_field']]->getData());
            $this->assertInstanceOf('MongoDB\BSON\UTCDateTime', $data[$this->options['time_field']]);
            $this->assertInstanceOf('MongoDB\BSON\UTCDateTime', $data[$this->options['expiry_field']]);
        } else {
            $this->assertEquals('bar', $data[$this->options['data_field']]->bin);
            $this->assertInstanceOf('MongoDate', $data[$this->options['time_field']]);
            $this->assertInstanceOf('MongoDate', $data[$this->options['expiry_field']]);
        }
    }

    public function testReplaceSessionData()
    {
        $collection = $this->createMongoCollectionMock();

        $this->mongo->expects($this->once())
            ->method('selectCollection')
            ->with($this->options['database'], $this->options['collection'])
            ->will($this->returnValue($collection));

        $data = array();

        $methodName = phpversion('mongodb') ? 'updateOne' : 'update';

        $collection->expects($this->exactly(2))
            ->method($methodName)
            ->will($this->returnCallback(function ($criteria, $updateData, $options) use (&$data) {
                $data = $updateData;
            }));

        $this->storage->write('foo', 'bar');
        $this->storage->write('foo', 'foobar');

        if (phpversion('mongodb')) {
            $this->assertEquals('foobar', $data['$set'][$this->options['data_field']]->getData());
        } else {
            $this->assertEquals('foobar', $data['$set'][$this->options['data_field']]->bin);
        }
    }

    public function testDestroy()
    {
        $collection = $this->createMongoCollectionMock();

        $this->mongo->expects($this->once())
            ->method('selectCollection')
            ->with($this->options['database'], $this->options['collection'])
            ->will($this->returnValue($collection));

        $methodName = phpversion('mongodb') ? 'deleteOne' : 'remove';

        $collection->expects($this->once())
            ->method($methodName)
            ->with(array($this->options['id_field'] => 'foo'));

        $this->assertTrue($this->storage->destroy('foo'));
    }

    public function testGc()
    {
        $collection = $this->createMongoCollectionMock();

        $this->mongo->expects($this->once())
            ->method('selectCollection')
            ->with($this->options['database'], $this->options['collection'])
            ->will($this->returnValue($collection));

        $methodName = phpversion('mongodb') ? 'deleteOne' : 'remove';

        $collection->expects($this->once())
            ->method($methodName)
            ->will($this->returnCallback(function ($criteria) {
                if (phpversion('mongodb')) {
<<<<<<< HEAD
                    $this->assertInstanceOf('MongoDB\BSON\UTCDateTime', $criteria[$this->options['expiry_field']]['$lt']);
                    $this->assertGreaterThanOrEqual(time() - 1, round(((int) $criteria[$this->options['expiry_field']]['$lt']) / 1000));
=======
                    $that->assertInstanceOf('MongoDB\BSON\UTCDateTime', $criteria[$that->options['expiry_field']]['$lt']);
                    $that->assertGreaterThanOrEqual(time() - 1, round((string) $criteria[$that->options['expiry_field']]['$lt'] / 1000));
>>>>>>> f7b3252c
                } else {
                    $this->assertInstanceOf('MongoDate', $criteria[$this->options['expiry_field']]['$lt']);
                    $this->assertGreaterThanOrEqual(time() - 1, $criteria[$this->options['expiry_field']]['$lt']->sec);
                }
            }));

        $this->assertTrue($this->storage->gc(1));
    }

    public function testGetConnection()
    {
        $method = new \ReflectionMethod($this->storage, 'getMongo');
        $method->setAccessible(true);

        if (phpversion('mongodb')) {
            $mongoClass = 'MongoDB\Client';
        } else {
            $mongoClass = version_compare(phpversion('mongo'), '1.3.0', '<') ? 'Mongo' : 'MongoClient';
        }

        $this->assertInstanceOf($mongoClass, $method->invoke($this->storage));
    }

    private function createMongoCollectionMock()
    {
        $collectionClass = 'MongoCollection';
        if (phpversion('mongodb')) {
            $collectionClass = 'MongoDB\Collection';
        }

        $collection = $this->getMockBuilder($collectionClass)
            ->disableOriginalConstructor()
            ->getMock();

        return $collection;
    }
}<|MERGE_RESOLUTION|>--- conflicted
+++ resolved
@@ -110,13 +110,8 @@
                 $this->assertArrayHasKey('$gte', $criteria[$this->options['expiry_field']]);
 
                 if (phpversion('mongodb')) {
-<<<<<<< HEAD
                     $this->assertInstanceOf('MongoDB\BSON\UTCDateTime', $criteria[$this->options['expiry_field']]['$gte']);
-                    $this->assertGreaterThanOrEqual(round(((int) $criteria[$this->options['expiry_field']]['$gte']) / 1000), $testTimeout);
-=======
-                    $that->assertInstanceOf('MongoDB\BSON\UTCDateTime', $criteria[$that->options['expiry_field']]['$gte']);
-                    $that->assertGreaterThanOrEqual(round((string) $criteria[$that->options['expiry_field']]['$gte'] / 1000), $testTimeout);
->>>>>>> f7b3252c
+                    $this->assertGreaterThanOrEqual(round((string) $criteria[$this->options['expiry_field']]['$gte'] / 1000), $testTimeout);
                 } else {
                     $this->assertInstanceOf('MongoDate', $criteria[$this->options['expiry_field']]['$gte']);
                     $this->assertGreaterThanOrEqual($criteria[$this->options['expiry_field']]['$gte']->sec, $testTimeout);
@@ -171,17 +166,10 @@
         $this->assertTrue($this->storage->write('foo', 'bar'));
 
         if (phpversion('mongodb')) {
-<<<<<<< HEAD
             $this->assertEquals('bar', $data[$this->options['data_field']]->getData());
             $this->assertInstanceOf('MongoDB\BSON\UTCDateTime', $data[$this->options['time_field']]);
             $this->assertInstanceOf('MongoDB\BSON\UTCDateTime', $data[$this->options['expiry_field']]);
-            $this->assertGreaterThanOrEqual($expectedExpiry, round(((int) $data[$this->options['expiry_field']]) / 1000));
-=======
-            $that->assertEquals('bar', $data[$that->options['data_field']]->getData());
-            $that->assertInstanceOf('MongoDB\BSON\UTCDateTime', $data[$that->options['time_field']]);
-            $that->assertInstanceOf('MongoDB\BSON\UTCDateTime', $data[$that->options['expiry_field']]);
-            $that->assertGreaterThanOrEqual($expectedExpiry, round((string) $data[$that->options['expiry_field']] / 1000));
->>>>>>> f7b3252c
+            $this->assertGreaterThanOrEqual($expectedExpiry, round((string) $data[$this->options['expiry_field']] / 1000));
         } else {
             $this->assertEquals('bar', $data[$this->options['data_field']]->bin);
             $this->assertInstanceOf('MongoDate', $data[$this->options['time_field']]);
@@ -303,13 +291,8 @@
             ->method($methodName)
             ->will($this->returnCallback(function ($criteria) {
                 if (phpversion('mongodb')) {
-<<<<<<< HEAD
                     $this->assertInstanceOf('MongoDB\BSON\UTCDateTime', $criteria[$this->options['expiry_field']]['$lt']);
-                    $this->assertGreaterThanOrEqual(time() - 1, round(((int) $criteria[$this->options['expiry_field']]['$lt']) / 1000));
-=======
-                    $that->assertInstanceOf('MongoDB\BSON\UTCDateTime', $criteria[$that->options['expiry_field']]['$lt']);
-                    $that->assertGreaterThanOrEqual(time() - 1, round((string) $criteria[$that->options['expiry_field']]['$lt'] / 1000));
->>>>>>> f7b3252c
+                    $this->assertGreaterThanOrEqual(time() - 1, round((string) $criteria[$this->options['expiry_field']]['$lt'] / 1000));
                 } else {
                     $this->assertInstanceOf('MongoDate', $criteria[$this->options['expiry_field']]['$lt']);
                     $this->assertGreaterThanOrEqual(time() - 1, $criteria[$this->options['expiry_field']]['$lt']->sec);
