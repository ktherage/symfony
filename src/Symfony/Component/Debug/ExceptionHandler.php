--- conflicted
+++ resolved
@@ -74,12 +74,6 @@
      */
     public function setHandler(callable $handler = null)
     {
-<<<<<<< HEAD
-=======
-        if (null !== $handler && !\is_callable($handler)) {
-            throw new \LogicException('The exception handler must be a valid PHP callable.');
-        }
->>>>>>> 82d13dae
         $old = $this->handler;
         $this->handler = $handler;
 
@@ -159,34 +153,6 @@
     }
 
     /**
-<<<<<<< HEAD
-=======
-     * Sends a response for the given Exception.
-     *
-     * If you have the Symfony HttpFoundation component installed,
-     * this method will use it to create and send the response. If not,
-     * it will fallback to plain PHP functions.
-     */
-    private function failSafeHandle(\Exception $exception)
-    {
-        if (class_exists('Symfony\Component\HttpFoundation\Response', false)
-            && __CLASS__ !== \get_class($this)
-            && ($reflector = new \ReflectionMethod($this, 'createResponse'))
-            && __CLASS__ !== $reflector->class
-        ) {
-            $response = $this->createResponse($exception);
-            $response->sendHeaders();
-            $response->sendContent();
-            @trigger_error(sprintf("The %s::createResponse method is deprecated since Symfony 2.8 and won't be called anymore when handling an exception in 3.0.", $reflector->class), E_USER_DEPRECATED);
-
-            return;
-        }
-
-        $this->sendPhpResponse($exception);
-    }
-
-    /**
->>>>>>> 82d13dae
      * Sends the error associated with the given Exception as a plain PHP response.
      *
      * This method uses plain PHP functions like header() and echo to output
@@ -242,7 +208,6 @@
                 $title = 'Whoops, looks like something went wrong.';
         }
 
-<<<<<<< HEAD
         if (!$this->debug) {
             return <<<EOF
                 <div class="container">
@@ -250,29 +215,10 @@
                 </div>
 EOF;
         }
-=======
-        $content = '';
-        if ($this->debug) {
-            try {
-                $count = \count($exception->getAllPrevious());
-                $total = $count + 1;
-                foreach ($exception->toArray() as $position => $e) {
-                    $ind = $count - $position + 1;
-                    $class = $this->formatClass($e['class']);
-                    $message = nl2br($this->escapeHtml($e['message']));
-                    $content .= sprintf(<<<'EOF'
-                        <h2 class="block_exception clear_fix">
-                            <span class="exception_counter">%d/%d</span>
-                            <span class="exception_title">%s%s:</span>
-                            <span class="exception_message">%s</span>
-                        </h2>
-                        <div class="block">
-                            <ol class="traces list_exception">
->>>>>>> 82d13dae
 
         $content = '';
         try {
-            $count = count($exception->getAllPrevious());
+            $count = \count($exception->getAllPrevious());
             $total = $count + 1;
             foreach ($exception->toArray() as $position => $e) {
                 $ind = $count - $position + 1;
@@ -296,22 +242,10 @@
                     if ($trace['function']) {
                         $content .= sprintf('at <span class="trace-class">%s</span><span class="trace-type">%s</span><span class="trace-method">%s</span>(<span class="trace-arguments">%s</span>)', $this->formatClass($trace['class']), $trace['type'], $trace['function'], $this->formatArgs($trace['args']));
                     }
-<<<<<<< HEAD
                     if (isset($trace['file']) && isset($trace['line'])) {
                         $content .= $this->formatPath($trace['file'], $trace['line']);
                     }
                     $content .= "</td></tr>\n";
-=======
-
-                    $content .= "    </ol>\n</div>\n";
-                }
-            } catch (\Exception $e) {
-                // something nasty happened and we cannot throw an exception anymore
-                if ($this->debug) {
-                    $title = sprintf('Exception thrown when handling an exception (%s: %s)', \get_class($e), $this->escapeHtml($e->getMessage()));
-                } else {
-                    $title = 'Whoops, looks like something went wrong.';
->>>>>>> 82d13dae
                 }
 
                 $content .= "</tbody>\n</table>\n</div>\n";
@@ -319,7 +253,7 @@
         } catch (\Exception $e) {
             // something nasty happened and we cannot throw an exception anymore
             if ($this->debug) {
-                $title = sprintf('Exception thrown when handling an exception (%s: %s)', get_class($e), $this->escapeHtml($e->getMessage()));
+                $title = sprintf('Exception thrown when handling an exception (%s: %s)', \get_class($e), $this->escapeHtml($e->getMessage()));
             } else {
                 $title = 'Whoops, looks like something went wrong.';
             }
@@ -442,12 +376,12 @@
         }
 
         if (\is_string($fmt)) {
-            $i = strpos($f = $fmt, '&', max(strrpos($f, '%f'), strrpos($f, '%l'))) ?: strlen($f);
+            $i = strpos($f = $fmt, '&', max(strrpos($f, '%f'), strrpos($f, '%l'))) ?: \strlen($f);
             $fmt = array(substr($f, 0, $i)) + preg_split('/&([^>]++)>/', substr($f, $i), -1, PREG_SPLIT_DELIM_CAPTURE);
 
             for ($i = 1; isset($fmt[$i]); ++$i) {
                 if (0 === strpos($path, $k = $fmt[$i++])) {
-                    $path = substr_replace($path, $fmt[$i], 0, strlen($k));
+                    $path = substr_replace($path, $fmt[$i], 0, \strlen($k));
                     break;
                 }
             }
@@ -474,13 +408,7 @@
             if ('object' === $item[0]) {
                 $formattedValue = sprintf('<em>object</em>(%s)', $this->formatClass($item[1]));
             } elseif ('array' === $item[0]) {
-<<<<<<< HEAD
-                $formattedValue = sprintf('<em>array</em>(%s)', is_array($item[1]) ? $this->formatArgs($item[1]) : $item[1]);
-=======
                 $formattedValue = sprintf('<em>array</em>(%s)', \is_array($item[1]) ? $this->formatArgs($item[1]) : $item[1]);
-            } elseif ('string' === $item[0]) {
-                $formattedValue = sprintf("'%s'", $this->escapeHtml($item[1]));
->>>>>>> 82d13dae
             } elseif ('null' === $item[0]) {
                 $formattedValue = '<em>null</em>';
             } elseif ('boolean' === $item[0]) {
