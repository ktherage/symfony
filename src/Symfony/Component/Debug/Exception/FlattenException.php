--- conflicted
+++ resolved
@@ -9,49 +9,6 @@
  * file that was distributed with this source code.
  */
 
-<<<<<<< HEAD
-=======
-namespace Symfony\Component\HttpKernel\Exception;
-
-use Symfony\Component\Debug\Exception\FlattenException as DebugFlattenException;
-
-/**
- * FlattenException wraps a PHP Exception to be able to serialize it.
- *
- * Basically, this class removes all objects from the trace.
- *
- * @author Fabien Potencier <fabien@symfony.com>
- *
- * @deprecated Deprecated in 2.3, to be removed in 3.0. Use the same class from the Debug component instead.
- */
-class FlattenException
-{
-    private $handler;
-
-    public static function __callStatic($method, $args)
-    {
-        if (!method_exists('Symfony\Component\Debug\Exception\FlattenException', $method)) {
-            throw new \BadMethodCallException(sprintf('Call to undefined method %s::%s()', \get_called_class(), $method));
-        }
-
-        return \call_user_func_array(array('Symfony\Component\Debug\Exception\FlattenException', $method), $args);
-    }
-
-    public function __call($method, $args)
-    {
-        if (!isset($this->handler)) {
-            $this->handler = new DebugFlattenException();
-        }
-
-        if (!method_exists($this->handler, $method)) {
-            throw new \BadMethodCallException(sprintf('Call to undefined method %s::%s()', \get_class($this), $method));
-        }
-
-        return \call_user_func_array(array($this->handler, $method), $args);
-    }
-}
-
->>>>>>> 82d13dae
 namespace Symfony\Component\Debug\Exception;
 
 use Symfony\Component\HttpFoundation\Exception\RequestExceptionInterface;
@@ -283,15 +240,11 @@
                 $result[$key] = array('null', null);
             } elseif (\is_bool($value)) {
                 $result[$key] = array('boolean', $value);
-<<<<<<< HEAD
-            } elseif (is_int($value)) {
+            } elseif (\is_int($value)) {
                 $result[$key] = array('integer', $value);
-            } elseif (is_float($value)) {
+            } elseif (\is_float($value)) {
                 $result[$key] = array('float', $value);
-            } elseif (is_resource($value)) {
-=======
             } elseif (\is_resource($value)) {
->>>>>>> 82d13dae
                 $result[$key] = array('resource', get_resource_type($value));
             } else {
                 $result[$key] = array('string', (string) $value);
