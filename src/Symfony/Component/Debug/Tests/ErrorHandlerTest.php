<?php

/*
 * This file is part of the Symfony package.
 *
 * (c) Fabien Potencier <fabien@symfony.com>
 *
 * For the full copyright and license information, please view the LICENSE
 * file that was distributed with this source code.
 */

namespace Symfony\Component\Debug\Tests;

use Symfony\Component\Debug\ErrorHandler;
use Symfony\Component\Debug\Exception\DummyException;

/**
 * ErrorHandlerTest
 *
 * @author Robert Schönthal <seroscho@googlemail.com>
 */
class ErrorHandlerTest extends \PHPUnit_Framework_TestCase
{
    /**
     * @var int Error reporting level before running tests.
     */
    protected $errorReporting;

    /**
     * @var string Display errors setting before running tests.
     */
    protected $displayErrors;

    public function setUp()
    {
        $this->errorReporting = error_reporting(E_ALL | E_STRICT);
        $this->displayErrors = ini_get('display_errors');
        ini_set('display_errors', '1');
    }

    public function tearDown()
    {
        ini_set('display_errors', $this->displayErrors);
        error_reporting($this->errorReporting);
    }

    public function testCompileTimeError()
    {
        // the ContextErrorException must not be loaded to test the workaround
        // for https://bugs.php.net/bug.php?id=65322.
        if (class_exists('Symfony\Component\Debug\Exception\ContextErrorException', false)) {
            $this->markTestSkipped('The ContextErrorException class is already loaded.');
        }

        $exceptionHandler = $this->getMock('Symfony\Component\Debug\ExceptionHandler', array('handle'));

        // the following code forces some PHPUnit classes to be loaded
        // so that they will be available in the exception handler
        // as they won't be autoloaded by PHP
        class_exists('PHPUnit_Framework_MockObject_Invocation_Object');
        $this->assertInstanceOf('stdClass', new \stdClass());
        $this->assertEquals(1, 1);
        $this->assertStringStartsWith('foo', 'foobar');
        $this->assertArrayHasKey('bar', array('bar' => 'foo'));

        $that = $this;
        $exceptionCheck = function ($exception) use ($that) {
            $that->assertInstanceOf('Symfony\Component\Debug\Exception\ContextErrorException', $exception);
            $that->assertEquals(E_STRICT, $exception->getSeverity());
            $that->assertEquals(2, $exception->getLine());
            $that->assertStringStartsWith('Runtime Notice: Declaration of _CompileTimeError::foo() should be compatible with', $exception->getMessage());
            $that->assertArrayHasKey('bar', $exception->getContext());
        };

        $exceptionHandler->expects($this->once())
            ->method('handle')
            ->will($this->returnCallback($exceptionCheck))
        ;

        ErrorHandler::register();
        set_exception_handler(array($exceptionHandler, 'handle'));

        // dummy variable to check for in error handler.
        $bar = 123;

        // trigger compile time error
        try {
            eval(<<<'PHP'
class _BaseCompileTimeError { function foo() {} }
class _CompileTimeError extends _BaseCompileTimeError { function foo($invalid) {} }
PHP
            );
        } catch (DummyException $e) {
            // if an exception is thrown, the test passed
        } catch (\Exception $e) {
            restore_error_handler();
            restore_exception_handler();

            throw $e;
        }

        restore_error_handler();
        restore_exception_handler();
    }

    public function testNotice()
    {
        $exceptionHandler = $this->getMock('Symfony\Component\Debug\ExceptionHandler', array('handle'));
        set_exception_handler(array($exceptionHandler, 'handle'));

        $that = $this;
        $exceptionCheck = function ($exception) use ($that) {
            $that->assertInstanceOf('Symfony\Component\Debug\Exception\ContextErrorException', $exception);
            $that->assertEquals(E_NOTICE, $exception->getSeverity());
            $that->assertEquals(__LINE__ + 44, $exception->getLine());
            $that->assertEquals(__FILE__, $exception->getFile());
            $that->assertRegexp('/^Notice: Undefined variable: (foo|bar)/', $exception->getMessage());
            $that->assertArrayHasKey('foobar', $exception->getContext());

            $trace = $exception->getTrace();
            $that->assertEquals(__FILE__, $trace[0]['file']);
            $that->assertEquals('Symfony\Component\Debug\ErrorHandler', $trace[0]['class']);
            $that->assertEquals('handle', $trace[0]['function']);
            $that->assertEquals('->', $trace[0]['type']);

            $that->assertEquals(__FILE__, $trace[1]['file']);
            $that->assertEquals(__CLASS__, $trace[1]['class']);
            $that->assertEquals('triggerNotice', $trace[1]['function']);
            $that->assertEquals('::', $trace[1]['type']);

            $that->assertEquals(__CLASS__, $trace[2]['class']);
            $that->assertEquals('testNotice', $trace[2]['function']);
            $that->assertEquals('->', $trace[2]['type']);
        };

        $exceptionHandler->expects($this->once())
            ->method('handle')
            ->will($this->returnCallback($exceptionCheck));
        ErrorHandler::register();

        try {
            self::triggerNotice($this);
        } catch (DummyException $e) {
            // if an exception is thrown, the test passed
        } catch (\Exception $e) {
            restore_error_handler();

            throw $e;
        }

        restore_error_handler();
    }

    // dummy function to test trace in error handler.
    private static function triggerNotice($that)
    {
        // dummy variable to check for in error handler.
        $foobar = 123;
        $that->assertSame('', $foo.$foo.$bar);
    }

    public function testConstruct()
    {
        try {
            $handler = ErrorHandler::register(3);

            $level = new \ReflectionProperty($handler, 'level');
            $level->setAccessible(true);

            $this->assertEquals(3, $level->getValue($handler));

            restore_error_handler();
        } catch (\Exception $e) {
            restore_error_handler();

            throw $e;
        }
    }

    public function testHandle()
    {
<<<<<<< HEAD
        try {
            $handler = ErrorHandler::register(0);
            $this->assertFalse($handler->handle(0, 'foo', 'foo.php', 12, 'foo'));
=======
        $handler = ErrorHandler::register(0);
        $this->assertFalse($handler->handle(0, 'foo', 'foo.php', 12, array()));
>>>>>>> 585b61db

            restore_error_handler();

<<<<<<< HEAD
            $handler = ErrorHandler::register(3);
            $this->assertFalse($handler->handle(4, 'foo', 'foo.php', 12, 'foo'));
=======
        $handler = ErrorHandler::register(3);
        $this->assertFalse($handler->handle(4, 'foo', 'foo.php', 12, array()));
>>>>>>> 585b61db

            restore_error_handler();

<<<<<<< HEAD
            $handler = ErrorHandler::register(3);
            try {
                $handler->handle(111, 'foo', 'foo.php', 12, 'foo');
            } catch (\ErrorException $e) {
                $this->assertSame('111: foo in foo.php line 12', $e->getMessage());
                $this->assertSame(111, $e->getSeverity());
                $this->assertSame('foo.php', $e->getFile());
                $this->assertSame(12, $e->getLine());
            }
=======
        $handler = ErrorHandler::register(3);
        try {
            $handler->handle(111, 'foo', 'foo.php', 12, array());
        } catch (\ErrorException $e) {
            $this->assertSame('111: foo in foo.php line 12', $e->getMessage());
            $this->assertSame(111, $e->getSeverity());
            $this->assertSame('foo.php', $e->getFile());
            $this->assertSame(12, $e->getLine());
        }
>>>>>>> 585b61db

            restore_error_handler();

<<<<<<< HEAD
            $handler = ErrorHandler::register(E_USER_DEPRECATED);
            $this->assertTrue($handler->handle(E_USER_DEPRECATED, 'foo', 'foo.php', 12, 'foo'));
=======
        $handler = ErrorHandler::register(E_USER_DEPRECATED);
        $this->assertTrue($handler->handle(E_USER_DEPRECATED, 'foo', 'foo.php', 12, array()));
>>>>>>> 585b61db

            restore_error_handler();

<<<<<<< HEAD
            $handler = ErrorHandler::register(E_DEPRECATED);
            $this->assertTrue($handler->handle(E_DEPRECATED, 'foo', 'foo.php', 12, 'foo'));
=======
        $handler = ErrorHandler::register(E_DEPRECATED);
        $this->assertTrue($handler->handle(E_DEPRECATED, 'foo', 'foo.php', 12, array()));
>>>>>>> 585b61db

            restore_error_handler();

            $logger = $this->getMock('Psr\Log\LoggerInterface');

            $that = $this;
            $warnArgCheck = function ($message, $context) use ($that) {
                $that->assertEquals('foo', $message);
                $that->assertArrayHasKey('type', $context);
                $that->assertEquals($context['type'], ErrorHandler::TYPE_DEPRECATION);
                $that->assertArrayHasKey('stack', $context);
                $that->assertInternalType('array', $context['stack']);
            };

            $logger
                ->expects($this->once())
                ->method('warning')
                ->will($this->returnCallback($warnArgCheck))
            ;

<<<<<<< HEAD
            $handler = ErrorHandler::register(E_USER_DEPRECATED);
            $handler->setLogger($logger);
            $handler->handle(E_USER_DEPRECATED, 'foo', 'foo.php', 12, 'foo');
=======
        $handler = ErrorHandler::register(E_USER_DEPRECATED);
        $handler->setLogger($logger);
        $handler->handle(E_USER_DEPRECATED, 'foo', 'foo.php', 12, array());
>>>>>>> 585b61db

            restore_error_handler();
        } catch (\Exception $e) {
            restore_error_handler();

            throw $e;
        }
    }

    /**
     * @dataProvider provideFatalErrorHandlersData
     */
    public function testFatalErrorHandlers($error, $class, $translatedMessage)
    {
        $handler = new ErrorHandler();
        $exceptionHandler = new MockExceptionHandler();

        $m = new \ReflectionMethod($handler, 'handleFatalError');
        $m->setAccessible(true);
        $m->invoke($handler, $exceptionHandler, $error);

        $this->assertInstanceof($class, $exceptionHandler->e);
        $this->assertSame($translatedMessage, $exceptionHandler->e->getMessage());
        $this->assertSame($error['type'], $exceptionHandler->e->getSeverity());
        $this->assertSame($error['file'], $exceptionHandler->e->getFile());
        $this->assertSame($error['line'], $exceptionHandler->e->getLine());
    }

    public function provideFatalErrorHandlersData()
    {
        return array(
            // undefined function
            array(
                array(
                    'type' => 1,
                    'line' => 12,
                    'file' => 'foo.php',
                    'message' => 'Call to undefined function test_namespaced_function_again()',
                ),
                'Symfony\Component\Debug\Exception\UndefinedFunctionException',
                'Attempted to call function "test_namespaced_function_again" from the global namespace in foo.php line 12. Did you mean to call: "\\symfony\\component\\debug\\tests\\test_namespaced_function_again"?',
            ),
            // class not found
            array(
                array(
                    'type' => 1,
                    'line' => 12,
                    'file' => 'foo.php',
                    'message' => 'Class \'WhizBangFactory\' not found',
                ),
                'Symfony\Component\Debug\Exception\ClassNotFoundException',
                'Attempted to load class "WhizBangFactory" from the global namespace in foo.php line 12. Did you forget a use statement for this class?',
            ),
        );
    }
}

function test_namespaced_function_again()
{
}<|MERGE_RESOLUTION|>--- conflicted
+++ resolved
@@ -179,68 +179,36 @@
 
     public function testHandle()
     {
-<<<<<<< HEAD
         try {
             $handler = ErrorHandler::register(0);
-            $this->assertFalse($handler->handle(0, 'foo', 'foo.php', 12, 'foo'));
-=======
-        $handler = ErrorHandler::register(0);
-        $this->assertFalse($handler->handle(0, 'foo', 'foo.php', 12, array()));
->>>>>>> 585b61db
-
-            restore_error_handler();
-
-<<<<<<< HEAD
+            $this->assertFalse($handler->handle(0, 'foo', 'foo.php', 12, array()));
+
+            restore_error_handler();
+
             $handler = ErrorHandler::register(3);
-            $this->assertFalse($handler->handle(4, 'foo', 'foo.php', 12, 'foo'));
-=======
-        $handler = ErrorHandler::register(3);
-        $this->assertFalse($handler->handle(4, 'foo', 'foo.php', 12, array()));
->>>>>>> 585b61db
-
-            restore_error_handler();
-
-<<<<<<< HEAD
+            $this->assertFalse($handler->handle(4, 'foo', 'foo.php', 12, array()));
+
+            restore_error_handler();
+
             $handler = ErrorHandler::register(3);
             try {
-                $handler->handle(111, 'foo', 'foo.php', 12, 'foo');
+                $handler->handle(111, 'foo', 'foo.php', 12, array());
             } catch (\ErrorException $e) {
                 $this->assertSame('111: foo in foo.php line 12', $e->getMessage());
                 $this->assertSame(111, $e->getSeverity());
                 $this->assertSame('foo.php', $e->getFile());
                 $this->assertSame(12, $e->getLine());
             }
-=======
-        $handler = ErrorHandler::register(3);
-        try {
-            $handler->handle(111, 'foo', 'foo.php', 12, array());
-        } catch (\ErrorException $e) {
-            $this->assertSame('111: foo in foo.php line 12', $e->getMessage());
-            $this->assertSame(111, $e->getSeverity());
-            $this->assertSame('foo.php', $e->getFile());
-            $this->assertSame(12, $e->getLine());
-        }
->>>>>>> 585b61db
-
-            restore_error_handler();
-
-<<<<<<< HEAD
+
+            restore_error_handler();
+
             $handler = ErrorHandler::register(E_USER_DEPRECATED);
-            $this->assertTrue($handler->handle(E_USER_DEPRECATED, 'foo', 'foo.php', 12, 'foo'));
-=======
-        $handler = ErrorHandler::register(E_USER_DEPRECATED);
-        $this->assertTrue($handler->handle(E_USER_DEPRECATED, 'foo', 'foo.php', 12, array()));
->>>>>>> 585b61db
-
-            restore_error_handler();
-
-<<<<<<< HEAD
+            $this->assertTrue($handler->handle(E_USER_DEPRECATED, 'foo', 'foo.php', 12, array()));
+
+            restore_error_handler();
+
             $handler = ErrorHandler::register(E_DEPRECATED);
-            $this->assertTrue($handler->handle(E_DEPRECATED, 'foo', 'foo.php', 12, 'foo'));
-=======
-        $handler = ErrorHandler::register(E_DEPRECATED);
-        $this->assertTrue($handler->handle(E_DEPRECATED, 'foo', 'foo.php', 12, array()));
->>>>>>> 585b61db
+            $this->assertTrue($handler->handle(E_DEPRECATED, 'foo', 'foo.php', 12, array()));
 
             restore_error_handler();
 
@@ -261,15 +229,9 @@
                 ->will($this->returnCallback($warnArgCheck))
             ;
 
-<<<<<<< HEAD
             $handler = ErrorHandler::register(E_USER_DEPRECATED);
             $handler->setLogger($logger);
-            $handler->handle(E_USER_DEPRECATED, 'foo', 'foo.php', 12, 'foo');
-=======
-        $handler = ErrorHandler::register(E_USER_DEPRECATED);
-        $handler->setLogger($logger);
-        $handler->handle(E_USER_DEPRECATED, 'foo', 'foo.php', 12, array());
->>>>>>> 585b61db
+            $handler->handle(E_USER_DEPRECATED, 'foo', 'foo.php', 12, array());
 
             restore_error_handler();
         } catch (\Exception $e) {
