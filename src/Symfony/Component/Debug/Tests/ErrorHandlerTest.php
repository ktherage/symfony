<?php

/*
 * This file is part of the Symfony package.
 *
 * (c) Fabien Potencier <fabien@symfony.com>
 *
 * For the full copyright and license information, please view the LICENSE
 * file that was distributed with this source code.
 */

namespace Symfony\Component\Debug\Tests;

use PHPUnit\Framework\TestCase;
use Psr\Log\LogLevel;
use Symfony\Component\Debug\BufferingLogger;
use Symfony\Component\Debug\ErrorHandler;
use Symfony\Component\Debug\Exception\SilencedErrorContext;

/**
 * ErrorHandlerTest.
 *
 * @author Robert Schönthal <seroscho@googlemail.com>
 * @author Nicolas Grekas <p@tchwork.com>
 */
class ErrorHandlerTest extends TestCase
{
    public function testRegister()
    {
        $handler = ErrorHandler::register();

        try {
            $this->assertInstanceOf('Symfony\Component\Debug\ErrorHandler', $handler);
            $this->assertSame($handler, ErrorHandler::register());

            $newHandler = new ErrorHandler();

            $this->assertSame($handler, ErrorHandler::register($newHandler, false));
            $h = set_error_handler('var_dump');
            restore_error_handler();
            $this->assertSame(array($handler, 'handleError'), $h);

            try {
                $this->assertSame($newHandler, ErrorHandler::register($newHandler, true));
                $h = set_error_handler('var_dump');
                restore_error_handler();
                $this->assertSame(array($newHandler, 'handleError'), $h);
            } catch (\Exception $e) {
            }

            restore_error_handler();
            restore_exception_handler();

            if (isset($e)) {
                throw $e;
            }
        } catch (\Exception $e) {
        }

        restore_error_handler();
        restore_exception_handler();

        if (isset($e)) {
            throw $e;
        }
    }

    public function testErrorGetLast()
    {
        $handler = ErrorHandler::register();
        $logger = $this->getMockBuilder('Psr\Log\LoggerInterface')->getMock();
        $handler->setDefaultLogger($logger);
        $handler->screamAt(E_ALL);

        try {
            @trigger_error('Hello', E_USER_WARNING);
            $expected = array(
                'type' => E_USER_WARNING,
                'message' => 'Hello',
                'file' => __FILE__,
                'line' => __LINE__ - 5,
            );
            $this->assertSame($expected, error_get_last());
        } catch (\Exception $e) {
            restore_error_handler();
            restore_exception_handler();

            throw $e;
        }
    }

    public function testNotice()
    {
        ErrorHandler::register();

        try {
            self::triggerNotice($this);
            $this->fail('ErrorException expected');
        } catch (\ErrorException $exception) {
            // if an exception is thrown, the test passed
            $this->assertEquals(E_NOTICE, $exception->getSeverity());
            $this->assertEquals(__FILE__, $exception->getFile());
            $this->assertRegExp('/^Notice: Undefined variable: (foo|bar)/', $exception->getMessage());

            $trace = $exception->getTrace();

            $this->assertEquals(__FILE__, $trace[0]['file']);
            $this->assertEquals(__CLASS__, $trace[0]['class']);
            $this->assertEquals('triggerNotice', $trace[0]['function']);
            $this->assertEquals('::', $trace[0]['type']);

            $this->assertEquals(__FILE__, $trace[0]['file']);
            $this->assertEquals(__CLASS__, $trace[1]['class']);
            $this->assertEquals(__FUNCTION__, $trace[1]['function']);
            $this->assertEquals('->', $trace[1]['type']);
        } finally {
            restore_error_handler();
            restore_exception_handler();
        }
    }

    // dummy function to test trace in error handler.
    private static function triggerNotice($that)
    {
        $that->assertSame('', $foo.$foo.$bar);
    }

    public function testConstruct()
    {
        try {
            $handler = ErrorHandler::register();
            $handler->throwAt(3, true);
            $this->assertEquals(3 | E_RECOVERABLE_ERROR | E_USER_ERROR, $handler->throwAt(0));
        } finally {
            restore_error_handler();
            restore_exception_handler();
        }
    }

    public function testDefaultLogger()
    {
        try {
            $handler = ErrorHandler::register();

            $logger = $this->getMockBuilder('Psr\Log\LoggerInterface')->getMock();

            $handler->setDefaultLogger($logger, E_NOTICE);
            $handler->setDefaultLogger($logger, array(E_USER_NOTICE => LogLevel::CRITICAL));

            $loggers = array(
                E_DEPRECATED => array(null, LogLevel::INFO),
                E_USER_DEPRECATED => array(null, LogLevel::INFO),
                E_NOTICE => array($logger, LogLevel::WARNING),
                E_USER_NOTICE => array($logger, LogLevel::CRITICAL),
                E_STRICT => array(null, LogLevel::WARNING),
                E_WARNING => array(null, LogLevel::WARNING),
                E_USER_WARNING => array(null, LogLevel::WARNING),
                E_COMPILE_WARNING => array(null, LogLevel::WARNING),
                E_CORE_WARNING => array(null, LogLevel::WARNING),
                E_USER_ERROR => array(null, LogLevel::CRITICAL),
                E_RECOVERABLE_ERROR => array(null, LogLevel::CRITICAL),
                E_COMPILE_ERROR => array(null, LogLevel::CRITICAL),
                E_PARSE => array(null, LogLevel::CRITICAL),
                E_ERROR => array(null, LogLevel::CRITICAL),
                E_CORE_ERROR => array(null, LogLevel::CRITICAL),
            );
            $this->assertSame($loggers, $handler->setLoggers(array()));
        } finally {
            restore_error_handler();
            restore_exception_handler();
        }
    }

    public function testHandleError()
    {
        try {
            $handler = ErrorHandler::register();
            $handler->throwAt(0, true);
            $this->assertFalse($handler->handleError(0, 'foo', 'foo.php', 12, array()));

            restore_error_handler();
            restore_exception_handler();

            $handler = ErrorHandler::register();
            $handler->throwAt(3, true);
            $this->assertFalse($handler->handleError(4, 'foo', 'foo.php', 12, array()));

            restore_error_handler();
            restore_exception_handler();

            $handler = ErrorHandler::register();
            $handler->throwAt(3, true);
            try {
                $handler->handleError(4, 'foo', 'foo.php', 12, array());
            } catch (\ErrorException $e) {
                $this->assertSame('Parse Error: foo', $e->getMessage());
                $this->assertSame(4, $e->getSeverity());
                $this->assertSame('foo.php', $e->getFile());
                $this->assertSame(12, $e->getLine());
            }

            restore_error_handler();
            restore_exception_handler();

            $handler = ErrorHandler::register();
            $handler->throwAt(E_USER_DEPRECATED, true);
            $this->assertFalse($handler->handleError(E_USER_DEPRECATED, 'foo', 'foo.php', 12, array()));

            restore_error_handler();
            restore_exception_handler();

            $handler = ErrorHandler::register();
            $handler->throwAt(E_DEPRECATED, true);
            $this->assertFalse($handler->handleError(E_DEPRECATED, 'foo', 'foo.php', 12, array()));

            restore_error_handler();
            restore_exception_handler();

            $logger = $this->getMockBuilder('Psr\Log\LoggerInterface')->getMock();

            $warnArgCheck = function ($logLevel, $message, $context) {
                $this->assertEquals('info', $logLevel);
                $this->assertEquals('User Deprecated: foo', $message);
                $this->assertArrayHasKey('exception', $context);
                $exception = $context['exception'];
                $this->assertInstanceOf(\ErrorException::class, $exception);
                $this->assertSame('User Deprecated: foo', $exception->getMessage());
                $this->assertSame(E_USER_DEPRECATED, $exception->getSeverity());
            };

            $logger
                ->expects($this->once())
                ->method('log')
                ->will($this->returnCallback($warnArgCheck))
            ;

            $handler = ErrorHandler::register();
            $handler->setDefaultLogger($logger, E_USER_DEPRECATED);
            $this->assertTrue($handler->handleError(E_USER_DEPRECATED, 'foo', 'foo.php', 12, array()));

            restore_error_handler();
            restore_exception_handler();

            $logger = $this->getMockBuilder('Psr\Log\LoggerInterface')->getMock();

            $line = null;
            $logArgCheck = function ($level, $message, $context) use (&$line) {
                $this->assertEquals('Notice: Undefined variable: undefVar', $message);
                $this->assertArrayHasKey('exception', $context);
                $exception = $context['exception'];
                $this->assertInstanceOf(SilencedErrorContext::class, $exception);
                $this->assertSame(E_NOTICE, $exception->getSeverity());
                $this->assertSame(__FILE__, $exception->getFile());
                $this->assertSame($line, $exception->getLine());
                $this->assertNotEmpty($exception->getTrace());
                $this->assertSame(1, $exception->count);
            };

            $logger
                ->expects($this->once())
                ->method('log')
                ->will($this->returnCallback($logArgCheck))
            ;

            $handler = ErrorHandler::register();
            $handler->setDefaultLogger($logger, E_NOTICE);
            $handler->screamAt(E_NOTICE);
            unset($undefVar);
            $line = __LINE__ + 1;
            @$undefVar++;

            restore_error_handler();
            restore_exception_handler();
        } catch (\Exception $e) {
            restore_error_handler();
            restore_exception_handler();

            throw $e;
        }
    }

    public function testHandleUserError()
    {
        try {
            $handler = ErrorHandler::register();
            $handler->throwAt(0, true);

            $e = null;
            $x = new \Exception('Foo');

            try {
                $f = new Fixtures\ToStringThrower($x);
                $f .= ''; // Trigger $f->__toString()
            } catch (\Exception $e) {
            }

            $this->assertSame($x, $e);
        } finally {
            restore_error_handler();
            restore_exception_handler();
        }
    }

    public function testHandleDeprecation()
    {
        $logArgCheck = function ($level, $message, $context) {
            $this->assertEquals(LogLevel::INFO, $level);
            $this->assertArrayHasKey('exception', $context);
            $exception = $context['exception'];
            $this->assertInstanceOf(\ErrorException::class, $exception);
            $this->assertSame('User Deprecated: Foo deprecation', $exception->getMessage());
        };

        $logger = $this->getMockBuilder('Psr\Log\LoggerInterface')->getMock();
        $logger
            ->expects($this->once())
            ->method('log')
            ->will($this->returnCallback($logArgCheck))
        ;

        $handler = new ErrorHandler();
        $handler->setDefaultLogger($logger);
        @$handler->handleError(E_USER_DEPRECATED, 'Foo deprecation', __FILE__, __LINE__, array());
    }

    public function testHandleException()
    {
        try {
            $handler = ErrorHandler::register();

            $exception = new \Exception('foo');

            $logger = $this->getMockBuilder('Psr\Log\LoggerInterface')->getMock();

            $logArgCheck = function ($level, $message, $context) {
                $this->assertSame('Uncaught Exception: foo', $message);
                $this->assertArrayHasKey('exception', $context);
                $this->assertInstanceOf(\Exception::class, $context['exception']);
            };

            $logger
                ->expects($this->exactly(2))
                ->method('log')
                ->will($this->returnCallback($logArgCheck))
            ;

            $handler->setDefaultLogger($logger, E_ERROR);

            try {
                $handler->handleException($exception);
                $this->fail('Exception expected');
            } catch (\Exception $e) {
                $this->assertSame($exception, $e);
            }

            $handler->setExceptionHandler(function ($e) use ($exception) {
                $this->assertSame($exception, $e);
            });

            $handler->handleException($exception);
        } finally {
            restore_error_handler();
            restore_exception_handler();
        }
    }

    public function testBootstrappingLogger()
    {
        $bootLogger = new BufferingLogger();
        $handler = new ErrorHandler($bootLogger);

        $loggers = array(
            E_DEPRECATED => array($bootLogger, LogLevel::INFO),
            E_USER_DEPRECATED => array($bootLogger, LogLevel::INFO),
            E_NOTICE => array($bootLogger, LogLevel::WARNING),
            E_USER_NOTICE => array($bootLogger, LogLevel::WARNING),
            E_STRICT => array($bootLogger, LogLevel::WARNING),
            E_WARNING => array($bootLogger, LogLevel::WARNING),
            E_USER_WARNING => array($bootLogger, LogLevel::WARNING),
            E_COMPILE_WARNING => array($bootLogger, LogLevel::WARNING),
            E_CORE_WARNING => array($bootLogger, LogLevel::WARNING),
            E_USER_ERROR => array($bootLogger, LogLevel::CRITICAL),
            E_RECOVERABLE_ERROR => array($bootLogger, LogLevel::CRITICAL),
            E_COMPILE_ERROR => array($bootLogger, LogLevel::CRITICAL),
            E_PARSE => array($bootLogger, LogLevel::CRITICAL),
            E_ERROR => array($bootLogger, LogLevel::CRITICAL),
            E_CORE_ERROR => array($bootLogger, LogLevel::CRITICAL),
        );

        $this->assertSame($loggers, $handler->setLoggers(array()));

        $handler->handleError(E_DEPRECATED, 'Foo message', __FILE__, 123, array());

        $logs = $bootLogger->cleanLogs();

        $this->assertCount(1, $logs);
        $log = $logs[0];
        $this->assertSame('info', $log[0]);
        $this->assertSame('Deprecated: Foo message', $log[1]);
        $this->assertArrayHasKey('exception', $log[2]);
        $exception = $log[2]['exception'];
        $this->assertInstanceOf(\ErrorException::class, $exception);
        $this->assertSame('Deprecated: Foo message', $exception->getMessage());
        $this->assertSame(__FILE__, $exception->getFile());
        $this->assertSame(123, $exception->getLine());
        $this->assertSame(E_DEPRECATED, $exception->getSeverity());

        $bootLogger->log(LogLevel::WARNING, 'Foo message', array('exception' => $exception));

        $mockLogger = $this->getMockBuilder('Psr\Log\LoggerInterface')->getMock();
        $mockLogger->expects($this->once())
            ->method('log')
            ->with(LogLevel::WARNING, 'Foo message', array('exception' => $exception));

        $handler->setLoggers(array(E_DEPRECATED => array($mockLogger, LogLevel::WARNING)));
    }

    public function testSettingLoggerWhenExceptionIsBuffered()
    {
        $bootLogger = new BufferingLogger();
        $handler = new ErrorHandler($bootLogger);

        $exception = new \Exception('Foo message');

        $mockLogger = $this->getMockBuilder('Psr\Log\LoggerInterface')->getMock();
        $mockLogger->expects($this->once())
            ->method('log')
            ->with(LogLevel::CRITICAL, 'Uncaught Exception: Foo message', array('exception' => $exception));

        $handler->setExceptionHandler(function () use ($handler, $mockLogger) {
            $handler->setDefaultLogger($mockLogger);
        });

        $handler->handleException($exception);
    }

    public function testHandleFatalError()
    {
        try {
            $handler = ErrorHandler::register();

            $error = array(
                'type' => E_PARSE,
                'message' => 'foo',
                'file' => 'bar',
                'line' => 123,
            );

            $logger = $this->getMockBuilder('Psr\Log\LoggerInterface')->getMock();

            $logArgCheck = function ($level, $message, $context) {
                $this->assertEquals('Fatal Parse Error: foo', $message);
                $this->assertArrayHasKey('exception', $context);
                $this->assertInstanceOf(\Exception::class, $context['exception']);
            };

            $logger
                ->expects($this->once())
                ->method('log')
                ->will($this->returnCallback($logArgCheck))
            ;

            $handler->setDefaultLogger($logger, E_PARSE);

            $handler->handleFatalError($error);

            restore_error_handler();
            restore_exception_handler();
        } catch (\Exception $e) {
            restore_error_handler();
            restore_exception_handler();

            throw $e;
        }
    }

    public function testHandleErrorException()
    {
        $exception = new \Error("Class 'Foo' not found");

        $handler = new ErrorHandler();
        $handler->setExceptionHandler(function () use (&$args) {
            $args = \func_get_args();
        });

        $handler->handleException($exception);

        $this->assertInstanceOf('Symfony\Component\Debug\Exception\ClassNotFoundException', $args[0]);
        $this->assertStringStartsWith("Attempted to load class \"Foo\" from the global namespace.\nDid you forget a \"use\" statement", $args[0]->getMessage());
    }

    /**
<<<<<<< HEAD
=======
     * @group no-hhvm
     */
    public function testHandleFatalErrorOnHHVM()
    {
        try {
            $handler = ErrorHandler::register();

            $logger = $this->getMockBuilder('Psr\Log\LoggerInterface')->getMock();
            $logger
                ->expects($this->once())
                ->method('log')
                ->with(
                    $this->equalTo(LogLevel::CRITICAL),
                    $this->equalTo('Fatal Error: foo')
                )
            ;

            $handler->setDefaultLogger($logger, E_ERROR);

            $error = array(
                'type' => E_ERROR + 0x1000000, // This error level is used by HHVM for fatal errors
                'message' => 'foo',
                'file' => 'bar',
                'line' => 123,
                'context' => array(123),
                'backtrace' => array(456),
            );

            \call_user_func_array(array($handler, 'handleError'), $error);
            $handler->handleFatalError($error);
        } finally {
            restore_error_handler();
            restore_exception_handler();
        }
    }

    /**
>>>>>>> f5939a83
     * @expectedException \Exception
     */
    public function testCustomExceptionHandler()
    {
        $handler = new ErrorHandler();
        $handler->setExceptionHandler(function ($e) use ($handler) {
            $handler->handleException($e);
        });

        $handler->handleException(new \Exception());
    }
}<|MERGE_RESOLUTION|>--- conflicted
+++ resolved
@@ -490,46 +490,6 @@
     }
 
     /**
-<<<<<<< HEAD
-=======
-     * @group no-hhvm
-     */
-    public function testHandleFatalErrorOnHHVM()
-    {
-        try {
-            $handler = ErrorHandler::register();
-
-            $logger = $this->getMockBuilder('Psr\Log\LoggerInterface')->getMock();
-            $logger
-                ->expects($this->once())
-                ->method('log')
-                ->with(
-                    $this->equalTo(LogLevel::CRITICAL),
-                    $this->equalTo('Fatal Error: foo')
-                )
-            ;
-
-            $handler->setDefaultLogger($logger, E_ERROR);
-
-            $error = array(
-                'type' => E_ERROR + 0x1000000, // This error level is used by HHVM for fatal errors
-                'message' => 'foo',
-                'file' => 'bar',
-                'line' => 123,
-                'context' => array(123),
-                'backtrace' => array(456),
-            );
-
-            \call_user_func_array(array($handler, 'handleError'), $error);
-            $handler->handleFatalError($error);
-        } finally {
-            restore_error_handler();
-            restore_exception_handler();
-        }
-    }
-
-    /**
->>>>>>> f5939a83
      * @expectedException \Exception
      */
     public function testCustomExceptionHandler()
