<?php

/*
 * This file is part of the Symfony package.
 *
 * (c) Fabien Potencier <fabien@symfony.com>
 *
 * For the full copyright and license information, please view the LICENSE
 * file that was distributed with this source code.
 */

namespace Symfony\Component\ExpressionLanguage;

/**
 * Parsers a token stream.
 *
 * This parser implements a "Precedence climbing" algorithm.
 *
 * @see http://www.engr.mun.ca/~theo/Misc/exp_parsing.htm
 * @see http://en.wikipedia.org/wiki/Operator-precedence_parser
 *
 * @author Fabien Potencier <fabien@symfony.com>
 */
class Parser
{
    const OPERATOR_LEFT = 1;
    const OPERATOR_RIGHT = 2;

    private $stream;
    private $unaryOperators;
    private $binaryOperators;
    private $functions;
    private $names;

    public function __construct(array $functions)
    {
        $this->functions = $functions;

        $this->unaryOperators = array(
            'not' => array('precedence' => 50),
            '!' => array('precedence' => 50),
            '-' => array('precedence' => 500),
            '+' => array('precedence' => 500),
        );
        $this->binaryOperators = array(
            'or' => array('precedence' => 10, 'associativity' => self::OPERATOR_LEFT),
            '||' => array('precedence' => 10, 'associativity' => self::OPERATOR_LEFT),
            'and' => array('precedence' => 15, 'associativity' => self::OPERATOR_LEFT),
            '&&' => array('precedence' => 15, 'associativity' => self::OPERATOR_LEFT),
            '|' => array('precedence' => 16, 'associativity' => self::OPERATOR_LEFT),
            '^' => array('precedence' => 17, 'associativity' => self::OPERATOR_LEFT),
            '&' => array('precedence' => 18, 'associativity' => self::OPERATOR_LEFT),
            '==' => array('precedence' => 20, 'associativity' => self::OPERATOR_LEFT),
            '===' => array('precedence' => 20, 'associativity' => self::OPERATOR_LEFT),
            '!=' => array('precedence' => 20, 'associativity' => self::OPERATOR_LEFT),
            '!==' => array('precedence' => 20, 'associativity' => self::OPERATOR_LEFT),
            '<' => array('precedence' => 20, 'associativity' => self::OPERATOR_LEFT),
            '>' => array('precedence' => 20, 'associativity' => self::OPERATOR_LEFT),
            '>=' => array('precedence' => 20, 'associativity' => self::OPERATOR_LEFT),
            '<=' => array('precedence' => 20, 'associativity' => self::OPERATOR_LEFT),
            'not in' => array('precedence' => 20, 'associativity' => self::OPERATOR_LEFT),
            'in' => array('precedence' => 20, 'associativity' => self::OPERATOR_LEFT),
            'matches' => array('precedence' => 20, 'associativity' => self::OPERATOR_LEFT),
            '..' => array('precedence' => 25, 'associativity' => self::OPERATOR_LEFT),
            '+' => array('precedence' => 30, 'associativity' => self::OPERATOR_LEFT),
            '-' => array('precedence' => 30, 'associativity' => self::OPERATOR_LEFT),
            '~' => array('precedence' => 40, 'associativity' => self::OPERATOR_LEFT),
            '*' => array('precedence' => 60, 'associativity' => self::OPERATOR_LEFT),
            '/' => array('precedence' => 60, 'associativity' => self::OPERATOR_LEFT),
            '%' => array('precedence' => 60, 'associativity' => self::OPERATOR_LEFT),
            '**' => array('precedence' => 200, 'associativity' => self::OPERATOR_RIGHT),
        );
    }

    /**
     * Converts a token stream to a node tree.
     *
     * The valid names is an array where the values
     * are the names that the user can use in an expression.
     *
     * If the variable name in the compiled PHP code must be
     * different, define it as the key.
     *
     * For instance, ['this' => 'container'] means that the
     * variable 'container' can be used in the expression
     * but the compiled code will use 'this'.
     *
     * @param TokenStream $stream A token stream instance
     * @param array       $names  An array of valid names
     *
     * @return Node\Node A node tree
     *
     * @throws SyntaxError
     */
    public function parse(TokenStream $stream, $names = array())
    {
        $this->stream = $stream;
        $this->names = $names;

        $node = $this->parseExpression();
        if (!$stream->isEOF()) {
            throw new SyntaxError(sprintf('Unexpected token "%s" of value "%s"', $stream->current->type, $stream->current->value), $stream->current->cursor, $stream->getExpression());
        }

        return $node;
    }

    public function parseExpression($precedence = 0)
    {
        $expr = $this->getPrimary();
        $token = $this->stream->current;
        while ($token->test(Token::OPERATOR_TYPE) && isset($this->binaryOperators[$token->value]) && $this->binaryOperators[$token->value]['precedence'] >= $precedence) {
            $op = $this->binaryOperators[$token->value];
            $this->stream->next();

            $expr1 = $this->parseExpression(self::OPERATOR_LEFT === $op['associativity'] ? $op['precedence'] + 1 : $op['precedence']);
            $expr = new Node\BinaryNode($token->value, $expr, $expr1);

            $token = $this->stream->current;
        }

        if (0 === $precedence) {
            return $this->parseConditionalExpression($expr);
        }

        return $expr;
    }

    protected function getPrimary()
    {
        $token = $this->stream->current;

        if ($token->test(Token::OPERATOR_TYPE) && isset($this->unaryOperators[$token->value])) {
            $operator = $this->unaryOperators[$token->value];
            $this->stream->next();
            $expr = $this->parseExpression($operator['precedence']);

            return $this->parsePostfixExpression(new Node\UnaryNode($token->value, $expr));
        }

        if ($token->test(Token::PUNCTUATION_TYPE, '(')) {
            $this->stream->next();
            $expr = $this->parseExpression();
            $this->stream->expect(Token::PUNCTUATION_TYPE, ')', 'An opened parenthesis is not properly closed');

            return $this->parsePostfixExpression($expr);
        }

        return $this->parsePrimaryExpression();
    }

    protected function parseConditionalExpression($expr)
    {
        while ($this->stream->current->test(Token::PUNCTUATION_TYPE, '?')) {
            $this->stream->next();
            if (!$this->stream->current->test(Token::PUNCTUATION_TYPE, ':')) {
                $expr2 = $this->parseExpression();
                if ($this->stream->current->test(Token::PUNCTUATION_TYPE, ':')) {
                    $this->stream->next();
                    $expr3 = $this->parseExpression();
                } else {
                    $expr3 = new Node\ConstantNode(null);
                }
            } else {
                $this->stream->next();
                $expr2 = $expr;
                $expr3 = $this->parseExpression();
            }

            $expr = new Node\ConditionalNode($expr, $expr2, $expr3);
        }

        return $expr;
    }

    public function parsePrimaryExpression()
    {
        $token = $this->stream->current;
        switch ($token->type) {
            case Token::NAME_TYPE:
                $this->stream->next();
                switch ($token->value) {
                    case 'true':
                    case 'TRUE':
                        return new Node\ConstantNode(true);

                    case 'false':
                    case 'FALSE':
                        return new Node\ConstantNode(false);

                    case 'null':
                    case 'NULL':
                        return new Node\ConstantNode(null);

                    default:
                        if ('(' === $this->stream->current->value) {
                            if (false === isset($this->functions[$token->value])) {
                                throw new SyntaxError(sprintf('The function "%s" does not exist', $token->value), $token->cursor, $this->stream->getExpression(), $token->value, array_keys($this->functions));
                            }

                            $node = new Node\FunctionNode($token->value, $this->parseArguments());
                        } else {
<<<<<<< HEAD
                            if (!in_array($token->value, $this->names, true)) {
                                throw new SyntaxError(sprintf('Variable "%s" is not valid', $token->value), $token->cursor, $this->stream->getExpression(), $token->value, $this->names);
=======
                            if (!\in_array($token->value, $this->names, true)) {
                                throw new SyntaxError(sprintf('Variable "%s" is not valid', $token->value), $token->cursor, $this->stream->getExpression());
>>>>>>> 82d13dae
                            }

                            // is the name used in the compiled code different
                            // from the name used in the expression?
                            if (\is_int($name = array_search($token->value, $this->names))) {
                                $name = $token->value;
                            }

                            $node = new Node\NameNode($name);
                        }
                }
                break;

            case Token::NUMBER_TYPE:
            case Token::STRING_TYPE:
                $this->stream->next();

                return new Node\ConstantNode($token->value);

            default:
                if ($token->test(Token::PUNCTUATION_TYPE, '[')) {
                    $node = $this->parseArrayExpression();
                } elseif ($token->test(Token::PUNCTUATION_TYPE, '{')) {
                    $node = $this->parseHashExpression();
                } else {
                    throw new SyntaxError(sprintf('Unexpected token "%s" of value "%s"', $token->type, $token->value), $token->cursor, $this->stream->getExpression());
                }
        }

        return $this->parsePostfixExpression($node);
    }

    public function parseArrayExpression()
    {
        $this->stream->expect(Token::PUNCTUATION_TYPE, '[', 'An array element was expected');

        $node = new Node\ArrayNode();
        $first = true;
        while (!$this->stream->current->test(Token::PUNCTUATION_TYPE, ']')) {
            if (!$first) {
                $this->stream->expect(Token::PUNCTUATION_TYPE, ',', 'An array element must be followed by a comma');

                // trailing ,?
                if ($this->stream->current->test(Token::PUNCTUATION_TYPE, ']')) {
                    break;
                }
            }
            $first = false;

            $node->addElement($this->parseExpression());
        }
        $this->stream->expect(Token::PUNCTUATION_TYPE, ']', 'An opened array is not properly closed');

        return $node;
    }

    public function parseHashExpression()
    {
        $this->stream->expect(Token::PUNCTUATION_TYPE, '{', 'A hash element was expected');

        $node = new Node\ArrayNode();
        $first = true;
        while (!$this->stream->current->test(Token::PUNCTUATION_TYPE, '}')) {
            if (!$first) {
                $this->stream->expect(Token::PUNCTUATION_TYPE, ',', 'A hash value must be followed by a comma');

                // trailing ,?
                if ($this->stream->current->test(Token::PUNCTUATION_TYPE, '}')) {
                    break;
                }
            }
            $first = false;

            // a hash key can be:
            //
            //  * a number -- 12
            //  * a string -- 'a'
            //  * a name, which is equivalent to a string -- a
            //  * an expression, which must be enclosed in parentheses -- (1 + 2)
            if ($this->stream->current->test(Token::STRING_TYPE) || $this->stream->current->test(Token::NAME_TYPE) || $this->stream->current->test(Token::NUMBER_TYPE)) {
                $key = new Node\ConstantNode($this->stream->current->value);
                $this->stream->next();
            } elseif ($this->stream->current->test(Token::PUNCTUATION_TYPE, '(')) {
                $key = $this->parseExpression();
            } else {
                $current = $this->stream->current;

                throw new SyntaxError(sprintf('A hash key must be a quoted string, a number, a name, or an expression enclosed in parentheses (unexpected token "%s" of value "%s"', $current->type, $current->value), $current->cursor, $this->stream->getExpression());
            }

            $this->stream->expect(Token::PUNCTUATION_TYPE, ':', 'A hash key must be followed by a colon (:)');
            $value = $this->parseExpression();

            $node->addElement($value, $key);
        }
        $this->stream->expect(Token::PUNCTUATION_TYPE, '}', 'An opened hash is not properly closed');

        return $node;
    }

    public function parsePostfixExpression($node)
    {
        $token = $this->stream->current;
        while (Token::PUNCTUATION_TYPE == $token->type) {
            if ('.' === $token->value) {
                $this->stream->next();
                $token = $this->stream->current;
                $this->stream->next();

                if (
                    Token::NAME_TYPE !== $token->type
                    &&
                    // Operators like "not" and "matches" are valid method or property names,
                    //
                    // In other words, besides NAME_TYPE, OPERATOR_TYPE could also be parsed as a property or method.
                    // This is because operators are processed by the lexer prior to names. So "not" in "foo.not()" or "matches" in "foo.matches" will be recognized as an operator first.
                    // But in fact, "not" and "matches" in such expressions shall be parsed as method or property names.
                    //
                    // And this ONLY works if the operator consists of valid characters for a property or method name.
                    //
                    // Other types, such as STRING_TYPE and NUMBER_TYPE, can't be parsed as property nor method names.
                    //
                    // As a result, if $token is NOT an operator OR $token->value is NOT a valid property or method name, an exception shall be thrown.
                    (Token::OPERATOR_TYPE !== $token->type || !preg_match('/[a-zA-Z_\x7f-\xff][a-zA-Z0-9_\x7f-\xff]*/A', $token->value))
                ) {
                    throw new SyntaxError('Expected name', $token->cursor, $this->stream->getExpression());
                }

                $arg = new Node\ConstantNode($token->value, true);

                $arguments = new Node\ArgumentsNode();
                if ($this->stream->current->test(Token::PUNCTUATION_TYPE, '(')) {
                    $type = Node\GetAttrNode::METHOD_CALL;
                    foreach ($this->parseArguments()->nodes as $n) {
                        $arguments->addElement($n);
                    }
                } else {
                    $type = Node\GetAttrNode::PROPERTY_CALL;
                }

                $node = new Node\GetAttrNode($node, $arg, $arguments, $type);
            } elseif ('[' === $token->value) {
                $this->stream->next();
                $arg = $this->parseExpression();
                $this->stream->expect(Token::PUNCTUATION_TYPE, ']');

                $node = new Node\GetAttrNode($node, $arg, new Node\ArgumentsNode(), Node\GetAttrNode::ARRAY_CALL);
            } else {
                break;
            }

            $token = $this->stream->current;
        }

        return $node;
    }

    /**
     * Parses arguments.
     */
    public function parseArguments()
    {
        $args = array();
        $this->stream->expect(Token::PUNCTUATION_TYPE, '(', 'A list of arguments must begin with an opening parenthesis');
        while (!$this->stream->current->test(Token::PUNCTUATION_TYPE, ')')) {
            if (!empty($args)) {
                $this->stream->expect(Token::PUNCTUATION_TYPE, ',', 'Arguments must be separated by a comma');
            }

            $args[] = $this->parseExpression();
        }
        $this->stream->expect(Token::PUNCTUATION_TYPE, ')', 'A list of arguments must be closed by a parenthesis');

        return new Node\Node($args);
    }
}<|MERGE_RESOLUTION|>--- conflicted
+++ resolved
@@ -200,13 +200,8 @@
 
                             $node = new Node\FunctionNode($token->value, $this->parseArguments());
                         } else {
-<<<<<<< HEAD
-                            if (!in_array($token->value, $this->names, true)) {
+                            if (!\in_array($token->value, $this->names, true)) {
                                 throw new SyntaxError(sprintf('Variable "%s" is not valid', $token->value), $token->cursor, $this->stream->getExpression(), $token->value, $this->names);
-=======
-                            if (!\in_array($token->value, $this->names, true)) {
-                                throw new SyntaxError(sprintf('Variable "%s" is not valid', $token->value), $token->cursor, $this->stream->getExpression());
->>>>>>> 82d13dae
                             }
 
                             // is the name used in the compiled code different
