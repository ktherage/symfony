--- conflicted
+++ resolved
@@ -25,28 +25,20 @@
 class StoreFactory
 {
     /**
-<<<<<<< HEAD
-     * @param \Redis|\RedisArray|\RedisCluster|\Predis\Client|\Memcached|\Zookeeper|string $connection Connection or DSN or Store short name
-=======
-     * @param \Redis|\RedisArray|\RedisCluster|\Predis\ClientInterface|\Memcached $connection
->>>>>>> 7c04a82a
+     * @param \Redis|\RedisArray|\RedisCluster|\Predis\ClientInterface|\Memcached|\Zookeeper|string $connection Connection or DSN or Store short name
      *
      * @return StoreInterface
      */
     public static function createStore($connection)
     {
-<<<<<<< HEAD
         if (
             $connection instanceof \Redis ||
             $connection instanceof \RedisArray ||
             $connection instanceof \RedisCluster ||
-            $connection instanceof \Predis\Client ||
+            $connection instanceof \Predis\ClientInterface ||
             $connection instanceof RedisProxy ||
             $connection instanceof RedisClusterProxy
         ) {
-=======
-        if ($connection instanceof \Redis || $connection instanceof \RedisArray || $connection instanceof \RedisCluster || $connection instanceof \Predis\ClientInterface || $connection instanceof RedisProxy) {
->>>>>>> 7c04a82a
             return new RedisStore($connection);
         }
         if ($connection instanceof \Memcached) {
