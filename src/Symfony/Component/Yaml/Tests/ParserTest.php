<?php

/*
 * This file is part of the Symfony package.
 *
 * (c) Fabien Potencier <fabien@symfony.com>
 *
 * For the full copyright and license information, please view the LICENSE
 * file that was distributed with this source code.
 */

namespace Symfony\Component\Yaml\Tests;

use PHPUnit\Framework\TestCase;
use Symfony\Component\Yaml\Exception\ParseException;
use Symfony\Component\Yaml\Yaml;
use Symfony\Component\Yaml\Parser;
use Symfony\Component\Yaml\Tag\TaggedValue;

class ParserTest extends TestCase
{
    /** @var Parser */
    protected $parser;

    protected function setUp()
    {
        $this->parser = new Parser();
    }

    protected function tearDown()
    {
        $this->parser = null;
    }

    /**
     * @dataProvider getDataFormSpecifications
     */
    public function testSpecifications($expected, $yaml, $comment)
    {
        $this->assertEquals($expected, var_export($this->parser->parse($yaml), true), $comment);
    }

    public function getDataFormSpecifications()
    {
        return $this->loadTestsFromFixtureFiles('index.yml');
    }

    /**
     * @dataProvider getNonStringMappingKeysData
     */
    public function testNonStringMappingKeys($expected, $yaml, $comment)
    {
        $this->assertSame($expected, var_export($this->parser->parse($yaml, Yaml::PARSE_KEYS_AS_STRINGS), true), $comment);
    }

    public function getNonStringMappingKeysData()
    {
        return $this->loadTestsFromFixtureFiles('nonStringKeys.yml');
    }

    public function testTabsInYaml()
    {
        // test tabs in YAML
        $yamls = array(
            "foo:\n	bar",
            "foo:\n 	bar",
            "foo:\n	 bar",
            "foo:\n 	 bar",
        );

        foreach ($yamls as $yaml) {
            try {
                $content = $this->parser->parse($yaml);

                $this->fail('YAML files must not contain tabs');
            } catch (\Exception $e) {
                $this->assertInstanceOf('\Exception', $e, 'YAML files must not contain tabs');
                $this->assertEquals('A YAML file cannot contain tabs as indentation at line 2 (near "'.strpbrk($yaml, "\t").'").', $e->getMessage(), 'YAML files must not contain tabs');
            }
        }
    }

    public function testEndOfTheDocumentMarker()
    {
        $yaml = <<<'EOF'
--- %YAML:1.0
foo
...
EOF;

        $this->assertEquals('foo', $this->parser->parse($yaml));
    }

    public function getBlockChompingTests()
    {
        $tests = array();

        $yaml = <<<'EOF'
foo: |-
    one
    two
bar: |-
    one
    two

EOF;
        $expected = array(
            'foo' => "one\ntwo",
            'bar' => "one\ntwo",
        );
        $tests['Literal block chomping strip with single trailing newline'] = array($expected, $yaml);

        $yaml = <<<'EOF'
foo: |-
    one
    two

bar: |-
    one
    two


EOF;
        $expected = array(
            'foo' => "one\ntwo",
            'bar' => "one\ntwo",
        );
        $tests['Literal block chomping strip with multiple trailing newlines'] = array($expected, $yaml);

        $yaml = <<<'EOF'
{}


EOF;
        $expected = array();
        $tests['Literal block chomping strip with multiple trailing newlines after a 1-liner'] = array($expected, $yaml);

        $yaml = <<<'EOF'
foo: |-
    one
    two
bar: |-
    one
    two
EOF;
        $expected = array(
            'foo' => "one\ntwo",
            'bar' => "one\ntwo",
        );
        $tests['Literal block chomping strip without trailing newline'] = array($expected, $yaml);

        $yaml = <<<'EOF'
foo: |
    one
    two
bar: |
    one
    two

EOF;
        $expected = array(
            'foo' => "one\ntwo\n",
            'bar' => "one\ntwo\n",
        );
        $tests['Literal block chomping clip with single trailing newline'] = array($expected, $yaml);

        $yaml = <<<'EOF'
foo: |
    one
    two

bar: |
    one
    two


EOF;
        $expected = array(
            'foo' => "one\ntwo\n",
            'bar' => "one\ntwo\n",
        );
        $tests['Literal block chomping clip with multiple trailing newlines'] = array($expected, $yaml);

        $yaml = <<<'EOF'
foo:
- bar: |
    one

    two
EOF;
        $expected = array(
            'foo' => array(
                array(
                    'bar' => "one\n\ntwo",
                ),
            ),
        );
        $tests['Literal block chomping clip with embedded blank line inside unindented collection'] = array($expected, $yaml);

        $yaml = <<<'EOF'
foo: |
    one
    two
bar: |
    one
    two
EOF;
        $expected = array(
            'foo' => "one\ntwo\n",
            'bar' => "one\ntwo",
        );
        $tests['Literal block chomping clip without trailing newline'] = array($expected, $yaml);

        $yaml = <<<'EOF'
foo: |+
    one
    two
bar: |+
    one
    two

EOF;
        $expected = array(
            'foo' => "one\ntwo\n",
            'bar' => "one\ntwo\n",
        );
        $tests['Literal block chomping keep with single trailing newline'] = array($expected, $yaml);

        $yaml = <<<'EOF'
foo: |+
    one
    two

bar: |+
    one
    two


EOF;
        $expected = array(
            'foo' => "one\ntwo\n\n",
            'bar' => "one\ntwo\n\n",
        );
        $tests['Literal block chomping keep with multiple trailing newlines'] = array($expected, $yaml);

        $yaml = <<<'EOF'
foo: |+
    one
    two
bar: |+
    one
    two
EOF;
        $expected = array(
            'foo' => "one\ntwo\n",
            'bar' => "one\ntwo",
        );
        $tests['Literal block chomping keep without trailing newline'] = array($expected, $yaml);

        $yaml = <<<'EOF'
foo: >-
    one
    two
bar: >-
    one
    two

EOF;
        $expected = array(
            'foo' => 'one two',
            'bar' => 'one two',
        );
        $tests['Folded block chomping strip with single trailing newline'] = array($expected, $yaml);

        $yaml = <<<'EOF'
foo: >-
    one
    two

bar: >-
    one
    two


EOF;
        $expected = array(
            'foo' => 'one two',
            'bar' => 'one two',
        );
        $tests['Folded block chomping strip with multiple trailing newlines'] = array($expected, $yaml);

        $yaml = <<<'EOF'
foo: >-
    one
    two
bar: >-
    one
    two
EOF;
        $expected = array(
            'foo' => 'one two',
            'bar' => 'one two',
        );
        $tests['Folded block chomping strip without trailing newline'] = array($expected, $yaml);

        $yaml = <<<'EOF'
foo: >
    one
    two
bar: >
    one
    two

EOF;
        $expected = array(
            'foo' => "one two\n",
            'bar' => "one two\n",
        );
        $tests['Folded block chomping clip with single trailing newline'] = array($expected, $yaml);

        $yaml = <<<'EOF'
foo: >
    one
    two

bar: >
    one
    two


EOF;
        $expected = array(
            'foo' => "one two\n",
            'bar' => "one two\n",
        );
        $tests['Folded block chomping clip with multiple trailing newlines'] = array($expected, $yaml);

        $yaml = <<<'EOF'
foo: >
    one
    two
bar: >
    one
    two
EOF;
        $expected = array(
            'foo' => "one two\n",
            'bar' => 'one two',
        );
        $tests['Folded block chomping clip without trailing newline'] = array($expected, $yaml);

        $yaml = <<<'EOF'
foo: >+
    one
    two
bar: >+
    one
    two

EOF;
        $expected = array(
            'foo' => "one two\n",
            'bar' => "one two\n",
        );
        $tests['Folded block chomping keep with single trailing newline'] = array($expected, $yaml);

        $yaml = <<<'EOF'
foo: >+
    one
    two

bar: >+
    one
    two


EOF;
        $expected = array(
            'foo' => "one two\n\n",
            'bar' => "one two\n\n",
        );
        $tests['Folded block chomping keep with multiple trailing newlines'] = array($expected, $yaml);

        $yaml = <<<'EOF'
foo: >+
    one
    two
bar: >+
    one
    two
EOF;
        $expected = array(
            'foo' => "one two\n",
            'bar' => 'one two',
        );
        $tests['Folded block chomping keep without trailing newline'] = array($expected, $yaml);

        return $tests;
    }

    /**
     * @dataProvider getBlockChompingTests
     */
    public function testBlockChomping($expected, $yaml)
    {
        $this->assertSame($expected, $this->parser->parse($yaml));
    }

    /**
     * Regression test for issue #7989.
     *
     * @see https://github.com/symfony/symfony/issues/7989
     */
    public function testBlockLiteralWithLeadingNewlines()
    {
        $yaml = <<<'EOF'
foo: |-


    bar

EOF;
        $expected = array(
            'foo' => "\n\nbar",
        );

        $this->assertSame($expected, $this->parser->parse($yaml));
    }

    public function testObjectSupportEnabled()
    {
        $input = <<<'EOF'
foo: !php/object:O:30:"Symfony\Component\Yaml\Tests\B":1:{s:1:"b";s:3:"foo";}
bar: 1
EOF;
        $this->assertEquals(array('foo' => new B(), 'bar' => 1), $this->parser->parse($input, Yaml::PARSE_OBJECT), '->parse() is able to parse objects');
    }

    public function testObjectSupportDisabledButNoExceptions()
    {
        $input = <<<'EOF'
foo: !php/object:O:30:"Symfony\Tests\Component\Yaml\B":1:{s:1:"b";s:3:"foo";}
bar: 1
EOF;

        $this->assertEquals(array('foo' => null, 'bar' => 1), $this->parser->parse($input), '->parse() does not parse objects');
    }

    /**
     * @dataProvider getObjectForMapTests
     */
    public function testObjectForMap($yaml, $expected, $explicitlyParseKeysAsStrings = false)
    {
        $flags = Yaml::PARSE_OBJECT_FOR_MAP;

        if ($explicitlyParseKeysAsStrings) {
            $flags |= Yaml::PARSE_KEYS_AS_STRINGS;
        }

        $this->assertEquals($expected, $this->parser->parse($yaml, $flags));
    }

    public function getObjectForMapTests()
    {
        $tests = array();

        $yaml = <<<'EOF'
foo:
    fiz: [cat]
EOF;
        $expected = new \stdClass();
        $expected->foo = new \stdClass();
        $expected->foo->fiz = array('cat');
        $tests['mapping'] = array($yaml, $expected);

        $yaml = '{ "foo": "bar", "fiz": "cat" }';
        $expected = new \stdClass();
        $expected->foo = 'bar';
        $expected->fiz = 'cat';
        $tests['inline-mapping'] = array($yaml, $expected);

        $yaml = "foo: bar\nbaz: foobar";
        $expected = new \stdClass();
        $expected->foo = 'bar';
        $expected->baz = 'foobar';
        $tests['object-for-map-is-applied-after-parsing'] = array($yaml, $expected);

        $yaml = <<<'EOT'
array:
  - key: one
  - key: two
EOT;
        $expected = new \stdClass();
        $expected->array = array();
        $expected->array[0] = new \stdClass();
        $expected->array[0]->key = 'one';
        $expected->array[1] = new \stdClass();
        $expected->array[1]->key = 'two';
        $tests['nest-map-and-sequence'] = array($yaml, $expected);

        $yaml = <<<'YAML'
map:
  1: one
  2: two
YAML;
        $expected = new \stdClass();
        $expected->map = new \stdClass();
        $expected->map->{1} = 'one';
        $expected->map->{2} = 'two';
        $tests['numeric-keys'] = array($yaml, $expected, true);

        $yaml = <<<'YAML'
map:
  0: one
  1: two
YAML;
        $expected = new \stdClass();
        $expected->map = new \stdClass();
        $expected->map->{0} = 'one';
        $expected->map->{1} = 'two';
        $tests['zero-indexed-numeric-keys'] = array($yaml, $expected, true);

        return $tests;
    }

    /**
     * @expectedException \Symfony\Component\Yaml\Exception\ParseException
     */
    public function testObjectsSupportDisabledWithExceptions()
    {
        $yaml = <<<'EOF'
foo: !php/object:O:30:"Symfony\Tests\Component\Yaml\B":1:{s:1:"b";s:3:"foo";}
bar: 1
EOF;

        $this->parser->parse($yaml, Yaml::PARSE_EXCEPTION_ON_INVALID_TYPE);
    }

    public function testCanParseContentWithTrailingSpaces()
    {
        $yaml = "items:  \n  foo: bar";

        $expected = array(
            'items' => array('foo' => 'bar'),
        );

        $this->assertSame($expected, $this->parser->parse($yaml));
    }

    /**
     * @requires extension iconv
     */
    public function testNonUtf8Exception()
    {
        $yamls = array(
            iconv('UTF-8', 'ISO-8859-1', "foo: 'äöüß'"),
            iconv('UTF-8', 'ISO-8859-15', "euro: '€'"),
            iconv('UTF-8', 'CP1252', "cp1252: '©ÉÇáñ'"),
        );

        foreach ($yamls as $yaml) {
            try {
                $this->parser->parse($yaml);

                $this->fail('charsets other than UTF-8 are rejected.');
            } catch (\Exception $e) {
                $this->assertInstanceOf('Symfony\Component\Yaml\Exception\ParseException', $e, 'charsets other than UTF-8 are rejected.');
            }
        }
    }

    /**
     * @expectedException \Symfony\Component\Yaml\Exception\ParseException
     */
    public function testUnindentedCollectionException()
    {
        $yaml = <<<'EOF'

collection:
-item1
-item2
-item3

EOF;

        $this->parser->parse($yaml);
    }

    /**
     * @expectedException \Symfony\Component\Yaml\Exception\ParseException
     */
    public function testShortcutKeyUnindentedCollectionException()
    {
        $yaml = <<<'EOF'

collection:
-  key: foo
  foo: bar

EOF;

        $this->parser->parse($yaml);
    }

    /**
     * @expectedException \Symfony\Component\Yaml\Exception\ParseException
     * @expectedExceptionMessageRegExp /^Multiple documents are not supported.+/
     */
    public function testMultipleDocumentsNotSupportedException()
    {
        Yaml::parse(<<<'EOL'
# Ranking of 1998 home runs
---
- Mark McGwire
- Sammy Sosa
- Ken Griffey

# Team ranking
---
- Chicago Cubs
- St Louis Cardinals
EOL
        );
    }

    /**
     * @expectedException \Symfony\Component\Yaml\Exception\ParseException
     */
    public function testSequenceInAMapping()
    {
        Yaml::parse(<<<'EOF'
yaml:
  hash: me
  - array stuff
EOF
        );
    }

    public function testSequenceInMappingStartedBySingleDashLine()
    {
        $yaml = <<<'EOT'
a:
-
  b:
  -
    bar: baz
- foo
d: e
EOT;
        $expected = array(
            'a' => array(
                array(
                    'b' => array(
                        array(
                            'bar' => 'baz',
                        ),
                    ),
                ),
                'foo',
            ),
            'd' => 'e',
        );

        $this->assertSame($expected, $this->parser->parse($yaml));
    }

    public function testSequenceFollowedByCommentEmbeddedInMapping()
    {
        $yaml = <<<'EOT'
a:
    b:
        - c
# comment
    d: e
EOT;
        $expected = array(
            'a' => array(
                'b' => array('c'),
                'd' => 'e',
            ),
        );

        $this->assertSame($expected, $this->parser->parse($yaml));
    }

    /**
     * @expectedException \Symfony\Component\Yaml\Exception\ParseException
     */
    public function testMappingInASequence()
    {
        Yaml::parse(<<<'EOF'
yaml:
  - array stuff
  hash: me
EOF
        );
    }

    /**
     * @expectedException \Symfony\Component\Yaml\Exception\ParseException
     * @expectedExceptionMessage missing colon
     */
    public function testScalarInSequence()
    {
        Yaml::parse(<<<'EOF'
foo:
    - bar
"missing colon"
    foo: bar
EOF
        );
    }

    /**
     * @expectedException \Symfony\Component\Yaml\Exception\ParseException
     * @expectedExceptionMessage Duplicate key "child" detected
     *
     * > It is an error for two equal keys to appear in the same mapping node.
     * > In such a case the YAML processor may continue, ignoring the second
     * > `key: value` pair and issuing an appropriate warning. This strategy
     * > preserves a consistent information model for one-pass and random access
     * > applications.
     *
     * @see http://yaml.org/spec/1.2/spec.html#id2759572
     * @see http://yaml.org/spec/1.1/#id932806
     */
    public function testMappingDuplicateKeyBlock()
    {
        $input = <<<'EOD'
parent:
    child: first
    child: duplicate
parent:
    child: duplicate
    child: duplicate
EOD;
        $expected = array(
            'parent' => array(
                'child' => 'first',
            ),
        );
        $this->assertSame($expected, Yaml::parse($input));
    }

    /**
     * @expectedException \Symfony\Component\Yaml\Exception\ParseException
     * @expectedExceptionMessage Duplicate key "child" detected
     */
    public function testMappingDuplicateKeyFlow()
    {
        $input = <<<'EOD'
parent: { child: first, child: duplicate }
parent: { child: duplicate, child: duplicate }
EOD;
        $expected = array(
            'parent' => array(
                'child' => 'first',
            ),
        );
        $this->assertSame($expected, Yaml::parse($input));
    }

    /**
     * @expectedException \Symfony\Component\Yaml\Exception\ParseException
     * @dataProvider getParseExceptionOnDuplicateData
     */
    public function testParseExceptionOnDuplicate($input, $duplicateKey, $lineNumber)
    {
        $this->expectExceptionMessage(sprintf('Duplicate key "%s" detected at line %d', $duplicateKey, $lineNumber));

        Yaml::parse($input);
    }

    public function getParseExceptionOnDuplicateData()
    {
        $tests = array();

        $yaml = <<<EOD
parent: { child: first, child: duplicate }
EOD;
        $tests[] = array($yaml, 'child', 1);

        $yaml = <<<EOD
parent:
  child: first,
  child: duplicate
EOD;
        $tests[] = array($yaml, 'child', 3);

        $yaml = <<<EOD
parent: { child: foo }
parent: { child: bar }
EOD;
        $tests[] = array($yaml, 'parent', 2);

        $yaml = <<<EOD
parent: { child_mapping: { value: bar},  child_mapping: { value: bar} }
EOD;
        $tests[] = array($yaml, 'child_mapping', 1);

        $yaml = <<<EOD
parent:
  child_mapping:
    value: bar
  child_mapping:
    value: bar
EOD;
        $tests[] = array($yaml, 'child_mapping', 4);

        $yaml = <<<EOD
parent: { child_sequence: ['key1', 'key2', 'key3'],  child_sequence: ['key1', 'key2', 'key3'] }
EOD;
        $tests[] = array($yaml, 'child_sequence', 1);

        $yaml = <<<EOD
parent:
  child_sequence:
    - key1
    - key2
    - key3
  child_sequence:
    - key1
    - key2
    - key3
EOD;
        $tests[] = array($yaml, 'child_sequence', 6);

        return $tests;
    }

    public function testEmptyValue()
    {
        $input = <<<'EOF'
hash:
EOF;

        $this->assertEquals(array('hash' => null), Yaml::parse($input));
    }

    public function testCommentAtTheRootIndent()
    {
        $this->assertEquals(array(
            'services' => array(
                'app.foo_service' => array(
                    'class' => 'Foo',
                ),
                'app/bar_service' => array(
                    'class' => 'Bar',
                ),
            ),
        ), Yaml::parse(<<<'EOF'
# comment 1
services:
# comment 2
    # comment 3
    app.foo_service:
        class: Foo
# comment 4
    # comment 5
    app/bar_service:
        class: Bar
EOF
        ));
    }

    public function testStringBlockWithComments()
    {
        $this->assertEquals(array('content' => <<<'EOT'
# comment 1
header

    # comment 2
    <body>
        <h1>title</h1>
    </body>

footer # comment3
EOT
        ), Yaml::parse(<<<'EOF'
content: |
    # comment 1
    header

        # comment 2
        <body>
            <h1>title</h1>
        </body>

    footer # comment3
EOF
        ));
    }

    public function testFoldedStringBlockWithComments()
    {
        $this->assertEquals(array(array('content' => <<<'EOT'
# comment 1
header

    # comment 2
    <body>
        <h1>title</h1>
    </body>

footer # comment3
EOT
        )), Yaml::parse(<<<'EOF'
-
    content: |
        # comment 1
        header

            # comment 2
            <body>
                <h1>title</h1>
            </body>

        footer # comment3
EOF
        ));
    }

    public function testNestedFoldedStringBlockWithComments()
    {
        $this->assertEquals(array(array(
            'title' => 'some title',
            'content' => <<<'EOT'
# comment 1
header

    # comment 2
    <body>
        <h1>title</h1>
    </body>

footer # comment3
EOT
        )), Yaml::parse(<<<'EOF'
-
    title: some title
    content: |
        # comment 1
        header

            # comment 2
            <body>
                <h1>title</h1>
            </body>

        footer # comment3
EOF
        ));
    }

    public function testReferenceResolvingInInlineStrings()
    {
        $this->assertEquals(array(
            'var' => 'var-value',
            'scalar' => 'var-value',
            'list' => array('var-value'),
            'list_in_list' => array(array('var-value')),
            'map_in_list' => array(array('key' => 'var-value')),
            'embedded_mapping' => array(array('key' => 'var-value')),
            'map' => array('key' => 'var-value'),
            'list_in_map' => array('key' => array('var-value')),
            'map_in_map' => array('foo' => array('bar' => 'var-value')),
        ), Yaml::parse(<<<'EOF'
var:  &var var-value
scalar: *var
list: [ *var ]
list_in_list: [[ *var ]]
map_in_list: [ { key: *var } ]
embedded_mapping: [ key: *var ]
map: { key: *var }
list_in_map: { key: [*var] }
map_in_map: { foo: { bar: *var } }
EOF
        ));
    }

    public function testYamlDirective()
    {
        $yaml = <<<'EOF'
%YAML 1.2
---
foo: 1
bar: 2
EOF;
        $this->assertEquals(array('foo' => 1, 'bar' => 2), $this->parser->parse($yaml));
    }

    /**
<<<<<<< HEAD
     * @expectedException \Symfony\Component\Yaml\Exception\ParseException
     * @expectedExceptionMessage Numeric keys are not supported. Pass the Yaml::PARSE_KEYS_AS_STRINGS flag to cast them to strings
=======
     * @group legacy
     * @expectedDeprecation Implicit casting of numeric key to string is deprecated since version 3.3 and will throw \Symfony\Component\Yaml\Exception\ParseException in 4.0. Quote your evaluable mapping keys instead.
>>>>>>> 4a3b3bef
     */
    public function testFloatKeys()
    {
        $yaml = <<<'EOF'
foo:
    1.2: "bar"
    1.3: "baz"
EOF;

        $this->parser->parse($yaml);
    }

    /**
<<<<<<< HEAD
     * @expectedException \Symfony\Component\Yaml\Exception\ParseException
     * @expectedExceptionMessage Non-string keys are not supported. Pass the Yaml::PARSE_KEYS_AS_STRINGS flag to cast them to strings
=======
     * @group legacy
     * @expectedDeprecation Implicit casting of non-string key to string is deprecated since version 3.3 and will throw \Symfony\Component\Yaml\Exception\ParseException in 4.0. Quote your evaluable mapping keys instead.
>>>>>>> 4a3b3bef
     */
    public function testBooleanKeys()
    {
        $yaml = <<<'EOF'
true: foo
false: bar
EOF;

        $this->parser->parse($yaml);
    }

    public function testExplicitStringCastingOfFloatKeys()
    {
        $yaml = <<<'EOF'
foo:
    1.2: "bar"
    1.3: "baz"
EOF;

        $expected = array(
            'foo' => array(
                '1.2' => 'bar',
                '1.3' => 'baz',
            ),
        );

        $this->assertEquals($expected, $this->parser->parse($yaml, Yaml::PARSE_KEYS_AS_STRINGS));
    }

    public function testExplicitStringCastingOfBooleanKeys()
    {
        $yaml = <<<'EOF'
true: foo
false: bar
EOF;

        $expected = array(
            'true' => 'foo',
            'false' => 'bar',
        );

        $this->assertEquals($expected, $this->parser->parse($yaml, Yaml::PARSE_KEYS_AS_STRINGS));
    }

    /**
     * @expectedException \Symfony\Component\Yaml\Exception\ParseException
     * @expectedExceptionMessage A colon cannot be used in an unquoted mapping value
     */
    public function testColonInMappingValueException()
    {
        $yaml = <<<'EOF'
foo: bar: baz
EOF;

        $this->parser->parse($yaml);
    }

    public function testColonInMappingValueExceptionNotTriggeredByColonInComment()
    {
        $yaml = <<<'EOT'
foo:
    bar: foobar # Note: a comment after a colon
EOT;

        $this->assertSame(array('foo' => array('bar' => 'foobar')), $this->parser->parse($yaml));
    }

    /**
     * @dataProvider getCommentLikeStringInScalarBlockData
     */
    public function testCommentLikeStringsAreNotStrippedInBlockScalars($yaml, $expectedParserResult)
    {
        $this->assertSame($expectedParserResult, $this->parser->parse($yaml));
    }

    public function getCommentLikeStringInScalarBlockData()
    {
        $tests = array();

        $yaml = <<<'EOT'
pages:
    -
        title: some title
        content: |
            # comment 1
            header

                # comment 2
                <body>
                    <h1>title</h1>
                </body>

            footer # comment3
EOT;
        $expected = array(
            'pages' => array(
                array(
                    'title' => 'some title',
                    'content' => <<<'EOT'
# comment 1
header

    # comment 2
    <body>
        <h1>title</h1>
    </body>

footer # comment3
EOT
                    ,
                ),
            ),
        );
        $tests[] = array($yaml, $expected);

        $yaml = <<<'EOT'
test: |
    foo
    # bar
    baz
collection:
    - one: |
        foo
        # bar
        baz
    - two: |
        foo
        # bar
        baz
EOT;
        $expected = array(
            'test' => <<<'EOT'
foo
# bar
baz

EOT
            ,
            'collection' => array(
                array(
                    'one' => <<<'EOT'
foo
# bar
baz

EOT
                    ,
                ),
                array(
                    'two' => <<<'EOT'
foo
# bar
baz
EOT
                    ,
                ),
            ),
        );
        $tests[] = array($yaml, $expected);

        $yaml = <<<'EOT'
foo:
  bar:
    scalar-block: >
      line1
      line2>
  baz:
# comment
    foobar: ~
EOT;
        $expected = array(
            'foo' => array(
                'bar' => array(
                    'scalar-block' => "line1 line2>\n",
                ),
                'baz' => array(
                    'foobar' => null,
                ),
            ),
        );
        $tests[] = array($yaml, $expected);

        $yaml = <<<'EOT'
a:
    b: hello
#    c: |
#        first row
#        second row
    d: hello
EOT;
        $expected = array(
            'a' => array(
                'b' => 'hello',
                'd' => 'hello',
            ),
        );
        $tests[] = array($yaml, $expected);

        return $tests;
    }

    public function testBlankLinesAreParsedAsNewLinesInFoldedBlocks()
    {
        $yaml = <<<'EOT'
test: >
    <h2>A heading</h2>

    <ul>
    <li>a list</li>
    <li>may be a good example</li>
    </ul>
EOT;

        $this->assertSame(
            array(
                'test' => <<<'EOT'
<h2>A heading</h2>
<ul> <li>a list</li> <li>may be a good example</li> </ul>
EOT
                ,
            ),
            $this->parser->parse($yaml)
        );
    }

    public function testAdditionallyIndentedLinesAreParsedAsNewLinesInFoldedBlocks()
    {
        $yaml = <<<'EOT'
test: >
    <h2>A heading</h2>

    <ul>
      <li>a list</li>
      <li>may be a good example</li>
    </ul>
EOT;

        $this->assertSame(
            array(
                'test' => <<<'EOT'
<h2>A heading</h2>
<ul>
  <li>a list</li>
  <li>may be a good example</li>
</ul>
EOT
                ,
            ),
            $this->parser->parse($yaml)
        );
    }

    /**
     * @dataProvider getBinaryData
     */
    public function testParseBinaryData($data)
    {
        $this->assertSame(array('data' => 'Hello world'), $this->parser->parse($data));
    }

    public function getBinaryData()
    {
        return array(
            'enclosed with double quotes' => array('data: !!binary "SGVsbG8gd29ybGQ="'),
            'enclosed with single quotes' => array("data: !!binary 'SGVsbG8gd29ybGQ='"),
            'containing spaces' => array('data: !!binary  "SGVs bG8gd 29ybGQ="'),
            'in block scalar' => array(
                <<<'EOT'
data: !!binary |
    SGVsbG8gd29ybGQ=
EOT
    ),
            'containing spaces in block scalar' => array(
                <<<'EOT'
data: !!binary |
    SGVs bG8gd 29ybGQ=
EOT
    ),
        );
    }

    /**
     * @dataProvider getInvalidBinaryData
     * @expectedException \Symfony\Component\Yaml\Exception\ParseException
     */
    public function testParseInvalidBinaryData($data, $expectedMessage)
    {
        if (method_exists($this, 'expectException')) {
            $this->expectExceptionMessageRegExp($expectedMessage);
        } else {
            $this->setExpectedExceptionRegExp(ParseException::class, $expectedMessage);
        }

        $this->parser->parse($data);
    }

    public function getInvalidBinaryData()
    {
        return array(
            'length not a multiple of four' => array('data: !!binary "SGVsbG8d29ybGQ="', '/The normalized base64 encoded data \(data without whitespace characters\) length must be a multiple of four \(\d+ bytes given\)/'),
            'invalid characters' => array('!!binary "SGVsbG8#d29ybGQ="', '/The base64 encoded data \(.*\) contains invalid characters/'),
            'too many equals characters' => array('data: !!binary "SGVsbG8gd29yb==="', '/The base64 encoded data \(.*\) contains invalid characters/'),
            'misplaced equals character' => array('data: !!binary "SGVsbG8gd29ybG=Q"', '/The base64 encoded data \(.*\) contains invalid characters/'),
            'length not a multiple of four in block scalar' => array(
                <<<'EOT'
data: !!binary |
    SGVsbG8d29ybGQ=
EOT
                ,
                '/The normalized base64 encoded data \(data without whitespace characters\) length must be a multiple of four \(\d+ bytes given\)/',
            ),
            'invalid characters in block scalar' => array(
                <<<'EOT'
data: !!binary |
    SGVsbG8#d29ybGQ=
EOT
                ,
                '/The base64 encoded data \(.*\) contains invalid characters/',
            ),
            'too many equals characters in block scalar' => array(
                <<<'EOT'
data: !!binary |
    SGVsbG8gd29yb===
EOT
                ,
                '/The base64 encoded data \(.*\) contains invalid characters/',
            ),
            'misplaced equals character in block scalar' => array(
                <<<'EOT'
data: !!binary |
    SGVsbG8gd29ybG=Q
EOT
                ,
                '/The base64 encoded data \(.*\) contains invalid characters/',
            ),
        );
    }

    public function testParseDateAsMappingValue()
    {
        $yaml = <<<'EOT'
date: 2002-12-14
EOT;
        $expectedDate = new \DateTime();
        $expectedDate->setTimeZone(new \DateTimeZone('UTC'));
        $expectedDate->setDate(2002, 12, 14);
        $expectedDate->setTime(0, 0, 0);

        $this->assertEquals(array('date' => $expectedDate), $this->parser->parse($yaml, Yaml::PARSE_DATETIME));
    }

    /**
     * @param $lineNumber
     * @param $yaml
     * @dataProvider parserThrowsExceptionWithCorrectLineNumberProvider
     */
    public function testParserThrowsExceptionWithCorrectLineNumber($lineNumber, $yaml)
    {
        if (method_exists($this, 'expectException')) {
            $this->expectException('\Symfony\Component\Yaml\Exception\ParseException');
            $this->expectExceptionMessage(sprintf('Unexpected characters near "," at line %d (near "bar: "123",").', $lineNumber));
        } else {
            $this->setExpectedException('\Symfony\Component\Yaml\Exception\ParseException', sprintf('Unexpected characters near "," at line %d (near "bar: "123",").', $lineNumber));
        }

        $this->parser->parse($yaml);
    }

    public function parserThrowsExceptionWithCorrectLineNumberProvider()
    {
        return array(
            array(
                4,
                <<<'YAML'
foo:
    -
        # bar
        bar: "123",
YAML
            ),
            array(
                5,
                <<<'YAML'
foo:
    -
        # bar
        # bar
        bar: "123",
YAML
            ),
            array(
                8,
                <<<'YAML'
foo:
    -
        # foobar
        baz: 123
bar:
    -
        # bar
        bar: "123",
YAML
            ),
            array(
                10,
                <<<'YAML'
foo:
    -
        # foobar
        # foobar
        baz: 123
bar:
    -
        # bar
        # bar
        bar: "123",
YAML
            ),
        );
    }

    public function testParseMultiLineQuotedString()
    {
        $yaml = <<<EOT
foo: "bar
  baz
   foobar
foo"
bar: baz
EOT;

        $this->assertSame(array('foo' => 'bar baz foobar foo', 'bar' => 'baz'), $this->parser->parse($yaml));
    }

    public function testParseMultiLineUnquotedString()
    {
        $yaml = <<<EOT
foo: bar
  baz
   foobar
  foo
bar: baz
EOT;

        $this->assertSame(array('foo' => 'bar baz foobar foo', 'bar' => 'baz'), $this->parser->parse($yaml));
    }

    public function testParseMultiLineString()
    {
        $this->assertEquals("foo bar\nbaz", $this->parser->parse("foo\nbar\n\nbaz"));
    }

    /**
     * @dataProvider multiLineDataProvider
     */
    public function testParseMultiLineMappingValue($yaml, $expected, $parseError)
    {
        $this->assertEquals($expected, $this->parser->parse($yaml));
    }

    public function multiLineDataProvider()
    {
        $tests = array();

        $yaml = <<<'EOF'
foo:
- bar:
    one

    two
    three
EOF;
        $expected = array(
            'foo' => array(
                array(
                    'bar' => "one\ntwo three",
                ),
            ),
        );

        $tests[] = array($yaml, $expected, false);

        $yaml = <<<'EOF'
bar
"foo"
EOF;
        $expected = 'bar "foo"';

        $tests[] = array($yaml, $expected, false);

        $yaml = <<<'EOF'
bar
"foo
EOF;
        $expected = 'bar "foo';

        $tests[] = array($yaml, $expected, false);

        $yaml = <<<'EOF'
bar

'foo'
EOF;
        $expected = "bar\n'foo'";

        $tests[] = array($yaml, $expected, false);

        $yaml = <<<'EOF'
bar

foo'
EOF;
        $expected = "bar\nfoo'";

        $tests[] = array($yaml, $expected, false);

        return $tests;
    }

    public function testTaggedInlineMapping()
    {
        $this->assertEquals(new TaggedValue('foo', array('foo' => 'bar')), $this->parser->parse('!foo {foo: bar}', Yaml::PARSE_CUSTOM_TAGS));
    }

    /**
     * @dataProvider taggedValuesProvider
     */
    public function testCustomTagSupport($expected, $yaml)
    {
        $this->assertEquals($expected, $this->parser->parse($yaml, Yaml::PARSE_CUSTOM_TAGS));
    }

    public function taggedValuesProvider()
    {
        return array(
            'scalars' => array(
                array(
                    'foo' => new TaggedValue('inline', 'bar'),
                    'quz' => new TaggedValue('long', 'this is a long text'),
                ),
                <<<YAML
foo: !inline bar
quz: !long >
  this is a long
  text
YAML
            ),
            'sequences' => array(
                array(new TaggedValue('foo', array('yaml')), new TaggedValue('quz', array('bar'))),
                <<<YAML
- !foo
    - yaml
- !quz [bar]
YAML
            ),
            'mappings' => array(
                new TaggedValue('foo', array('foo' => new TaggedValue('quz', array('bar')), 'quz' => new TaggedValue('foo', array('quz' => 'bar')))),
                <<<YAML
!foo
foo: !quz [bar]
quz: !foo
   quz: bar
YAML
            ),
            'inline' => array(
                array(new TaggedValue('foo', array('foo', 'bar')), new TaggedValue('quz', array('foo' => 'bar', 'quz' => new TaggedValue('bar', array('one' => 'bar'))))),
                <<<YAML
- !foo [foo, bar]
- !quz {foo: bar, quz: !bar {one: bar}}
YAML
            ),
        );
    }

    public function testNonSpecificTagSupport()
    {
        $this->assertSame('12', $this->parser->parse('! 12'));
    }

    /**
     * @expectedException \Symfony\Component\Yaml\Exception\ParseException
     * @expectedExceptionMessage Tags support is not enabled. Enable the `Yaml::PARSE_CUSTOM_TAGS` flag to use "!iterator" at line 1 (near "!iterator [foo]").
     */
    public function testCustomTagsDisabled()
    {
        $this->parser->parse('!iterator [foo]');
    }

    /**
     * @expectedException \Symfony\Component\Yaml\Exception\ParseException
     * @expectedExceptionMessage Tags support is not enabled. Enable the `Yaml::PARSE_CUSTOM_TAGS` flag to use "!iterator" at line 1 (near "!iterator foo").
     */
    public function testUnsupportedTagWithScalar()
    {
        $this->parser->parse('!iterator foo');
    }

    /**
     * @expectedException \Symfony\Component\Yaml\Exception\ParseException
     * @expectedExceptionMessage The string "!!iterator foo" could not be parsed as it uses an unsupported built-in tag at line 1 (near "!!iterator foo").
     */
    public function testUnsupportedBuiltInTagWithScalar()
    {
        $this->parser->parse('!!iterator foo');
    }

    /**
     * @expectedException \Symfony\Component\Yaml\Exception\ParseException
     * @expectedExceptionMessage The built-in tag "!!foo" is not implemented.
     */
    public function testExceptionWhenUsingUnsuportedBuiltInTags()
    {
        $this->parser->parse('!!foo');
    }

    /**
     * @expectedException \Symfony\Component\Yaml\Exception\ParseException
     * @expectedExceptionMessage Complex mappings are not supported at line 1 (near "? "1"").
     */
    public function testComplexMappingThrowsParseException()
    {
        $yaml = <<<YAML
? "1"
:
  name: végétalien
YAML;

        $this->parser->parse($yaml);
    }

    /**
     * @expectedException \Symfony\Component\Yaml\Exception\ParseException
     * @expectedExceptionMessage Complex mappings are not supported at line 2 (near "? "1"").
     */
    public function testComplexMappingNestedInMappingThrowsParseException()
    {
        $yaml = <<<YAML
diet:
  ? "1"
  :
    name: végétalien
YAML;

        $this->parser->parse($yaml);
    }

    /**
     * @expectedException \Symfony\Component\Yaml\Exception\ParseException
     * @expectedExceptionMessage Complex mappings are not supported at line 1 (near "- ? "1"").
     */
    public function testComplexMappingNestedInSequenceThrowsParseException()
    {
        $yaml = <<<YAML
- ? "1"
  :
    name: végétalien
YAML;

        $this->parser->parse($yaml);
    }

    /**
     * @expectedException        \Symfony\Component\Yaml\Exception\ParseException
     * @expectedExceptionMessage Unable to parse at line 1 (near "[parameters]").
     */
    public function testParsingIniThrowsException()
    {
        $ini = <<<INI
[parameters]
  foo = bar
  bar = %foo%
INI;

        $this->parser->parse($ini);
    }

    private function loadTestsFromFixtureFiles($testsFile)
    {
        $parser = new Parser();

        $tests = array();
        $files = $parser->parse(file_get_contents(__DIR__.'/Fixtures/'.$testsFile));
        foreach ($files as $file) {
            $yamls = file_get_contents(__DIR__.'/Fixtures/'.$file.'.yml');

            // split YAMLs documents
            foreach (preg_split('/^---( %YAML\:1\.0)?/m', $yamls) as $yaml) {
                if (!$yaml) {
                    continue;
                }

                $test = $parser->parse($yaml);
                if (isset($test['todo']) && $test['todo']) {
                    // TODO
                } else {
                    eval('$expected = '.trim($test['php']).';');

                    $tests[] = array(var_export($expected, true), $test['yaml'], $test['test']);
                }
            }
        }

        return $tests;
    }

    public function testCanParseVeryLongValue()
    {
        $longStringWithSpaces = str_repeat('xxxxxxxxxxxxxxxxxxxxxxxxxxxxxx ', 20000);
        $trickyVal = array('x' => $longStringWithSpaces);

        $yamlString = Yaml::dump($trickyVal);
        $arrayFromYaml = $this->parser->parse($yamlString);

        $this->assertEquals($trickyVal, $arrayFromYaml);
    }

    /**
     * @expectedException \Symfony\Component\Yaml\Exception\ParseException
     * @expectedExceptionMessage Reference "foo" does not exist at line 2
     */
    public function testParserCleansUpReferencesBetweenRuns()
    {
        $yaml = <<<YAML
foo: &foo
    baz: foobar
bar:
    <<: *foo
YAML;
        $this->parser->parse($yaml);

        $yaml = <<<YAML
bar:
    <<: *foo
YAML;
        $this->parser->parse($yaml);
    }

    public function testPhpConstantTagMappingKey()
    {
        $yaml = <<<YAML
transitions:
    !php/const:Symfony\Component\Yaml\Tests\B::FOO:
        from:
            - !php/const:Symfony\Component\Yaml\Tests\B::BAR
        to: !php/const:Symfony\Component\Yaml\Tests\B::BAZ
YAML;
        $expected = array(
            'transitions' => array(
                'foo' => array(
                    'from' => array(
                        'bar',
                    ),
                    'to' => 'baz',
                ),
            ),
        );

        $this->assertSame($expected, $this->parser->parse($yaml, Yaml::PARSE_CONSTANT));
    }

    public function testPhpConstantTagMappingKeyWithKeysCastToStrings()
    {
        $yaml = <<<YAML
transitions:
    !php/const:Symfony\Component\Yaml\Tests\B::FOO:
        from:
            - !php/const:Symfony\Component\Yaml\Tests\B::BAR
        to: !php/const:Symfony\Component\Yaml\Tests\B::BAZ
YAML;
        $expected = array(
            'transitions' => array(
                'foo' => array(
                    'from' => array(
                        'bar',
                    ),
                    'to' => 'baz',
                ),
            ),
        );

        $this->assertSame($expected, $this->parser->parse($yaml, Yaml::PARSE_CONSTANT | Yaml::PARSE_KEYS_AS_STRINGS));
    }
}

class B
{
    public $b = 'foo';

    const FOO = 'foo';
    const BAR = 'bar';
    const BAZ = 'baz';
}<|MERGE_RESOLUTION|>--- conflicted
+++ resolved
@@ -990,13 +990,8 @@
     }
 
     /**
-<<<<<<< HEAD
-     * @expectedException \Symfony\Component\Yaml\Exception\ParseException
-     * @expectedExceptionMessage Numeric keys are not supported. Pass the Yaml::PARSE_KEYS_AS_STRINGS flag to cast them to strings
-=======
-     * @group legacy
-     * @expectedDeprecation Implicit casting of numeric key to string is deprecated since version 3.3 and will throw \Symfony\Component\Yaml\Exception\ParseException in 4.0. Quote your evaluable mapping keys instead.
->>>>>>> 4a3b3bef
+     * @expectedException \Symfony\Component\Yaml\Exception\ParseException
+     * @expectedExceptionMessage Numeric keys are not supported. Quote your evaluable mapping keys instead
      */
     public function testFloatKeys()
     {
@@ -1010,13 +1005,8 @@
     }
 
     /**
-<<<<<<< HEAD
-     * @expectedException \Symfony\Component\Yaml\Exception\ParseException
-     * @expectedExceptionMessage Non-string keys are not supported. Pass the Yaml::PARSE_KEYS_AS_STRINGS flag to cast them to strings
-=======
-     * @group legacy
-     * @expectedDeprecation Implicit casting of non-string key to string is deprecated since version 3.3 and will throw \Symfony\Component\Yaml\Exception\ParseException in 4.0. Quote your evaluable mapping keys instead.
->>>>>>> 4a3b3bef
+     * @expectedException \Symfony\Component\Yaml\Exception\ParseException
+     * @expectedExceptionMessage Non-string keys are not supported. Quote your evaluable mapping keys instead
      */
     public function testBooleanKeys()
     {
