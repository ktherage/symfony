--- conflicted
+++ resolved
@@ -37,15 +37,7 @@
         $this->typeGuesser = $typeGuesser;
 
         foreach ($types as $type) {
-<<<<<<< HEAD
-            $this->types[get_class($type)] = $type;
-=======
-            // Up to Symfony 2.8, types were identified by their names
-            $this->types[$type->getName()] = $type;
-
-            // Since Symfony 2.8, types are identified by their FQCN
             $this->types[\get_class($type)] = $type;
->>>>>>> 82d13dae
         }
     }
 
