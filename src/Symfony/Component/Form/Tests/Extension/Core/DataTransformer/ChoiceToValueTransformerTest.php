<?php

/*
 * This file is part of the Symfony package.
 *
 * (c) Fabien Potencier <fabien@symfony.com>
 *
 * For the full copyright and license information, please view the LICENSE
 * file that was distributed with this source code.
 */

namespace Symfony\Component\Form\Tests\Extension\Core\DataTransformer;

use Symfony\Component\Form\Extension\Core\ChoiceList\SimpleChoiceList;
use Symfony\Component\Form\Extension\Core\DataTransformer\ChoiceToValueTransformer;

class ChoiceToValueTransformerTest extends \PHPUnit_Framework_TestCase
{
    protected $transformer;

    protected function setUp()
    {
        $list = new SimpleChoiceList(array('' => 'A', 0 => 'B', 1 => 'C'));
        $this->transformer = new ChoiceToValueTransformer($list);
    }

    protected function tearDown()
    {
        $this->transformer = null;
    }

    public function transformProvider()
    {
        return array(
            // more extensive test set can be found in FormUtilTest
            array(0, '0'),
            array(false, '0'),
            array('', ''),
        );
    }

    /**
     * @dataProvider transformProvider
     */
    public function testTransform($in, $out)
    {
        $this->assertSame($out, $this->transformer->transform($in));
    }

    public function reverseTransformProvider()
    {
        return array(
            // values are expected to be valid choice keys already and stay
            // the same
            array('0', 0),
            array('', null),
            array(null, null),
        );
    }

    /**
     * @dataProvider reverseTransformProvider
     */
    public function testReverseTransform($in, $out)
    {
        $this->assertSame($out, $this->transformer->reverseTransform($in));
    }

    /**
<<<<<<< HEAD
     * @expectedException \Symfony\Component\Form\Exception\UnexpectedTypeException
=======
     * @expectedException \Symfony\Component\Form\Exception\TransformationFailedException
>>>>>>> 7deb9232
     */
    public function testReverseTransformExpectsScalar()
    {
        $this->transformer->reverseTransform(array());
    }
}<|MERGE_RESOLUTION|>--- conflicted
+++ resolved
@@ -67,11 +67,7 @@
     }
 
     /**
-<<<<<<< HEAD
-     * @expectedException \Symfony\Component\Form\Exception\UnexpectedTypeException
-=======
      * @expectedException \Symfony\Component\Form\Exception\TransformationFailedException
->>>>>>> 7deb9232
      */
     public function testReverseTransformExpectsScalar()
     {
