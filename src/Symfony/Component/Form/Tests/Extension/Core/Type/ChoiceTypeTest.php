--- conflicted
+++ resolved
@@ -584,11 +584,9 @@
         $this->assertTrue($form->isSynchronized());
     }
 
-<<<<<<< HEAD
-=======
     public function testSubmitSingleChoiceWithEmptyData()
     {
-        $form = $this->factory->create('choice', null, array(
+        $form = $this->factory->create('Symfony\Component\Form\Extension\Core\Type\ChoiceType', null, array(
             'multiple' => false,
             'expanded' => false,
             'choices' => array('test'),
@@ -603,7 +601,7 @@
 
     public function testSubmitMultipleChoiceWithEmptyData()
     {
-        $form = $this->factory->create('choice', null, array(
+        $form = $this->factory->create('Symfony\Component\Form\Extension\Core\Type\ChoiceType', null, array(
             'multiple' => true,
             'expanded' => false,
             'choices' => array('test'),
@@ -618,7 +616,7 @@
 
     public function testSubmitSingleChoiceExpandedWithEmptyData()
     {
-        $form = $this->factory->create('choice', null, array(
+        $form = $this->factory->create('Symfony\Component\Form\Extension\Core\Type\ChoiceType', null, array(
             'multiple' => false,
             'expanded' => true,
             'choices' => array('test'),
@@ -633,7 +631,7 @@
 
     public function testSubmitMultipleChoiceExpandedWithEmptyData()
     {
-        $form = $this->factory->create('choice', null, array(
+        $form = $this->factory->create('Symfony\Component\Form\Extension\Core\Type\ChoiceType', null, array(
             'multiple' => true,
             'expanded' => true,
             'choices' => array('test'),
@@ -646,49 +644,6 @@
         $this->assertSame(array('test'), $form->getData());
     }
 
-    /**
-     * @group legacy
-     */
-    public function testLegacyNullChoices()
-    {
-        $form = $this->factory->create('choice', null, array(
-            'multiple' => false,
-            'expanded' => false,
-            'choices' => null,
-        ));
-        $this->assertNull($form->getConfig()->getOption('choices'));
-        $this->assertFalse($form->getConfig()->getOption('multiple'));
-        $this->assertFalse($form->getConfig()->getOption('expanded'));
-    }
-
-    /**
-     * @group legacy
-     */
-    public function testLegacySubmitSingleNonExpandedObjectChoices()
-    {
-        $form = $this->factory->create('Symfony\Component\Form\Extension\Core\Type\ChoiceType', null, array(
-            'multiple' => false,
-            'expanded' => false,
-            'choice_list' => new ObjectChoiceList(
-                $this->objectChoices,
-                // label path
-                'name',
-                array(),
-                null,
-                // value path
-                'id'
-            ),
-        ));
-
-        // "id" value of the second entry
-        $form->submit('2');
-
-        $this->assertEquals($this->objectChoices[1], $form->getData());
-        $this->assertEquals('2', $form->getViewData());
-        $this->assertTrue($form->isSynchronized());
-    }
-
->>>>>>> 6b81f2ce
     public function testSubmitMultipleNonExpanded()
     {
         $form = $this->factory->create('Symfony\Component\Form\Extension\Core\Type\ChoiceType', null, array(
