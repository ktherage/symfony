<?php

/*
 * This file is part of the Symfony package.
 *
 * (c) Fabien Potencier <fabien@symfony.com>
 *
 * For the full copyright and license information, please view the LICENSE
 * file that was distributed with this source code.
 */

namespace Symfony\Component\Form\Tests\Extension\Core\Type;

/**
 * @author Bernhard Schussek <bschussek@gmail.com>
 */
class ButtonTypeTest extends BaseTypeTest
{
<<<<<<< HEAD
=======
    const TESTED_TYPE = 'Symfony\Component\Form\Extension\Core\Type\ButtonType';

    /**
     * @group legacy
     */
    public function testLegacyName()
    {
        $form = $this->factory->create('button');

        $this->assertSame('button', $form->getConfig()->getType()->getName());
    }

>>>>>>> 663661b3
    public function testCreateButtonInstances()
    {
        $this->assertInstanceOf('Symfony\Component\Form\Button', $this->factory->create(static::TESTED_TYPE));
    }
}<|MERGE_RESOLUTION|>--- conflicted
+++ resolved
@@ -16,21 +16,8 @@
  */
 class ButtonTypeTest extends BaseTypeTest
 {
-<<<<<<< HEAD
-=======
     const TESTED_TYPE = 'Symfony\Component\Form\Extension\Core\Type\ButtonType';
 
-    /**
-     * @group legacy
-     */
-    public function testLegacyName()
-    {
-        $form = $this->factory->create('button');
-
-        $this->assertSame('button', $form->getConfig()->getType()->getName());
-    }
-
->>>>>>> 663661b3
     public function testCreateButtonInstances()
     {
         $this->assertInstanceOf('Symfony\Component\Form\Button', $this->factory->create(static::TESTED_TYPE));
