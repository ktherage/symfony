--- conflicted
+++ resolved
@@ -16,20 +16,12 @@
         }
     ],
     "require": {
-<<<<<<< HEAD
         "php": ">=5.5.9",
         "symfony/event-dispatcher": "~2.8|~3.0",
         "symfony/intl": "~2.8|~3.0",
         "symfony/options-resolver": "~2.8|~3.0",
+        "symfony/polyfill-mbstring": "~1.0",
         "symfony/property-access": "~2.8|~3.0"
-=======
-        "php": ">=5.3.9",
-        "symfony/event-dispatcher": "~2.1|~3.0.0",
-        "symfony/intl": "~2.4|~3.0.0",
-        "symfony/options-resolver": "~2.6",
-        "symfony/polyfill-mbstring": "~1.0",
-        "symfony/property-access": "~2.3|~3.0.0"
->>>>>>> de71e264
     },
     "require-dev": {
         "doctrine/collections": "~1.0",
