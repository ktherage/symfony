<?php

/*
 * This file is part of the Symfony package.
 *
 * (c) Fabien Potencier <fabien@symfony.com>
 *
 * For the full copyright and license information, please view the LICENSE
 * file that was distributed with this source code.
 */

namespace Symfony\Component\Form\Extension\Core\ChoiceList;

/**
 * A choice list for choices of type string or integer.
 *
 * Choices and their associated labels can be passed in a single array. Since
 * choices are passed as array keys, only strings or integer choices are
 * allowed. Choices may also be given as hierarchy of unlimited depth by
 * creating nested arrays. The title of the sub-hierarchy can be stored in the
 * array key pointing to the nested array.
 *
 * <code>
 * $choiceList = new SimpleChoiceList(array(
 *     'creditcard' => 'Credit card payment',
 *     'cash' => 'Cash payment',
 * ));
 * </code>
 *
 * @author Bernhard Schussek <bschussek@gmail.com>
 */
class SimpleChoiceList extends ChoiceList
{
    /**
     * Creates a new simple choice list.
     *
     * @param array $choices The array of choices with the choices as keys and
     *                       the labels as values. Choices may also be given
     *                       as hierarchy of unlimited depth by creating nested
     *                       arrays. The title of the sub-hierarchy is stored
     *                       in the array key pointing to the nested array.
     * @param array $preferredChoices A flat array of choices that should be
     *                                presented to the user with priority.
     */
    public function __construct(array $choices, array $preferredChoices = array())
    {
        // Flip preferred choices to speed up lookup
        parent::__construct($choices, $choices, array_flip($preferredChoices));
    }

    /**
     * {@inheritdoc}
     */
    public function getChoicesForValues(array $values)
    {
        $values = $this->fixValues($values);

        // The values are identical to the choices, so we can just return them
        // to improve performance a little bit
        return $this->fixChoices(array_intersect($values, $this->getValues()));
    }

    /**
     * {@inheritdoc}
     */
    public function getValuesForChoices(array $choices)
    {
        $choices = $this->fixChoices($choices);

        // The choices are identical to the values, so we can just return them
        // to improve performance a little bit
        return $this->fixValues(array_intersect($choices, $this->getValues()));
    }

    /**
     * Recursively adds the given choices to the list.
     *
     * Takes care of splitting the single $choices array passed in the
     * constructor into choices and labels.
     *
     * @param array              $bucketForPreferred The bucket where to store the preferred
     *                                               view objects.
     * @param array              $bucketForRemaining The bucket where to store the
     *                                               non-preferred view objects.
     * @param array|\Traversable $choices            The list of choices.
     * @param array              $labels             Ignored.
     * @param array              $preferredChoices   The preferred choices.
     */
    protected function addChoices(array &$bucketForPreferred, array &$bucketForRemaining, $choices, array $labels, array $preferredChoices)
    {
        // Add choices to the nested buckets
        foreach ($choices as $choice => $label) {
            if (is_array($label)) {
                // Don't do the work if the array is empty
                if (count($label) > 0) {
                    $this->addChoiceGroup(
                        $choice,
                        $bucketForPreferred,
                        $bucketForRemaining,
                        $label,
                        $label,
                        $preferredChoices
                    );
                }
            } else {
                $this->addChoice(
                    $bucketForPreferred,
                    $bucketForRemaining,
                    $choice,
                    $label,
                    $preferredChoices
                );
            }
        }
    }

    /**
     * Returns whether the given choice should be preferred judging by the
     * given array of preferred choices.
     *
     * Optimized for performance by treating the preferred choices as array
     * where choices are stored in the keys.
     *
     * @param mixed $choice           The choice to test.
     * @param array $preferredChoices An array of preferred choices.
     *
     * @return bool Whether the choice is preferred.
     */
    protected function isPreferred($choice, array $preferredChoices)
    {
        // Optimize performance over the default implementation
        return isset($preferredChoices[$choice]);
    }

    /**
     * Converts the choice to a valid PHP array key.
     *
     * @param mixed $choice The choice
     *
<<<<<<< HEAD
     * @return string|int A valid PHP array key
=======
     * @return string|int A valid PHP array key.
>>>>>>> 06a80fbd
     */
    protected function fixChoice($choice)
    {
        return $this->fixIndex($choice);
    }

    /**
     * {@inheritdoc}
     */
    protected function fixChoices(array $choices)
    {
        return $this->fixIndices($choices);
    }

    /**
     * {@inheritdoc}
     */
    protected function createValue($choice)
    {
        // Choices are guaranteed to be unique and scalar, so we can simply
        // convert them to strings
        return (string) $choice;
    }
}<|MERGE_RESOLUTION|>--- conflicted
+++ resolved
@@ -137,11 +137,7 @@
      *
      * @param mixed $choice The choice
      *
-<<<<<<< HEAD
      * @return string|int A valid PHP array key
-=======
-     * @return string|int A valid PHP array key.
->>>>>>> 06a80fbd
      */
     protected function fixChoice($choice)
     {
