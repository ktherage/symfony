--- conflicted
+++ resolved
@@ -362,14 +362,7 @@
         }
     }
 
-<<<<<<< HEAD
-    /**
-     * @return mixed
-     */
     private function addSubForm(FormBuilderInterface $builder, string $name, ChoiceView $choiceView, array $options)
-=======
-    private function addSubForm(FormBuilderInterface $builder, $name, ChoiceView $choiceView, array $options)
->>>>>>> 9672f4c9
     {
         $choiceOpts = [
             'value' => $choiceView->value,
