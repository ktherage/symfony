<?php

/*
 * This file is part of the Symfony package.
 *
 * (c) Fabien Potencier <fabien@symfony.com>
 *
 * For the full copyright and license information, please view the LICENSE
 * file that was distributed with this source code.
 */

namespace Symfony\Component\Form\Extension\Core\Type;

use Symfony\Component\Form\AbstractType;
use Symfony\Component\Form\ChoiceList\Factory\CachingFactoryDecorator;
use Symfony\Component\Form\ChoiceList\Factory\PropertyAccessDecorator;
use Symfony\Component\Form\ChoiceList\View\ChoiceGroupView;
use Symfony\Component\Form\ChoiceList\ChoiceListInterface;
use Symfony\Component\Form\ChoiceList\Factory\DefaultChoiceListFactory;
use Symfony\Component\Form\ChoiceList\Factory\ChoiceListFactoryInterface;
use Symfony\Component\Form\ChoiceList\View\ChoiceListView;
use Symfony\Component\Form\ChoiceList\View\ChoiceView;
use Symfony\Component\Form\Exception\TransformationFailedException;
use Symfony\Component\Form\Extension\Core\DataMapper\RadioListMapper;
use Symfony\Component\Form\Extension\Core\DataMapper\CheckboxListMapper;
use Symfony\Component\Form\FormBuilderInterface;
use Symfony\Component\Form\FormEvent;
use Symfony\Component\Form\FormEvents;
use Symfony\Component\Form\FormInterface;
use Symfony\Component\Form\FormView;
use Symfony\Component\Form\Extension\Core\EventListener\MergeCollectionListener;
use Symfony\Component\Form\Extension\Core\DataTransformer\ChoiceToValueTransformer;
use Symfony\Component\Form\Extension\Core\DataTransformer\ChoicesToValuesTransformer;
use Symfony\Component\OptionsResolver\Options;
use Symfony\Component\OptionsResolver\OptionsResolver;

class ChoiceType extends AbstractType
{
    /**
     * Caches created choice lists.
     *
     * @var ChoiceListFactoryInterface
     */
    private $choiceListFactory;

    public function __construct(ChoiceListFactoryInterface $choiceListFactory = null)
    {
        $this->choiceListFactory = $choiceListFactory ?: new CachingFactoryDecorator(
            new PropertyAccessDecorator(
                new DefaultChoiceListFactory()
            )
        );
    }

    /**
     * {@inheritdoc}
     */
    public function buildForm(FormBuilderInterface $builder, array $options)
    {
        $choiceList = $this->createChoiceList($options);
        $builder->setAttribute('choice_list', $choiceList);

        if ($options['expanded']) {
            $builder->setDataMapper($options['multiple']
                ? new CheckboxListMapper($choiceList)
                : new RadioListMapper($choiceList));

            // Initialize all choices before doing the index check below.
            // This helps in cases where index checks are optimized for non
            // initialized choice lists. For example, when using an SQL driver,
            // the index check would read in one SQL query and the initialization
            // requires another SQL query. When the initialization is done first,
            // one SQL query is sufficient.

            $choiceListView = $this->createChoiceListView($choiceList, $options);
            $builder->setAttribute('choice_list_view', $choiceListView);

            // Check if the choices already contain the empty value
            // Only add the placeholder option if this is not the case
            if (null !== $options['placeholder'] && 0 === count($choiceList->getChoicesForValues(array('')))) {
                $placeholderView = new ChoiceView(null, '', $options['placeholder']);

                // "placeholder" is a reserved name
                $this->addSubForm($builder, 'placeholder', $placeholderView, $options);
            }

            $this->addSubForms($builder, $choiceListView->preferredChoices, $options);
            $this->addSubForms($builder, $choiceListView->choices, $options);

            // Make sure that scalar, submitted values are converted to arrays
            // which can be submitted to the checkboxes/radio buttons
            $builder->addEventListener(FormEvents::PRE_SUBMIT, function (FormEvent $event) {
                $form = $event->getForm();
                $data = $event->getData();

                // Convert the submitted data to a string, if scalar, before
                // casting it to an array
                if (!is_array($data)) {
                    $data = (array) (string) $data;
                }

                // A map from submitted values to integers
                $valueMap = array_flip($data);

                // Make a copy of the value map to determine whether any unknown
                // values were submitted
                $unknownValues = $valueMap;

                // Reconstruct the data as mapping from child names to values
                $data = array();

                foreach ($form as $child) {
                    $value = $child->getConfig()->getOption('value');

                    // Add the value to $data with the child's name as key
                    if (isset($valueMap[$value])) {
                        $data[$child->getName()] = $value;
                        unset($unknownValues[$value]);
                        continue;
                    }
                }

                // The empty value is always known, independent of whether a
                // field exists for it or not
                unset($unknownValues['']);

                // Throw exception if unknown values were submitted
                if (count($unknownValues) > 0) {
                    throw new TransformationFailedException(sprintf(
                        'The choices "%s" do not exist in the choice list.',
                        implode('", "', array_keys($unknownValues))
                    ));
                }

                $event->setData($data);
            });

            if (!$options['multiple']) {
                // For radio lists, transform empty arrays to null
                // This is kind of a hack necessary because the RadioListMapper
                // is not invoked for forms without choices
                $builder->addEventListener(FormEvents::SUBMIT, function (FormEvent $event) {
                    if (array() === $event->getData()) {
                        $event->setData(null);
                    }
                });
            }
        } elseif ($options['multiple']) {
            // <select> tag with "multiple" option
            $builder->addViewTransformer(new ChoicesToValuesTransformer($choiceList));
        } else {
            // <select> tag without "multiple" option
            $builder->addViewTransformer(new ChoiceToValueTransformer($choiceList));
        }

        if ($options['multiple'] && $options['by_reference']) {
            // Make sure the collection created during the client->norm
            // transformation is merged back into the original collection
            $builder->addEventSubscriber(new MergeCollectionListener(true, true));
        }
    }

    /**
     * {@inheritdoc}
     */
    public function buildView(FormView $view, FormInterface $form, array $options)
    {
        $choiceTranslationDomain = $options['choice_translation_domain'];
        if ($view->parent && null === $choiceTranslationDomain) {
            $choiceTranslationDomain = $view->vars['translation_domain'];
        }

        /** @var ChoiceListInterface $choiceList */
        $choiceList = $form->getConfig()->getAttribute('choice_list');

        /** @var ChoiceListView $choiceListView */
        $choiceListView = $form->getConfig()->hasAttribute('choice_list_view')
            ? $form->getConfig()->getAttribute('choice_list_view')
            : $this->createChoiceListView($choiceList, $options);

        $view->vars = array_replace($view->vars, array(
            'multiple' => $options['multiple'],
            'expanded' => $options['expanded'],
            'preferred_choices' => $choiceListView->preferredChoices,
            'choices' => $choiceListView->choices,
            'separator' => '-------------------',
            'placeholder' => null,
            'choice_translation_domain' => $choiceTranslationDomain,
        ));

        // The decision, whether a choice is selected, is potentially done
        // thousand of times during the rendering of a template. Provide a
        // closure here that is optimized for the value of the form, to
        // avoid making the type check inside the closure.
        if ($options['multiple']) {
            $view->vars['is_selected'] = function ($choice, array $values) {
                return in_array($choice, $values, true);
            };
        } else {
            $view->vars['is_selected'] = function ($choice, $value) {
                return $choice === $value;
            };
        }

        // Check if the choices already contain the empty value
<<<<<<< HEAD
        $view->vars['placeholder_in_choices'] = 0 !== count($choiceList->getChoicesForValues(array('')));
=======
        $view->vars['placeholder_in_choices'] = $choiceListView->hasPlaceholder();
>>>>>>> ddc8eceb

        // Only add the empty value option if this is not the case
        if (null !== $options['placeholder'] && !$view->vars['placeholder_in_choices']) {
            $view->vars['placeholder'] = $options['placeholder'];
        }

        if ($options['multiple'] && !$options['expanded']) {
            // Add "[]" to the name in case a select tag with multiple options is
            // displayed. Otherwise only one of the selected options is sent in the
            // POST request.
            $view->vars['full_name'] .= '[]';
        }
    }

    /**
     * {@inheritdoc}
     */
    public function finishView(FormView $view, FormInterface $form, array $options)
    {
        if ($options['expanded']) {
            // Radio buttons should have the same name as the parent
            $childName = $view->vars['full_name'];

            // Checkboxes should append "[]" to allow multiple selection
            if ($options['multiple']) {
                $childName .= '[]';
            }

            foreach ($view as $childView) {
                $childView->vars['full_name'] = $childName;
            }
        }
    }

    /**
     * {@inheritdoc}
     */
    public function configureOptions(OptionsResolver $resolver)
    {
        $emptyData = function (Options $options) {
            if ($options['multiple'] || $options['expanded']) {
                return array();
            }

            return '';
        };

        $placeholderDefault = function (Options $options) {
            return $options['required'] ? null : '';
        };

        $choicesAsValuesNormalizer = function (Options $options, $choicesAsValues) {
            // Not set by the user
            if (null === $choicesAsValues) {
                return true;
            }

            // Set by the user
            if (true !== $choicesAsValues) {
                throw new \RuntimeException(sprintf('The "choices_as_values" option of the %s should not be used. Remove it and flip the contents of the "choices" option instead.', get_class($this)));
            }

            // To be uncommented in 3.1
            //@trigger_error('The "choices_as_values" option is deprecated since version 3.1 and will be removed in 4.0. You should not use it anymore.', E_USER_DEPRECATED);

            return true;
        };

        $placeholderNormalizer = function (Options $options, $placeholder) {
            if ($options['multiple']) {
                // never use an empty value for this case
                return;
            } elseif ($options['required'] && ($options['expanded'] || isset($options['attr']['size']) && $options['attr']['size'] > 1)) {
                // placeholder for required radio buttons or a select with size > 1 does not make sense
                return;
            } elseif (false === $placeholder) {
                // an empty value should be added but the user decided otherwise
                return;
            } elseif ($options['expanded'] && '' === $placeholder) {
                // never use an empty label for radio buttons
                return 'None';
            }

            // empty value has been set explicitly
            return $placeholder;
        };

        $compound = function (Options $options) {
            return $options['expanded'];
        };

        $choiceTranslationDomainNormalizer = function (Options $options, $choiceTranslationDomain) {
            if (true === $choiceTranslationDomain) {
                return $options['translation_domain'];
            }

            return $choiceTranslationDomain;
        };

        $resolver->setDefaults(array(
            'multiple' => false,
            'expanded' => false,
            'choices' => array(),
            'choices_as_values' => null, // to be deprecated in 3.1
            'choice_loader' => null,
            'choice_label' => null,
            'choice_name' => null,
            'choice_value' => null,
            'choice_attr' => null,
            'preferred_choices' => array(),
            'group_by' => null,
            'empty_data' => $emptyData,
            'placeholder' => $placeholderDefault,
            'error_bubbling' => false,
            'compound' => $compound,
            // The view data is always a string, even if the "data" option
            // is manually set to an object.
            // See https://github.com/symfony/symfony/pull/5582
            'data_class' => null,
            'choice_translation_domain' => true,
        ));

        $resolver->setNormalizer('placeholder', $placeholderNormalizer);
        $resolver->setNormalizer('choice_translation_domain', $choiceTranslationDomainNormalizer);
        $resolver->setNormalizer('choices_as_values', $choicesAsValuesNormalizer);

        $resolver->setAllowedTypes('choices', array('null', 'array', '\Traversable'));
        $resolver->setAllowedTypes('choice_translation_domain', array('null', 'bool', 'string'));
        $resolver->setAllowedTypes('choice_loader', array('null', 'Symfony\Component\Form\ChoiceList\Loader\ChoiceLoaderInterface'));
        $resolver->setAllowedTypes('choice_label', array('null', 'callable', 'string', 'Symfony\Component\PropertyAccess\PropertyPath'));
        $resolver->setAllowedTypes('choice_name', array('null', 'callable', 'string', 'Symfony\Component\PropertyAccess\PropertyPath'));
        $resolver->setAllowedTypes('choice_value', array('null', 'callable', 'string', 'Symfony\Component\PropertyAccess\PropertyPath'));
        $resolver->setAllowedTypes('choice_attr', array('null', 'array', 'callable', 'string', 'Symfony\Component\PropertyAccess\PropertyPath'));
        $resolver->setAllowedTypes('preferred_choices', array('array', '\Traversable', 'callable', 'string', 'Symfony\Component\PropertyAccess\PropertyPath'));
        $resolver->setAllowedTypes('group_by', array('null', 'array', '\Traversable', 'callable', 'string', 'Symfony\Component\PropertyAccess\PropertyPath'));
    }

    /**
     * {@inheritdoc}
     */
    public function getBlockPrefix()
    {
        return 'choice';
    }

    private static function flipRecursive($choices, &$output = array())
    {
        foreach ($choices as $key => $value) {
            if (is_array($value)) {
                $output[$key] = array();
                self::flipRecursive($value, $output[$key]);
                continue;
            }

            $output[$value] = $key;
        }

        return $output;
    }

    /**
     * Adds the sub fields for an expanded choice field.
     *
     * @param FormBuilderInterface $builder     The form builder.
     * @param array                $choiceViews The choice view objects.
     * @param array                $options     The build options.
     */
    private function addSubForms(FormBuilderInterface $builder, array $choiceViews, array $options)
    {
        foreach ($choiceViews as $name => $choiceView) {
            // Flatten groups
            if (is_array($choiceView)) {
                $this->addSubForms($builder, $choiceView, $options);
                continue;
            }

            if ($choiceView instanceof ChoiceGroupView) {
                $this->addSubForms($builder, $choiceView->choices, $options);
                continue;
            }

            $this->addSubForm($builder, $name, $choiceView, $options);
        }
    }

    /**
     * @param FormBuilderInterface $builder
     * @param                      $name
     * @param                      $choiceView
     * @param array                $options
     *
     * @return mixed
     */
    private function addSubForm(FormBuilderInterface $builder, $name, ChoiceView $choiceView, array $options)
    {
        $choiceOpts = array(
            'value' => $choiceView->value,
            'label' => $choiceView->label,
            'attr' => $choiceView->attr,
            'translation_domain' => $options['translation_domain'],
            'block_name' => 'entry',
        );

        if ($options['multiple']) {
            $choiceType = __NAMESPACE__.'\CheckboxType';
            // The user can check 0 or more checkboxes. If required
            // is true, he is required to check all of them.
            $choiceOpts['required'] = false;
        } else {
            $choiceType = __NAMESPACE__.'\RadioType';
        }

        $builder->add($name, $choiceType, $choiceOpts);
    }

    private function createChoiceList(array $options)
    {
        if (null !== $options['choice_loader']) {
            return $this->choiceListFactory->createListFromLoader(
                $options['choice_loader'],
                $options['choice_value']
            );
        }

        // Harden against NULL values (like in EntityType and ModelType)
        $choices = null !== $options['choices'] ? $options['choices'] : array();

        return $this->choiceListFactory->createListFromChoices($choices, $options['choice_value']);
    }

    private function createChoiceListView(ChoiceListInterface $choiceList, array $options)
    {
        // If no explicit grouping information is given, use the structural
        // information from the "choices" option for creating groups
        if (!$options['group_by'] && $options['choices']) {
            $options['group_by'] = !$options['choices_as_values']
                ? self::flipRecursive($options['choices'])
                : $options['choices'];
        }

        return $this->choiceListFactory->createView(
            $choiceList,
            $options['preferred_choices'],
            $options['choice_label'],
            $options['choice_name'],
            $options['group_by'],
            $options['choice_attr']
        );
    }
}<|MERGE_RESOLUTION|>--- conflicted
+++ resolved
@@ -203,11 +203,7 @@
         }
 
         // Check if the choices already contain the empty value
-<<<<<<< HEAD
-        $view->vars['placeholder_in_choices'] = 0 !== count($choiceList->getChoicesForValues(array('')));
-=======
         $view->vars['placeholder_in_choices'] = $choiceListView->hasPlaceholder();
->>>>>>> ddc8eceb
 
         // Only add the empty value option if this is not the case
         if (null !== $options['placeholder'] && !$view->vars['placeholder_in_choices']) {
