--- conflicted
+++ resolved
@@ -26,10 +26,6 @@
 
     /**
      * @param iterable[] $typeExtensionServices
-<<<<<<< HEAD
-     * @param iterable   $guesserServices
-=======
->>>>>>> b3467e64
      */
     public function __construct(ContainerInterface $typeContainer, array $typeExtensionServices, iterable $guesserServices)
     {
