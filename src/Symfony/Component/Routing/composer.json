--- conflicted
+++ resolved
@@ -20,17 +20,11 @@
         "php": ">=5.3.2"
     },
     "suggest": {
-<<<<<<< HEAD
         "symfony/config": ">=2.1",
         "symfony/yaml": ">=2.1"
-    }
-=======
-        "symfony/config": ">=2.0",
-        "symfony/yaml": ">=2.0"
     },
     "autoload": {
         "psr-0": { "Symfony\\Component\\Routing": "" }
     },
     "target-dir": "Symfony/Component/Routing"
->>>>>>> d7a5351a
 }