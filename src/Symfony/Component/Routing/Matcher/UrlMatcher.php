--- conflicted
+++ resolved
@@ -76,15 +76,11 @@
             return $ret;
         }
 
-<<<<<<< HEAD
         if ('/' === $pathinfo && !$this->allow) {
             throw new NoConfigurationException();
         }
 
-        throw 0 < count($this->allow)
-=======
         throw 0 < \count($this->allow)
->>>>>>> 82d13dae
             ? new MethodNotAllowedException(array_unique($this->allow))
             : new ResourceNotFoundException(sprintf('No routes found for "%s".', $pathinfo));
     }
