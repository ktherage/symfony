<?php

/*
 * This file is part of the Symfony package.
 *
 * (c) Fabien Potencier <fabien@symfony.com>
 *
 * For the full copyright and license information, please view the LICENSE
 * file that was distributed with this source code.
 */

namespace Symfony\Component\Routing;

/**
 * A Route describes a route and its parameters.
 *
 * @author Fabien Potencier <fabien@symfony.com>
 * @author Tobias Schultze <http://tobion.de>
 *
 * @api
 */
class Route implements \Serializable
{
    /**
     * @var string
     */
    private $path = '/';

    /**
     * @var string
     */
    private $host = '';

    /**
     * @var array
     */
    private $schemes = array();

    /**
     * @var array
     */
    private $methods = array();

    /**
     * @var array
     */
    private $defaults = array();

    /**
     * @var array
     */
    private $requirements = array();

    /**
     * @var array
     */
    private $options = array();

    /**
     * @var null|CompiledRoute
     */
    private $compiled;

    private $condition;

    /**
     * Constructor.
     *
     * Available options:
     *
     *  * compiler_class: A class name able to compile this route instance (RouteCompiler by default)
     *
     * @param string       $path         The path pattern to match
     * @param array        $defaults     An array of default parameter values
     * @param array        $requirements An array of requirements for parameters (regexes)
     * @param array        $options      An array of options
     * @param string       $host         The host pattern to match
     * @param string|array $schemes      A required URI scheme or an array of restricted schemes
     * @param string|array $methods      A required HTTP method or an array of restricted methods
     * @param string       $condition    A condition that should evaluate to true for the route to match
     *
     * @api
     */
    public function __construct($path, array $defaults = array(), array $requirements = array(), array $options = array(), $host = '', $schemes = array(), $methods = array(), $condition = null)
    {
        $this->setPath($path);
        $this->setDefaults($defaults);
        $this->setRequirements($requirements);
        $this->setOptions($options);
        $this->setHost($host);
        // The conditions make sure that an initial empty $schemes/$methods does not override the corresponding requirement.
        // They can be removed when the BC layer is removed.
        if ($schemes) {
            $this->setSchemes($schemes);
        }
        if ($methods) {
            $this->setMethods($methods);
        }
        $this->setCondition($condition);
    }

    public function serialize()
    {
        return serialize(array(
            'path' => $this->path,
            'host' => $this->host,
            'defaults' => $this->defaults,
            'requirements' => $this->requirements,
<<<<<<< HEAD
            'options'      => $this->options,
            'schemes'      => $this->schemes,
            'methods'      => $this->methods,
            'condition'    => $this->condition,
=======
            'options' => $this->options,
            'schemes' => $this->schemes,
            'methods' => $this->methods,
>>>>>>> 20e7cf12
        ));
    }

    public function unserialize($data)
    {
        $data = unserialize($data);
        $this->path = $data['path'];
        $this->host = $data['host'];
        $this->defaults = $data['defaults'];
        $this->requirements = $data['requirements'];
        $this->options = $data['options'];
        $this->schemes = $data['schemes'];
        $this->methods = $data['methods'];
        $this->condition = $data['condition'];
    }

    /**
     * Returns the pattern for the path.
     *
     * @return string The pattern
     *
     * @deprecated Deprecated in 2.2, to be removed in 3.0. Use getPath instead.
     */
    public function getPattern()
    {
        return $this->path;
    }

    /**
     * Sets the pattern for the path.
     *
     * This method implements a fluent interface.
     *
     * @param string $pattern The path pattern
     *
     * @return Route The current Route instance
     *
     * @deprecated Deprecated in 2.2, to be removed in 3.0. Use setPath instead.
     */
    public function setPattern($pattern)
    {
        return $this->setPath($pattern);
    }

    /**
     * Returns the pattern for the path.
     *
     * @return string The path pattern
     */
    public function getPath()
    {
        return $this->path;
    }

    /**
     * Sets the pattern for the path.
     *
     * This method implements a fluent interface.
     *
     * @param string $pattern The path pattern
     *
     * @return Route The current Route instance
     */
    public function setPath($pattern)
    {
        // A pattern must start with a slash and must not have multiple slashes at the beginning because the
        // generated path for this route would be confused with a network path, e.g. '//domain.com/path'.
        $this->path = '/'.ltrim(trim($pattern), '/');
        $this->compiled = null;

        return $this;
    }

    /**
     * Returns the pattern for the host.
     *
     * @return string The host pattern
     */
    public function getHost()
    {
        return $this->host;
    }

    /**
     * Sets the pattern for the host.
     *
     * This method implements a fluent interface.
     *
     * @param string $pattern The host pattern
     *
     * @return Route The current Route instance
     */
    public function setHost($pattern)
    {
        $this->host = (string) $pattern;
        $this->compiled = null;

        return $this;
    }

    /**
     * Returns the lowercased schemes this route is restricted to.
     * So an empty array means that any scheme is allowed.
     *
     * @return array The schemes
     */
    public function getSchemes()
    {
        return $this->schemes;
    }

    /**
     * Sets the schemes (e.g. 'https') this route is restricted to.
     * So an empty array means that any scheme is allowed.
     *
     * This method implements a fluent interface.
     *
     * @param string|array $schemes The scheme or an array of schemes
     *
     * @return Route The current Route instance
     */
    public function setSchemes($schemes)
    {
        $this->schemes = array_map('strtolower', (array) $schemes);

        // this is to keep BC and will be removed in a future version
        if ($this->schemes) {
            $this->requirements['_scheme'] = implode('|', $this->schemes);
        } else {
            unset($this->requirements['_scheme']);
        }

        $this->compiled = null;

        return $this;
    }

    /**
     * Checks if a scheme requirement has been set.
     *
     * @param string $scheme
     *
     * @return bool    true if the scheme requirement exists, otherwise false
     */
    public function hasScheme($scheme)
    {
        $scheme = strtolower($scheme);
        foreach ($this->schemes as $requiredScheme) {
            if ($scheme === $requiredScheme) {
                return true;
            }
        }

        return false;
    }

    /**
     * Returns the uppercased HTTP methods this route is restricted to.
     * So an empty array means that any method is allowed.
     *
     * @return array The schemes
     */
    public function getMethods()
    {
        return $this->methods;
    }

    /**
     * Sets the HTTP methods (e.g. 'POST') this route is restricted to.
     * So an empty array means that any method is allowed.
     *
     * This method implements a fluent interface.
     *
     * @param string|array $methods The method or an array of methods
     *
     * @return Route The current Route instance
     */
    public function setMethods($methods)
    {
        $this->methods = array_map('strtoupper', (array) $methods);

        // this is to keep BC and will be removed in a future version
        if ($this->methods) {
            $this->requirements['_method'] = implode('|', $this->methods);
        } else {
            unset($this->requirements['_method']);
        }

        $this->compiled = null;

        return $this;
    }

    /**
     * Returns the options.
     *
     * @return array The options
     */
    public function getOptions()
    {
        return $this->options;
    }

    /**
     * Sets the options.
     *
     * This method implements a fluent interface.
     *
     * @param array $options The options
     *
     * @return Route The current Route instance
     */
    public function setOptions(array $options)
    {
        $this->options = array(
            'compiler_class' => 'Symfony\\Component\\Routing\\RouteCompiler',
        );

        return $this->addOptions($options);
    }

    /**
     * Adds options.
     *
     * This method implements a fluent interface.
     *
     * @param array $options The options
     *
     * @return Route The current Route instance
     */
    public function addOptions(array $options)
    {
        foreach ($options as $name => $option) {
            $this->options[$name] = $option;
        }
        $this->compiled = null;

        return $this;
    }

    /**
     * Sets an option value.
     *
     * This method implements a fluent interface.
     *
     * @param string $name  An option name
     * @param mixed  $value The option value
     *
     * @return Route The current Route instance
     *
     * @api
     */
    public function setOption($name, $value)
    {
        $this->options[$name] = $value;
        $this->compiled = null;

        return $this;
    }

    /**
     * Get an option value.
     *
     * @param string $name An option name
     *
     * @return mixed The option value or null when not given
     */
    public function getOption($name)
    {
        return isset($this->options[$name]) ? $this->options[$name] : null;
    }

    /**
     * Checks if an option has been set
     *
     * @param string $name An option name
     *
     * @return bool    true if the option is set, false otherwise
     */
    public function hasOption($name)
    {
        return array_key_exists($name, $this->options);
    }

    /**
     * Returns the defaults.
     *
     * @return array The defaults
     */
    public function getDefaults()
    {
        return $this->defaults;
    }

    /**
     * Sets the defaults.
     *
     * This method implements a fluent interface.
     *
     * @param array $defaults The defaults
     *
     * @return Route The current Route instance
     */
    public function setDefaults(array $defaults)
    {
        $this->defaults = array();

        return $this->addDefaults($defaults);
    }

    /**
     * Adds defaults.
     *
     * This method implements a fluent interface.
     *
     * @param array $defaults The defaults
     *
     * @return Route The current Route instance
     */
    public function addDefaults(array $defaults)
    {
        foreach ($defaults as $name => $default) {
            $this->defaults[$name] = $default;
        }
        $this->compiled = null;

        return $this;
    }

    /**
     * Gets a default value.
     *
     * @param string $name A variable name
     *
     * @return mixed The default value or null when not given
     */
    public function getDefault($name)
    {
        return isset($this->defaults[$name]) ? $this->defaults[$name] : null;
    }

    /**
     * Checks if a default value is set for the given variable.
     *
     * @param string $name A variable name
     *
     * @return bool    true if the default value is set, false otherwise
     */
    public function hasDefault($name)
    {
        return array_key_exists($name, $this->defaults);
    }

    /**
     * Sets a default value.
     *
     * @param string $name    A variable name
     * @param mixed  $default The default value
     *
     * @return Route The current Route instance
     *
     * @api
     */
    public function setDefault($name, $default)
    {
        $this->defaults[$name] = $default;
        $this->compiled = null;

        return $this;
    }

    /**
     * Returns the requirements.
     *
     * @return array The requirements
     */
    public function getRequirements()
    {
        return $this->requirements;
    }

    /**
     * Sets the requirements.
     *
     * This method implements a fluent interface.
     *
     * @param array $requirements The requirements
     *
     * @return Route The current Route instance
     */
    public function setRequirements(array $requirements)
    {
        $this->requirements = array();

        return $this->addRequirements($requirements);
    }

    /**
     * Adds requirements.
     *
     * This method implements a fluent interface.
     *
     * @param array $requirements The requirements
     *
     * @return Route The current Route instance
     */
    public function addRequirements(array $requirements)
    {
        foreach ($requirements as $key => $regex) {
            $this->requirements[$key] = $this->sanitizeRequirement($key, $regex);
        }
        $this->compiled = null;

        return $this;
    }

    /**
     * Returns the requirement for the given key.
     *
     * @param string $key The key
     *
     * @return string|null The regex or null when not given
     */
    public function getRequirement($key)
    {
        return isset($this->requirements[$key]) ? $this->requirements[$key] : null;
    }

    /**
     * Checks if a requirement is set for the given key.
     *
     * @param string $key A variable name
     *
     * @return bool    true if a requirement is specified, false otherwise
     */
    public function hasRequirement($key)
    {
        return array_key_exists($key, $this->requirements);
    }

    /**
     * Sets a requirement for the given key.
     *
     * @param string $key   The key
     * @param string $regex The regex
     *
     * @return Route The current Route instance
     *
     * @api
     */
    public function setRequirement($key, $regex)
    {
        $this->requirements[$key] = $this->sanitizeRequirement($key, $regex);
        $this->compiled = null;

        return $this;
    }

    /**
     * Returns the condition.
     *
     * @return string The condition
     */
    public function getCondition()
    {
        return $this->condition;
    }

    /**
     * Sets the condition.
     *
     * This method implements a fluent interface.
     *
     * @param string $condition The condition
     *
     * @return Route The current Route instance
     */
    public function setCondition($condition)
    {
        $this->condition = (string) $condition;
        $this->compiled = null;

        return $this;
    }

    /**
     * Compiles the route.
     *
     * @return CompiledRoute A CompiledRoute instance
     *
     * @throws \LogicException If the Route cannot be compiled because the
     *                         path or host pattern is invalid
     *
     * @see RouteCompiler which is responsible for the compilation process
     */
    public function compile()
    {
        if (null !== $this->compiled) {
            return $this->compiled;
        }

        $class = $this->getOption('compiler_class');

        return $this->compiled = $class::compile($this);
    }

    private function sanitizeRequirement($key, $regex)
    {
        if (!is_string($regex)) {
            throw new \InvalidArgumentException(sprintf('Routing requirement for "%s" must be a string.', $key));
        }

        if ('' !== $regex && '^' === $regex[0]) {
            $regex = (string) substr($regex, 1); // returns false for a single character
        }

        if ('$' === substr($regex, -1)) {
            $regex = substr($regex, 0, -1);
        }

        if ('' === $regex) {
            throw new \InvalidArgumentException(sprintf('Routing requirement for "%s" cannot be empty.', $key));
        }

        // this is to keep BC and will be removed in a future version
        if ('_scheme' === $key) {
            $this->setSchemes(explode('|', $regex));
        } elseif ('_method' === $key) {
            $this->setMethods(explode('|', $regex));
        }

        return $regex;
    }
}<|MERGE_RESOLUTION|>--- conflicted
+++ resolved
@@ -106,16 +106,10 @@
             'host' => $this->host,
             'defaults' => $this->defaults,
             'requirements' => $this->requirements,
-<<<<<<< HEAD
-            'options'      => $this->options,
-            'schemes'      => $this->schemes,
-            'methods'      => $this->methods,
-            'condition'    => $this->condition,
-=======
             'options' => $this->options,
             'schemes' => $this->schemes,
             'methods' => $this->methods,
->>>>>>> 20e7cf12
+            'condition' => $this->condition,
         ));
     }
 
