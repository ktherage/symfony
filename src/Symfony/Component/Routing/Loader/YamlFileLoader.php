--- conflicted
+++ resolved
@@ -123,27 +123,8 @@
         $methods = isset($config['methods']) ? $config['methods'] : array();
         $condition = isset($config['condition']) ? $config['condition'] : null;
 
-<<<<<<< HEAD
         if (isset($config['controller'])) {
             $defaults['_controller'] = $config['controller'];
-=======
-        if (isset($requirements['_method'])) {
-            if (0 === \count($methods)) {
-                $methods = explode('|', $requirements['_method']);
-            }
-
-            unset($requirements['_method']);
-            @trigger_error(sprintf('The "_method" requirement of route "%s" in file "%s" is deprecated since Symfony 2.2 and will be removed in 3.0. Use the "methods" option instead.', $name, $path), E_USER_DEPRECATED);
-        }
-
-        if (isset($requirements['_scheme'])) {
-            if (0 === \count($schemes)) {
-                $schemes = explode('|', $requirements['_scheme']);
-            }
-
-            unset($requirements['_scheme']);
-            @trigger_error(sprintf('The "_scheme" requirement of route "%s" in file "%s" is deprecated since Symfony 2.2 and will be removed in 3.0. Use the "schemes" option instead.', $name, $path), E_USER_DEPRECATED);
->>>>>>> 82d13dae
         }
 
         $route = new Route($config['path'], $defaults, $requirements, $options, $host, $schemes, $methods, $condition);
@@ -171,19 +152,15 @@
         $schemes = isset($config['schemes']) ? $config['schemes'] : null;
         $methods = isset($config['methods']) ? $config['methods'] : null;
 
-<<<<<<< HEAD
         if (isset($config['controller'])) {
             $defaults['_controller'] = $config['controller'];
         }
 
-        $this->setCurrentDir(dirname($path));
-=======
         $this->setCurrentDir(\dirname($path));
->>>>>>> 82d13dae
 
         $imported = $this->import($config['resource'], $type, false, $file);
 
-        if (!is_array($imported)) {
+        if (!\is_array($imported)) {
             $imported = array($imported);
         }
 
