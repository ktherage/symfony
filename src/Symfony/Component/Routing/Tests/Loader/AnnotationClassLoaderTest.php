--- conflicted
+++ resolved
@@ -84,16 +84,12 @@
             array(
                 'Symfony\Component\Routing\Tests\Fixtures\AnnotatedClasses\BarClass',
                 array('name' => 'route1', 'defaults' => array('arg2' => 'foobar')),
-<<<<<<< HEAD
-                array('arg2' => 'defaultValue2', 'arg3' =>'defaultValue3')
+                array('arg2' => 'defaultValue2', 'arg3' => 'defaultValue3'),
             ),
             array(
                 'Symfony\Component\Routing\Tests\Fixtures\AnnotatedClasses\BarClass',
                 array('name' => 'route1', 'defaults' => array('arg2' => 'foo'), 'condition' => 'context.getMethod() == "GET"'),
-                array('arg2' => 'defaultValue2', 'arg3' =>'defaultValue3')
-=======
-                array('arg2' => false, 'arg3' => 'defaultValue3'),
->>>>>>> 369aebf4
+                array('arg2' => 'defaultValue2', 'arg3' => 'defaultValue3'),
             ),
         );
     }
