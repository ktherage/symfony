<?php

use Symfony\Component\Routing\Exception\MethodNotAllowedException;
use Symfony\Component\Routing\Exception\ResourceNotFoundException;
use Symfony\Component\Routing\RequestContext;

/**
 * This class has been auto-generated
 * by the Symfony Routing Component.
 */
class ProjectUrlMatcher extends Symfony\Component\Routing\Tests\Fixtures\RedirectableUrlMatcher
{
    public function __construct(RequestContext $context)
    {
        $this->context = $context;
    }

    public function match($pathinfo)
    {
        $allow = $allowSchemes = array();
        if ($ret = $this->doMatch($pathinfo, $allow, $allowSchemes)) {
            return $ret;
        }
        if ($allow) {
            throw new MethodNotAllowedException(array_keys($allow));
        }
        if (!in_array($this->context->getMethod(), array('HEAD', 'GET'), true)) {
            // no-op
        } elseif ($allowSchemes) {
            redirect_scheme:
            $scheme = $this->context->getScheme();
            $this->context->setScheme(key($allowSchemes));
            try {
                if ($ret = $this->doMatch($pathinfo)) {
                    return $this->redirect($pathinfo, $ret['_route'], $this->context->getScheme()) + $ret;
                }
            } finally {
                $this->context->setScheme($scheme);
            }
        } elseif ('/' !== $pathinfo) {
            $pathinfo = '/' !== $pathinfo[-1] ? $pathinfo.'/' : substr($pathinfo, 0, -1);
            if ($ret = $this->doMatch($pathinfo, $allow, $allowSchemes)) {
                return $this->redirect($pathinfo, $ret['_route']) + $ret;
            }
            if ($allowSchemes) {
                goto redirect_scheme;
            }
        }

        throw new ResourceNotFoundException();
    }

    private function doMatch(string $rawPathinfo, array &$allow = array(), array &$allowSchemes = array()): ?array
    {
        $allow = $allowSchemes = array();
        $pathinfo = rawurldecode($rawPathinfo);
        $context = $this->context;
        $requestMethod = $canonicalMethod = $context->getMethod();
        $host = strtolower($context->getHost());

        if ('HEAD' === $requestMethod) {
            $canonicalMethod = 'GET';
        }

        switch ($pathinfo) {
            default:
                $routes = array(
                    '/test/baz' => array(array('_route' => 'baz'), null, null, null),
                    '/test/baz.html' => array(array('_route' => 'baz2'), null, null, null),
                    '/test/baz3/' => array(array('_route' => 'baz3'), null, null, null),
                    '/foofoo' => array(array('_route' => 'foofoo', 'def' => 'test'), null, null, null),
                    '/spa ce' => array(array('_route' => 'space'), null, null, null),
                    '/multi/new' => array(array('_route' => 'overridden2'), null, null, null),
                    '/multi/hey/' => array(array('_route' => 'hey'), null, null, null),
                    '/ababa' => array(array('_route' => 'ababa'), null, null, null),
                    '/route1' => array(array('_route' => 'route1'), 'a.example.com', null, null),
                    '/c2/route2' => array(array('_route' => 'route2'), 'a.example.com', null, null),
                    '/route4' => array(array('_route' => 'route4'), 'a.example.com', null, null),
                    '/c2/route3' => array(array('_route' => 'route3'), 'b.example.com', null, null),
                    '/route5' => array(array('_route' => 'route5'), 'c.example.com', null, null),
                    '/route6' => array(array('_route' => 'route6'), null, null, null),
                    '/route11' => array(array('_route' => 'route11'), '#^(?P<var1>[^\\.]++)\\.example\\.com$#sDi', null, null),
                    '/route12' => array(array('_route' => 'route12', 'var1' => 'val'), '#^(?P<var1>[^\\.]++)\\.example\\.com$#sDi', null, null),
                    '/route17' => array(array('_route' => 'route17'), null, null, null),
                    '/secure' => array(array('_route' => 'secure'), null, null, array('https' => 0)),
                    '/nonsecure' => array(array('_route' => 'nonsecure'), null, null, array('http' => 0)),
                );

                if (!isset($routes[$pathinfo])) {
                    break;
                }
                list($ret, $requiredHost, $requiredMethods, $requiredSchemes) = $routes[$pathinfo];

                if ($requiredHost) {
                    if ('#' !== $requiredHost[0] ? $requiredHost !== $host : !preg_match($requiredHost, $host, $hostMatches)) {
                        break;
                    }
                    if ('#' === $requiredHost[0] && $hostMatches) {
                        $hostMatches['_route'] = $ret['_route'];
                        $ret = $this->mergeDefaults($hostMatches, $ret);
                    }
                }

                $hasRequiredScheme = !$requiredSchemes || isset($requiredSchemes[$context->getScheme()]);
                if ($requiredMethods && !isset($requiredMethods[$canonicalMethod]) && !isset($requiredMethods[$requestMethod])) {
                    if ($hasRequiredScheme) {
                        $allow += $requiredMethods;
                    }
                    break;
                }
                if (!$hasRequiredScheme) {
                    $allowSchemes += $requiredSchemes;
                    break;
                }

                return $ret;
        }

        $matchedPathinfo = $host.$pathinfo;
        $regexList = array(
            0 => '{^(?'
                .'|[^/]*+(?'
                    .'|/foo/(baz|symfony)(*:34)'
                    .'|/bar(?'
                        .'|/([^/]++)(*:57)'
                        .'|head/([^/]++)(*:77)'
                    .')'
                    .'|/test/([^/]++)/(?'
                        .'|(*:103)'
                    .')'
                    .'|/([\']+)(*:119)'
                    .'|/a/(?'
                        .'|b\'b/([^/]++)(?'
                            .'|(*:148)'
                            .'|(*:156)'
                        .')'
                        .'|(.*)(*:169)'
                        .'|b\'b/([^/]++)(?'
                            .'|(*:192)'
                            .'|(*:200)'
                        .')'
                    .')'
                    .'|/multi/hello(?:/([^/]++))?(*:236)'
                    .'|/([^/]++)/b/([^/]++)(?'
                        .'|(*:267)'
                        .'|(*:275)'
                    .')'
                    .'|/aba/([^/]++)(*:297)'
                .')|(?i:([^\\.]++)\\.example\\.com)(?'
                    .'|/route1(?'
                        .'|3/([^/]++)(*:357)'
                        .'|4/([^/]++)(*:375)'
                    .')'
                .')|(?i:c\\.example\\.com)(?'
                    .'|/route15/([^/]++)(*:425)'
                .')|[^/]*+(?'
                    .'|/route16/([^/]++)(*:460)'
                    .'|/a/(?'
                        .'|a\\.\\.\\.(*:481)'
                        .'|b/(?'
                            .'|([^/]++)(*:502)'
                            .'|c/([^/]++)(*:520)'
                        .')'
                    .')'
                .')'
                .')$}sD',
        );

        foreach ($regexList as $offset => $regex) {
            while (preg_match($regex, $matchedPathinfo, $matches)) {
                switch ($m = (int) $matches['MARK']) {
                    case 103:
                        $matches = array('foo' => $matches[1] ?? null);

                        // baz4
                        return $this->mergeDefaults(array('_route' => 'baz4') + $matches, array());

                        // baz5
                        $ret = $this->mergeDefaults(array('_route' => 'baz5') + $matches, array());
                        if (!isset(($a = array('POST' => 0))[$requestMethod])) {
                            $allow += $a;
                            goto not_baz5;
                        }

                        return $ret;
                        not_baz5:

                        // baz.baz6
                        $ret = $this->mergeDefaults(array('_route' => 'baz.baz6') + $matches, array());
                        if (!isset(($a = array('PUT' => 0))[$requestMethod])) {
                            $allow += $a;
                            goto not_bazbaz6;
                        }

                        return $ret;
                        not_bazbaz6:

                        break;
                    case 148:
                        $matches = array('foo' => $matches[1] ?? null);

                        // foo1
                        $ret = $this->mergeDefaults(array('_route' => 'foo1') + $matches, array());
                        if (!isset(($a = array('PUT' => 0))[$requestMethod])) {
                            $allow += $a;
                            goto not_foo1;
                        }

                        return $ret;
                        not_foo1:

                        break;
                    case 192:
                        $matches = array('foo1' => $matches[1] ?? null);

                        // foo2
                        return $this->mergeDefaults(array('_route' => 'foo2') + $matches, array());

                        break;
                    case 267:
                        $matches = array('_locale' => $matches[1] ?? null, 'foo' => $matches[2] ?? null);

                        // foo3
                        return $this->mergeDefaults(array('_route' => 'foo3') + $matches, array());

                        break;
                    default:
                        $routes = array(
                            34 => array(array('_route' => 'foo', 'def' => 'test'), array('bar'), null, null),
                            57 => array(array('_route' => 'bar'), array('foo'), array('GET' => 0, 'HEAD' => 1), null),
                            77 => array(array('_route' => 'barhead'), array('foo'), array('GET' => 0), null),
                            119 => array(array('_route' => 'quoter'), array('quoter'), null, null),
                            156 => array(array('_route' => 'bar1'), array('bar'), null, null),
                            169 => array(array('_route' => 'overridden'), array('var'), null, null),
                            200 => array(array('_route' => 'bar2'), array('bar1'), null, null),
                            236 => array(array('_route' => 'helloWorld', 'who' => 'World!'), array('who'), null, null),
                            275 => array(array('_route' => 'bar3'), array('_locale', 'bar'), null, null),
                            297 => array(array('_route' => 'foo4'), array('foo'), null, null),
                            357 => array(array('_route' => 'route13'), array('var1', 'name'), null, null),
                            375 => array(array('_route' => 'route14', 'var1' => 'val'), array('var1', 'name'), null, null),
                            425 => array(array('_route' => 'route15'), array('name'), null, null),
                            460 => array(array('_route' => 'route16', 'var1' => 'val'), array('name'), null, null),
                            481 => array(array('_route' => 'a'), array(), null, null),
                            502 => array(array('_route' => 'b'), array('var'), null, null),
                            520 => array(array('_route' => 'c'), array('var'), null, null),
                        );

                        list($ret, $vars, $requiredMethods, $requiredSchemes) = $routes[$m];

                        foreach ($vars as $i => $v) {
                            if (isset($matches[1 + $i])) {
                                $ret[$v] = $matches[1 + $i];
                            }
                        }

                        $hasRequiredScheme = !$requiredSchemes || isset($requiredSchemes[$context->getScheme()]);
                        if ($requiredMethods && !isset($requiredMethods[$canonicalMethod]) && !isset($requiredMethods[$requestMethod])) {
                            if ($hasRequiredScheme) {
                                $allow += $requiredMethods;
                            }
                            break;
                        }
                        if (!$hasRequiredScheme) {
                            $allowSchemes += $requiredSchemes;
                            break;
                        }

                        return $ret;
                }

                if (520 === $m) {
                    break;
                }
                $regex = substr_replace($regex, 'F', $m - $offset, 1 + strlen($m));
                $offset += strlen($m);
            }
        }
<<<<<<< HEAD
        if ('/' === $pathinfo) {
=======
        not_nonsecure:

        if ('/' === $pathinfo && !$allow) {
>>>>>>> bc23cae7
            throw new Symfony\Component\Routing\Exception\NoConfigurationException();
        }

        return null;
    }
}<|MERGE_RESOLUTION|>--- conflicted
+++ resolved
@@ -275,13 +275,7 @@
                 $offset += strlen($m);
             }
         }
-<<<<<<< HEAD
-        if ('/' === $pathinfo) {
-=======
-        not_nonsecure:
-
         if ('/' === $pathinfo && !$allow) {
->>>>>>> bc23cae7
             throw new Symfony\Component\Routing\Exception\NoConfigurationException();
         }
 
