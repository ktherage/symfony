--- conflicted
+++ resolved
@@ -14,60 +14,7 @@
     public function __construct(RequestContext $context)
     {
         $this->context = $context;
-<<<<<<< HEAD
         $this->regexpList = array(
-=======
-    }
-
-    public function match($pathinfo)
-    {
-        $allow = $allowSchemes = array();
-        if ($ret = $this->doMatch($pathinfo, $allow, $allowSchemes)) {
-            return $ret;
-        }
-        if ($allow) {
-            throw new MethodNotAllowedException(array_keys($allow));
-        }
-        if (!in_array($this->context->getMethod(), array('HEAD', 'GET'), true)) {
-            // no-op
-        } elseif ($allowSchemes) {
-            redirect_scheme:
-            $scheme = $this->context->getScheme();
-            $this->context->setScheme(key($allowSchemes));
-            try {
-                if ($ret = $this->doMatch($pathinfo)) {
-                    return $this->redirect($pathinfo, $ret['_route'], $this->context->getScheme()) + $ret;
-                }
-            } finally {
-                $this->context->setScheme($scheme);
-            }
-        } elseif ('/' !== $pathinfo) {
-            $pathinfo = '/' !== $pathinfo[-1] ? $pathinfo.'/' : substr($pathinfo, 0, -1);
-            if ($ret = $this->doMatch($pathinfo, $allow, $allowSchemes)) {
-                return $this->redirect($pathinfo, $ret['_route']) + $ret;
-            }
-            if ($allowSchemes) {
-                goto redirect_scheme;
-            }
-        }
-
-        throw new ResourceNotFoundException();
-    }
-
-    private function doMatch(string $rawPathinfo, array &$allow = array(), array &$allowSchemes = array()): ?array
-    {
-        $allow = $allowSchemes = array();
-        $pathinfo = rawurldecode($rawPathinfo) ?: '/';
-        $context = $this->context;
-        $requestMethod = $canonicalMethod = $context->getMethod();
-
-        if ('HEAD' === $requestMethod) {
-            $canonicalMethod = 'GET';
-        }
-
-        $matchedPathinfo = $pathinfo;
-        $regexList = array(
->>>>>>> 9dc9d7e0
             0 => '{^(?'
                     .'|/(en|fr)/(?'
                         .'|admin/post(?'
@@ -99,85 +46,21 @@
                     .'|/(en|fr)?(*:264)'
                 .')(?:/?)$}sD',
         );
-<<<<<<< HEAD
         $this->dynamicRoutes = array(
-            33 => array(array(array('_route' => 'a', '_locale' => 'en'), array('_locale'), null, null, null)),
-            43 => array(array(array('_route' => 'b', '_locale' => 'en'), array('_locale'), null, null, null)),
-            55 => array(array(array('_route' => 'c', '_locale' => 'en'), array('_locale', 'id'), null, null, null)),
-            72 => array(array(array('_route' => 'd', '_locale' => 'en'), array('_locale', 'id'), null, null, null)),
-            91 => array(array(array('_route' => 'e', '_locale' => 'en'), array('_locale', 'id'), null, null, null)),
-            107 => array(array(array('_route' => 'f', '_locale' => 'en'), array('_locale'), null, null, null)),
-            123 => array(array(array('_route' => 'g', '_locale' => 'en'), array('_locale'), null, null, null)),
-            147 => array(array(array('_route' => 'h', '_locale' => 'en'), array('_locale', 'page'), null, null, null)),
-            168 => array(array(array('_route' => 'i', '_locale' => 'en'), array('_locale', 'page'), null, null, null)),
-            195 => array(array(array('_route' => 'j', '_locale' => 'en'), array('_locale', 'id'), null, null, null)),
-            209 => array(array(array('_route' => 'k', '_locale' => 'en'), array('_locale'), null, null, null)),
-            226 => array(array(array('_route' => 'l', '_locale' => 'en'), array('_locale'), null, null, null)),
-            237 => array(array(array('_route' => 'm', '_locale' => 'en'), array('_locale'), null, null, null)),
-            256 => array(array(array('_route' => 'n', '_locale' => 'en'), array('_locale'), null, null, null)),
+            32 => array(array(array('_route' => 'a', '_locale' => 'en'), array('_locale'), null, null, true, null)),
+            46 => array(array(array('_route' => 'b', '_locale' => 'en'), array('_locale'), null, null, false, null)),
+            58 => array(array(array('_route' => 'c', '_locale' => 'en'), array('_locale', 'id'), null, null, false, null)),
+            75 => array(array(array('_route' => 'd', '_locale' => 'en'), array('_locale', 'id'), null, null, false, null)),
+            94 => array(array(array('_route' => 'e', '_locale' => 'en'), array('_locale', 'id'), null, null, false, null)),
+            110 => array(array(array('_route' => 'f', '_locale' => 'en'), array('_locale'), null, null, true, null)),
+            130 => array(array(array('_route' => 'g', '_locale' => 'en'), array('_locale'), null, null, false, null)),
+            154 => array(array(array('_route' => 'h', '_locale' => 'en'), array('_locale', 'page'), null, null, false, null)),
+            175 => array(array(array('_route' => 'i', '_locale' => 'en'), array('_locale', 'page'), null, null, false, null)),
+            202 => array(array(array('_route' => 'j', '_locale' => 'en'), array('_locale', 'id'), null, null, false, null)),
+            216 => array(array(array('_route' => 'k', '_locale' => 'en'), array('_locale'), null, null, false, null)),
+            234 => array(array(array('_route' => 'l', '_locale' => 'en'), array('_locale'), null, null, false, null)),
+            245 => array(array(array('_route' => 'm', '_locale' => 'en'), array('_locale'), null, null, false, null)),
+            264 => array(array(array('_route' => 'n', '_locale' => 'en'), array('_locale'), null, null, false, null)),
         );
-=======
-
-        foreach ($regexList as $offset => $regex) {
-            while (preg_match($regex, $matchedPathinfo, $matches)) {
-                switch ($m = (int) $matches['MARK']) {
-                    default:
-                        $routes = array(
-                            32 => array(array('_route' => 'a', '_locale' => 'en'), array('_locale'), null, null, true),
-                            46 => array(array('_route' => 'b', '_locale' => 'en'), array('_locale'), null, null, false),
-                            58 => array(array('_route' => 'c', '_locale' => 'en'), array('_locale', 'id'), null, null, false),
-                            75 => array(array('_route' => 'd', '_locale' => 'en'), array('_locale', 'id'), null, null, false),
-                            94 => array(array('_route' => 'e', '_locale' => 'en'), array('_locale', 'id'), null, null, false),
-                            110 => array(array('_route' => 'f', '_locale' => 'en'), array('_locale'), null, null, true),
-                            130 => array(array('_route' => 'g', '_locale' => 'en'), array('_locale'), null, null, false),
-                            154 => array(array('_route' => 'h', '_locale' => 'en'), array('_locale', 'page'), null, null, false),
-                            175 => array(array('_route' => 'i', '_locale' => 'en'), array('_locale', 'page'), null, null, false),
-                            202 => array(array('_route' => 'j', '_locale' => 'en'), array('_locale', 'id'), null, null, false),
-                            216 => array(array('_route' => 'k', '_locale' => 'en'), array('_locale'), null, null, false),
-                            234 => array(array('_route' => 'l', '_locale' => 'en'), array('_locale'), null, null, false),
-                            245 => array(array('_route' => 'm', '_locale' => 'en'), array('_locale'), null, null, false),
-                            264 => array(array('_route' => 'n', '_locale' => 'en'), array('_locale'), null, null, false),
-                        );
-
-                        list($ret, $vars, $requiredMethods, $requiredSchemes, $hasTrailingSlash) = $routes[$m];
-
-                        if ('/' !== $pathinfo && $hasTrailingSlash !== ('/' === $pathinfo[-1])) {
-                            return null;
-                        }
-
-                        foreach ($vars as $i => $v) {
-                            if (isset($matches[1 + $i])) {
-                                $ret[$v] = $matches[1 + $i];
-                            }
-                        }
-
-                        $hasRequiredScheme = !$requiredSchemes || isset($requiredSchemes[$context->getScheme()]);
-                        if ($requiredMethods && !isset($requiredMethods[$canonicalMethod]) && !isset($requiredMethods[$requestMethod])) {
-                            if ($hasRequiredScheme) {
-                                $allow += $requiredMethods;
-                            }
-                            break;
-                        }
-                        if (!$hasRequiredScheme) {
-                            $allowSchemes += $requiredSchemes;
-                            break;
-                        }
-
-                        return $ret;
-                }
-
-                if (264 === $m) {
-                    break;
-                }
-                $regex = substr_replace($regex, 'F', $m - $offset, 1 + strlen($m));
-                $offset += strlen($m);
-            }
-        }
-        if ('/' === $pathinfo && !$allow && !$allowSchemes) {
-            throw new Symfony\Component\Routing\Exception\NoConfigurationException();
-        }
-
-        return null;
->>>>>>> 9dc9d7e0
     }
 }