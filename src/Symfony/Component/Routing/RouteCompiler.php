<?php

/*
 * This file is part of the Symfony package.
 *
 * (c) Fabien Potencier <fabien@symfony.com>
 *
 * For the full copyright and license information, please view the LICENSE
 * file that was distributed with this source code.
 */

namespace Symfony\Component\Routing;

/**
 * RouteCompiler compiles Route instances to CompiledRoute instances.
 *
 * @author Fabien Potencier <fabien@symfony.com>
 * @author Tobias Schultze <http://tobion.de>
 */
class RouteCompiler implements RouteCompilerInterface
{
    const REGEX_DELIMITER = '#';

    /**
     * This string defines the characters that are automatically considered separators in front of
     * optional placeholders (with default and no static text following). Such a single separator
     * can be left out together with the optional placeholder from matching and generating URLs.
     */
    const SEPARATORS = '/,;.:-_~+*=@|';

    /**
     * The maximum supported length of a PCRE subpattern name
     * http://pcre.org/current/doc/html/pcre2pattern.html#SEC16.
     *
     * @internal
     */
    const VARIABLE_MAXIMUM_LENGTH = 32;

    /**
     * {@inheritdoc}
     *
<<<<<<< HEAD
     * @throws \InvalidArgumentException If a path variable is named _fragment
     * @throws \LogicException           If a variable is referenced more than once
     * @throws \DomainException          If a variable name is numeric because PHP raises an error for such
     *                                   subpatterns in PCRE and thus would break matching, e.g. "(?P<123>.+)".
=======
     * @throws \LogicException  If a variable is referenced more than once
     * @throws \DomainException If a variable name starts with a digit or if it is too long to be successfully used as
     *                          a PCRE subpattern.
>>>>>>> 966d45f8
     */
    public static function compile(Route $route)
    {
        $hostVariables = array();
        $variables = array();
        $hostRegex = null;
        $hostTokens = array();

        if ('' !== $host = $route->getHost()) {
            $result = self::compilePattern($route, $host, true);

            $hostVariables = $result['variables'];
            $variables = $hostVariables;

            $hostTokens = $result['tokens'];
            $hostRegex = $result['regex'];
        }

        $path = $route->getPath();

        $result = self::compilePattern($route, $path, false);

        $staticPrefix = $result['staticPrefix'];

        $pathVariables = $result['variables'];

        foreach ($pathVariables as $pathParam) {
            if ('_fragment' === $pathParam) {
                throw new \InvalidArgumentException(sprintf('Route pattern "%s" cannot contain "_fragment" as a path parameter.', $route->getPath()));
            }
        }

        $variables = array_merge($variables, $pathVariables);

        $tokens = $result['tokens'];
        $regex = $result['regex'];

        return new CompiledRoute(
            $staticPrefix,
            $regex,
            $tokens,
            $pathVariables,
            $hostRegex,
            $hostTokens,
            $hostVariables,
            array_unique($variables)
        );
    }

    private static function compilePattern(Route $route, $pattern, $isHost)
    {
        $tokens = array();
        $variables = array();
        $matches = array();
        $pos = 0;
        $defaultSeparator = $isHost ? '.' : '/';
        $useUtf8 = preg_match('//u', $pattern);
        $needsUtf8 = $route->getOption('utf8');

        if (!$needsUtf8 && $useUtf8 && preg_match('/[\x80-\xFF]/', $pattern)) {
            $needsUtf8 = true;
            @trigger_error(sprintf('Using UTF-8 route patterns without setting the "utf8" option is deprecated since Symfony 3.2 and will throw a LogicException in 4.0. Turn on the "utf8" route option for pattern "%s".', $pattern), E_USER_DEPRECATED);
        }
        if (!$useUtf8 && $needsUtf8) {
            throw new \LogicException(sprintf('Cannot mix UTF-8 requirements with non-UTF-8 pattern "%s".', $pattern));
        }

        // Match all variables enclosed in "{}" and iterate over them. But we only want to match the innermost variable
        // in case of nested "{}", e.g. {foo{bar}}. This in ensured because \w does not match "{" or "}" itself.
        preg_match_all('#\{\w+\}#', $pattern, $matches, PREG_OFFSET_CAPTURE | PREG_SET_ORDER);
        foreach ($matches as $match) {
            $varName = substr($match[0][0], 1, -1);
            // get all static text preceding the current variable
            $precedingText = substr($pattern, $pos, $match[0][1] - $pos);
            $pos = $match[0][1] + strlen($match[0][0]);

            if (!strlen($precedingText)) {
                $precedingChar = '';
            } elseif ($useUtf8) {
                preg_match('/.$/u', $precedingText, $precedingChar);
                $precedingChar = $precedingChar[0];
            } else {
                $precedingChar = substr($precedingText, -1);
            }
            $isSeparator = '' !== $precedingChar && false !== strpos(static::SEPARATORS, $precedingChar);

            // A PCRE subpattern name must start with a non-digit. Also a PHP variable cannot start with a digit so the
            // variable would not be usable as a Controller action argument.
            if (preg_match('/^\d/', $varName)) {
                throw new \DomainException(sprintf('Variable name "%s" cannot start with a digit in route pattern "%s". Please use a different name.', $varName, $pattern));
            }
            if (in_array($varName, $variables)) {
                throw new \LogicException(sprintf('Route pattern "%s" cannot reference variable name "%s" more than once.', $pattern, $varName));
            }

<<<<<<< HEAD
            if ($isSeparator && $precedingText !== $precedingChar) {
                $tokens[] = array('text', substr($precedingText, 0, -strlen($precedingChar)));
=======
            if (strlen($varName) > self::VARIABLE_MAXIMUM_LENGTH) {
                throw new \DomainException(sprintf('Variable name "%s" cannot be longer than %s characters in route pattern "%s". Please use a shorter name.', $varName, self::VARIABLE_MAXIMUM_LENGTH, $pattern));
            }

            if ($isSeparator && strlen($precedingText) > 1) {
                $tokens[] = array('text', substr($precedingText, 0, -1));
>>>>>>> 966d45f8
            } elseif (!$isSeparator && strlen($precedingText) > 0) {
                $tokens[] = array('text', $precedingText);
            }

            $regexp = $route->getRequirement($varName);
            if (null === $regexp) {
                $followingPattern = (string) substr($pattern, $pos);
                // Find the next static character after the variable that functions as a separator. By default, this separator and '/'
                // are disallowed for the variable. This default requirement makes sure that optional variables can be matched at all
                // and that the generating-matching-combination of URLs unambiguous, i.e. the params used for generating the URL are
                // the same that will be matched. Example: new Route('/{page}.{_format}', array('_format' => 'html'))
                // If {page} would also match the separating dot, {_format} would never match as {page} will eagerly consume everything.
                // Also even if {_format} was not optional the requirement prevents that {page} matches something that was originally
                // part of {_format} when generating the URL, e.g. _format = 'mobile.html'.
                $nextSeparator = self::findNextSeparator($followingPattern, $useUtf8);
                $regexp = sprintf(
                    '[^%s%s]+',
                    preg_quote($defaultSeparator, self::REGEX_DELIMITER),
                    $defaultSeparator !== $nextSeparator && '' !== $nextSeparator ? preg_quote($nextSeparator, self::REGEX_DELIMITER) : ''
                );
                if (('' !== $nextSeparator && !preg_match('#^\{\w+\}#', $followingPattern)) || '' === $followingPattern) {
                    // When we have a separator, which is disallowed for the variable, we can optimize the regex with a possessive
                    // quantifier. This prevents useless backtracking of PCRE and improves performance by 20% for matching those patterns.
                    // Given the above example, there is no point in backtracking into {page} (that forbids the dot) when a dot must follow
                    // after it. This optimization cannot be applied when the next char is no real separator or when the next variable is
                    // directly adjacent, e.g. '/{x}{y}'.
                    $regexp .= '+';
                }
            } else {
                if (!preg_match('//u', $regexp)) {
                    $useUtf8 = false;
                } elseif (!$needsUtf8 && preg_match('/[\x80-\xFF]|(?<!\\\\)\\\\(?:\\\\\\\\)*+(?-i:X|[pP][\{CLMNPSZ]|x\{[A-Fa-f0-9]{3})/', $regexp)) {
                    $needsUtf8 = true;
                    @trigger_error(sprintf('Using UTF-8 route requirements without setting the "utf8" option is deprecated since Symfony 3.2 and will throw a LogicException in 4.0. Turn on the "utf8" route option for variable "%s" in pattern "%s".', $varName, $pattern), E_USER_DEPRECATED);
                }
                if (!$useUtf8 && $needsUtf8) {
                    throw new \LogicException(sprintf('Cannot mix UTF-8 requirement with non-UTF-8 charset for variable "%s" in pattern "%s".', $varName, $pattern));
                }
            }

            $tokens[] = array('variable', $isSeparator ? $precedingChar : '', $regexp, $varName);
            $variables[] = $varName;
        }

        if ($pos < strlen($pattern)) {
            $tokens[] = array('text', substr($pattern, $pos));
        }

        // find the first optional token
        $firstOptional = PHP_INT_MAX;
        if (!$isHost) {
            for ($i = count($tokens) - 1; $i >= 0; --$i) {
                $token = $tokens[$i];
                if ('variable' === $token[0] && $route->hasDefault($token[3])) {
                    $firstOptional = $i;
                } else {
                    break;
                }
            }
        }

        // compute the matching regexp
        $regexp = '';
        for ($i = 0, $nbToken = count($tokens); $i < $nbToken; ++$i) {
            $regexp .= self::computeRegexp($tokens, $i, $firstOptional);
        }
        $regexp = self::REGEX_DELIMITER.'^'.$regexp.'$'.self::REGEX_DELIMITER.'s'.($isHost ? 'i' : '');

        // enable Utf8 matching if really required
        if ($needsUtf8) {
            $regexp .= 'u';
            for ($i = 0, $nbToken = count($tokens); $i < $nbToken; ++$i) {
                if ('variable' === $tokens[$i][0]) {
                    $tokens[$i][] = true;
                }
            }
        }

        return array(
            'staticPrefix' => 'text' === $tokens[0][0] ? $tokens[0][1] : '',
            'regex' => $regexp,
            'tokens' => array_reverse($tokens),
            'variables' => $variables,
        );
    }

    /**
     * Returns the next static character in the Route pattern that will serve as a separator.
     *
     * @param string $pattern The route pattern
     * @param bool   $useUtf8 Whether the character is encoded in UTF-8 or not
     *
     * @return string The next static character that functions as separator (or empty string when none available)
     */
    private static function findNextSeparator($pattern, $useUtf8)
    {
        if ('' == $pattern) {
            // return empty string if pattern is empty or false (false which can be returned by substr)
            return '';
        }
        // first remove all placeholders from the pattern so we can find the next real static character
        if ('' === $pattern = preg_replace('#\{\w+\}#', '', $pattern)) {
            return '';
        }
        if ($useUtf8) {
            preg_match('/^./u', $pattern, $pattern);
        }

        return false !== strpos(static::SEPARATORS, $pattern[0]) ? $pattern[0] : '';
    }

    /**
     * Computes the regexp used to match a specific token. It can be static text or a subpattern.
     *
     * @param array $tokens        The route tokens
     * @param int   $index         The index of the current token
     * @param int   $firstOptional The index of the first optional token
     *
     * @return string The regexp pattern for a single token
     */
    private static function computeRegexp(array $tokens, $index, $firstOptional)
    {
        $token = $tokens[$index];
        if ('text' === $token[0]) {
            // Text tokens
            return preg_quote($token[1], self::REGEX_DELIMITER);
        } else {
            // Variable tokens
            if (0 === $index && 0 === $firstOptional) {
                // When the only token is an optional variable token, the separator is required
                return sprintf('%s(?P<%s>%s)?', preg_quote($token[1], self::REGEX_DELIMITER), $token[3], $token[2]);
            } else {
                $regexp = sprintf('%s(?P<%s>%s)', preg_quote($token[1], self::REGEX_DELIMITER), $token[3], $token[2]);
                if ($index >= $firstOptional) {
                    // Enclose each optional token in a subpattern to make it optional.
                    // "?:" means it is non-capturing, i.e. the portion of the subject string that
                    // matched the optional subpattern is not passed back.
                    $regexp = "(?:$regexp";
                    $nbTokens = count($tokens);
                    if ($nbTokens - 1 == $index) {
                        // Close the optional subpatterns
                        $regexp .= str_repeat(')?', $nbTokens - $firstOptional - (0 === $firstOptional ? 1 : 0));
                    }
                }

                return $regexp;
            }
        }
    }
}<|MERGE_RESOLUTION|>--- conflicted
+++ resolved
@@ -39,16 +39,10 @@
     /**
      * {@inheritdoc}
      *
-<<<<<<< HEAD
      * @throws \InvalidArgumentException If a path variable is named _fragment
      * @throws \LogicException           If a variable is referenced more than once
-     * @throws \DomainException          If a variable name is numeric because PHP raises an error for such
-     *                                   subpatterns in PCRE and thus would break matching, e.g. "(?P<123>.+)".
-=======
-     * @throws \LogicException  If a variable is referenced more than once
-     * @throws \DomainException If a variable name starts with a digit or if it is too long to be successfully used as
-     *                          a PCRE subpattern.
->>>>>>> 966d45f8
+     * @throws \DomainException          If a variable name starts with a digit or if it is too long to be successfully used as
+     *                                   a PCRE subpattern.
      */
     public static function compile(Route $route)
     {
@@ -144,17 +138,12 @@
                 throw new \LogicException(sprintf('Route pattern "%s" cannot reference variable name "%s" more than once.', $pattern, $varName));
             }
 
-<<<<<<< HEAD
+            if (strlen($varName) > self::VARIABLE_MAXIMUM_LENGTH) {
+                throw new \DomainException(sprintf('Variable name "%s" cannot be longer than %s characters in route pattern "%s". Please use a shorter name.', $varName, self::VARIABLE_MAXIMUM_LENGTH, $pattern));
+            }
+
             if ($isSeparator && $precedingText !== $precedingChar) {
                 $tokens[] = array('text', substr($precedingText, 0, -strlen($precedingChar)));
-=======
-            if (strlen($varName) > self::VARIABLE_MAXIMUM_LENGTH) {
-                throw new \DomainException(sprintf('Variable name "%s" cannot be longer than %s characters in route pattern "%s". Please use a shorter name.', $varName, self::VARIABLE_MAXIMUM_LENGTH, $pattern));
-            }
-
-            if ($isSeparator && strlen($precedingText) > 1) {
-                $tokens[] = array('text', substr($precedingText, 0, -1));
->>>>>>> 966d45f8
             } elseif (!$isSeparator && strlen($precedingText) > 0) {
                 $tokens[] = array('text', $precedingText);
             }
