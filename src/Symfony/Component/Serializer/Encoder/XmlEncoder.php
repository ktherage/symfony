--- conflicted
+++ resolved
@@ -438,12 +438,7 @@
     /**
      * Tests the value being passed and decide what sort of element to create.
      *
-<<<<<<< HEAD
-     * @param \DOMNode $node
-     * @param mixed    $val
-=======
      * @param mixed $val
->>>>>>> 2871a96f
      *
      * @throws NotEncodableValueException
      */
