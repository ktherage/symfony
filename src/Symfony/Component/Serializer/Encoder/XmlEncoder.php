--- conflicted
+++ resolved
@@ -125,7 +125,6 @@
         return 'xml' === $format;
     }
 
-<<<<<<< HEAD
     /**
      * {@inheritdoc}
      */
@@ -133,31 +132,6 @@
     {
         return 'xml' === $format;
     }
-=======
-     /**
-      * Checks whether the serializer can encode to given format.
-      *
-      * @param string $format format name
-      *
-      * @return bool
-      */
-     public function supportsEncoding($format)
-     {
-         return 'xml' === $format;
-     }
-
-     /**
-      * Checks whether the serializer can decode from given format.
-      *
-      * @param string $format format name
-      *
-      * @return bool
-      */
-     public function supportsDecoding($format)
-     {
-         return 'xml' === $format;
-     }
->>>>>>> cbbd0624
 
     /**
      * Sets the root node name.
