<?php

/*
 * This file is part of the Symfony package.
 *
 * (c) Fabien Potencier <fabien@symfony.com>
 *
 * For the full copyright and license information, please view the LICENSE
 * file that was distributed with this source code.
 */

namespace Symfony\Component\Serializer\Encoder;

use Symfony\Component\Serializer\Exception\NotEncodableValueException;

/**
 * Encodes JSON data.
 *
 * @author Sander Coolen <sander@jibber.nl>
 */
class JsonEncode implements EncoderInterface
{
    private $options;

    public function __construct($bitmask = 0)
    {
        $this->options = $bitmask;
    }

    /**
     * Encodes PHP data to a JSON string.
     *
     * {@inheritdoc}
     */
    public function encode($data, $format, array $context = array())
    {
        $context = $this->resolveContext($context);

        $encodedJson = json_encode($data, $context['json_encode_options']);

<<<<<<< HEAD
        if (JSON_ERROR_NONE !== $this->lastError = json_last_error()) {
            throw new NotEncodableValueException(json_last_error_msg());
=======
        if (JSON_ERROR_NONE !== json_last_error()) {
            throw new UnexpectedValueException(json_last_error_msg());
>>>>>>> 2f0e7863
        }

        return $encodedJson;
    }

    /**
     * {@inheritdoc}
     */
    public function supportsEncoding($format)
    {
        return JsonEncoder::FORMAT === $format;
    }

    /**
     * Merge default json encode options with context.
     *
     * @return array
     */
    private function resolveContext(array $context = array())
    {
        return array_merge(array('json_encode_options' => $this->options), $context);
    }
}<|MERGE_RESOLUTION|>--- conflicted
+++ resolved
@@ -38,13 +38,8 @@
 
         $encodedJson = json_encode($data, $context['json_encode_options']);
 
-<<<<<<< HEAD
-        if (JSON_ERROR_NONE !== $this->lastError = json_last_error()) {
+        if (JSON_ERROR_NONE !== json_last_error()) {
             throw new NotEncodableValueException(json_last_error_msg());
-=======
-        if (JSON_ERROR_NONE !== json_last_error()) {
-            throw new UnexpectedValueException(json_last_error_msg());
->>>>>>> 2f0e7863
         }
 
         return $encodedJson;
