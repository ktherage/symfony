{
    "name": "symfony/serializer",
    "type": "library",
    "description": "Symfony Serializer Component",
    "keywords": [],
    "homepage": "http://symfony.com",
    "license": "MIT",
    "authors": [
        {
            "name": "Fabien Potencier",
            "email": "fabien@symfony.com"
        },
        {
            "name": "Symfony Community",
            "homepage": "http://symfony.com/contributors"
        }
    ],
    "require": {
        "php": ">=5.5.9"
    },
    "require-dev": {
<<<<<<< HEAD
        "symfony/yaml": "~2.7|~3.0",
        "symfony/config": "~2.7|~3.0",
=======
        "symfony/phpunit-bridge": "~2.7|~3.0.0",
        "symfony/yaml": "~2.0|~3.0.0",
        "symfony/config": "~2.2|~3.0.0",
>>>>>>> 9a4f3e13
        "doctrine/annotations": "~1.0",
        "doctrine/cache": "~1.0"
    },
    "suggest": {
        "doctrine/annotations": "For using the annotation mapping. You will also need doctrine/cache.",
        "doctrine/cache": "For using the default cached annotation reader and metadata cache.",
        "symfony/yaml": "For using the default YAML mapping loader.",
        "symfony/config": "For using the XML mapping loader."
    },
    "autoload": {
        "psr-0": { "Symfony\\Component\\Serializer\\": "" }
    },
    "target-dir": "Symfony/Component/Serializer",
    "minimum-stability": "dev",
    "extra": {
        "branch-alias": {
            "dev-master": "3.0-dev"
        }
    }
}<|MERGE_RESOLUTION|>--- conflicted
+++ resolved
@@ -19,14 +19,9 @@
         "php": ">=5.5.9"
     },
     "require-dev": {
-<<<<<<< HEAD
+        "symfony/phpunit-bridge": "~2.7|~3.0",
         "symfony/yaml": "~2.7|~3.0",
         "symfony/config": "~2.7|~3.0",
-=======
-        "symfony/phpunit-bridge": "~2.7|~3.0.0",
-        "symfony/yaml": "~2.0|~3.0.0",
-        "symfony/config": "~2.2|~3.0.0",
->>>>>>> 9a4f3e13
         "doctrine/annotations": "~1.0",
         "doctrine/cache": "~1.0"
     },
