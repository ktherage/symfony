--- conflicted
+++ resolved
@@ -383,17 +383,7 @@
                 } elseif ($constructorParameter->isDefaultValueAvailable()) {
                     $params[] = $constructorParameter->getDefaultValue();
                 } else {
-<<<<<<< HEAD
-                    throw new MissingConstructorArgumentsException(
-                        sprintf(
-                            'Cannot create an instance of %s from serialized data because its constructor requires parameter "%s" to be present.',
-                            $class,
-                            $constructorParameter->name
-                        )
-                    );
-=======
-                    throw new RuntimeException(sprintf('Cannot create an instance of %s from serialized data because its constructor requires parameter "%s" to be present.', $class, $constructorParameter->name));
->>>>>>> 8bc014c2
+                    throw new MissingConstructorArgumentsException(sprintf('Cannot create an instance of %s from serialized data because its constructor requires parameter "%s" to be present.', $class, $constructorParameter->name));
                 }
             }
 
