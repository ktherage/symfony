--- conflicted
+++ resolved
@@ -16,12 +16,8 @@
         }
     ],
     "require": {
-<<<<<<< HEAD
         "php": ">=5.5.9",
-=======
-        "php": ">=5.3.9",
         "symfony/polyfill-php56": "~1.0",
->>>>>>> de71e264
         "ext-ldap": "*"
     },
     "autoload": {
