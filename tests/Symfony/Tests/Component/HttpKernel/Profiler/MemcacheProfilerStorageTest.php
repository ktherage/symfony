--- conflicted
+++ resolved
@@ -22,14 +22,10 @@
     }
 }
 
-<<<<<<< HEAD
 /**
  * @group memcached
  */
-class MemcacheProfilerStorageTest extends \PHPUnit_Framework_TestCase
-=======
 class MemcacheProfilerStorageTest extends AbstractProfilerStorageTest
->>>>>>> ed8c1c05
 {
     protected static $storage;
 
