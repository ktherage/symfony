<?php

/*
 * This file is part of the Symfony package.
 *
 * (c) Fabien Potencier <fabien.potencier@symfony-project.com>
 *
 * For the full copyright and license information, please view the LICENSE
 * file that was distributed with this source code.
 */

namespace Symfony\Tests\Component\Locale\Stub;

require_once __DIR__.'/../TestCase.php';

use Symfony\Component\Locale\Locale;
use Symfony\Component\Locale\Stub\StubNumberFormatter;
use Symfony\Tests\Component\Locale\TestCase as LocaleTestCase;

/**
 * Note that there are some values written like -2147483647 - 1. This is the lower 32bit int max and is a known
 * behavior of PHP.
 */
class StubNumberFormatterTest extends LocaleTestCase
{
    /**
     * @expectedException Symfony\Component\Locale\Exception\MethodArgumentValueNotImplementedException
     */
    public function testConstructorWithUnsupportedLocale()
    {
        $formatter = new StubNumberFormatter('pt_BR');
    }

    /**
     * @expectedException Symfony\Component\Locale\Exception\MethodArgumentValueNotImplementedException
     */
    public function testConstructorWithUnsupportedStyle()
    {
        $formatter = new StubNumberFormatter('en', StubNumberFormatter::PATTERN_DECIMAL);
    }

    /**
     * @expectedException Symfony\Component\Locale\Exception\MethodArgumentNotImplementedException
     */
    public function testConstructorWithPatternDifferentThanNull()
    {
        $formatter = new StubNumberFormatter('en', StubNumberFormatter::DECIMAL, '');
    }

    /**
     * @expectedException Symfony\Component\Locale\Exception\MethodArgumentValueNotImplementedException
     */
    public function testSetAttributeWithUnsupportedAttribute()
    {
        $formatter = $this->getStubFormatterWithDecimalStyle();
        $formatter->setAttribute(StubNumberFormatter::LENIENT_PARSE, null);
    }

    /**
     * @expectedException Symfony\Component\Locale\Exception\MethodArgumentValueNotImplementedException
     */
    public function testSetAttributeInvalidRoundingMode()
    {
        $formatter = $this->getStubFormatterWithDecimalStyle();
        $ret = $formatter->setAttribute(StubNumberFormatter::ROUNDING_MODE, null);
    }

    public function testCreateStub()
    {
        $this->assertInstanceOf(
            'Symfony\Component\Locale\Stub\StubNumberFormatter',
            StubNumberFormatter::create('en', StubNumberFormatter::DECIMAL)
        );
    }

    public function testCreateIntl()
    {
        $this->skipIfIntlExtensionIsNotLoaded();
        $this->assertInstanceOf('\NumberFormatter', \NumberFormatter::create('en', \NumberFormatter::DECIMAL));
    }

    /**
     * @dataProvider formatCurrencyWithDecimalStyleProvider
     */
    public function testFormatCurrencyWithDecimalStyleStub($value, $currency, $expected)
    {
        $formatter = $this->getStubFormatterWithDecimalStyle();
        $this->assertEquals($expected, $formatter->formatCurrency($value, $currency));
    }

    /**
     * @dataProvider formatCurrencyWithDecimalStyleProvider
     */
    public function testFormatCurrencyWithDecimalStyleIntl($value, $currency, $expected)
    {
        $this->skipIfIntlExtensionIsNotLoaded();
        $formatter = $this->getIntlFormatterWithDecimalStyle();
        $this->assertEquals($expected, $formatter->formatCurrency($value, $currency));
    }

    public function formatCurrencyWithDecimalStyleProvider()
    {
        return array(
            array(100, 'ALL', '100'),
            array(100, 'BRL', '100.00'),
            array(100, 'CRC', '100'),
            array(100, 'JPY', '100'),
            array(100, 'CHF', '100'),
            array(-100, 'ALL', '-100'),
            array(-100, 'BRL', '-100'),
            array(-100, 'CRC', '-100'),
            array(-100, 'JPY', '-100'),
            array(-100, 'CHF', '-100'),
            array(1000.12, 'ALL', '1,000.12'),
            array(1000.12, 'BRL', '1,000.12'),
            array(1000.12, 'CRC', '1,000.12'),
            array(1000.12, 'JPY', '1,000.12'),
            array(1000.12, 'CHF', '1,000.12')
        );
    }

    /**
     * @dataProvider formatCurrencyWithCurrencyStyleProvider
     */
    public function testFormatCurrencyWithCurrencyStyleStub($value, $currency, $expected)
    {
        $formatter = $this->getStubFormatterWithCurrencyStyle();
        $this->assertEquals($expected, $formatter->formatCurrency($value, $currency));
    }

    /**
     * @dataProvider formatCurrencyWithCurrencyStyleProvider
     */
    public function testFormatCurrencyWithCurrencyStyleIntl($value, $currency, $expected)
    {
        $this->skipIfIntlExtensionIsNotLoaded();
        $formatter = $this->getIntlFormatterWithCurrencyStyle();
        $this->assertEquals($expected, $formatter->formatCurrency($value, $currency));
    }

    public function formatCurrencyWithCurrencyStyleProvider()
    {
        return array(
            array(100, 'ALL', 'ALL100'),
            array(-100, 'ALL', '(ALL100)'),
            array(1000.12, 'ALL', 'ALL1,000'),

            array(100, 'BRL', 'R$100.00'),
            array(-100, 'BRL', '(R$100.00)'),
            array(1000.12, 'BRL', 'R$1,000.12'),

            array(100, 'CRC', '₡100'),
            array(-100, 'CRC', '(₡100)'),
            array(1000.12, 'CRC', '₡1,000'),

            array(100, 'JPY', '¥100'),
            array(-100, 'JPY', '(¥100)'),
            array(1000.12, 'JPY', '¥1,000'),

            // Rounding checks
            array(1000.121, 'BRL', 'R$1,000.12'),
            array(1000.123, 'BRL', 'R$1,000.12'),
            array(1000.125, 'BRL', 'R$1,000.12'),
            array(1000.127, 'BRL', 'R$1,000.13'),
            array(1000.129, 'BRL', 'R$1,000.13'),
        );
    }

    /**
     * @dataProvider formatCurrencyWithCurrencyStyleSwissRoundingProvider
     */
    public function testFormatCurrencyWithCurrencyStyleSwissRoundingStub($value, $currency, $symbol, $expected)
    {
        $formatter = $this->getStubFormatterWithCurrencyStyle();
        $this->assertEquals(sprintf($expected, 'CHF'), $formatter->formatCurrency($value, $currency));
    }

    /**
     * @dataProvider formatCurrencyWithCurrencyStyleSwissRoundingProvider
     */
    public function testFormatCurrencyWithCurrencyStyleSwissRoundingIntl($value, $currency, $symbol, $expected)
    {
        $this->skipIfIntlExtensionIsNotLoaded();
        $formatter = $this->getIntlFormatterWithCurrencyStyle();
        $this->assertEquals(sprintf($expected, $symbol), $formatter->formatCurrency($value, $currency));
    }


    public function formatCurrencyWithCurrencyStyleSwissRoundingProvider()
    {
        $chf = 'CHF';

        // The currency symbol was updated from 4.2 to the 4.4 version. The ICU CLDR data was updated in 2010-03-03,
        // the 4.2 release is from 2009-05-08 and the 4.4 from 2010-03-17. It's ugly we want to compare if the
        // stub implementation is behaving like the intl one
        // http://bugs.icu-project.org/trac/changeset/27776/icu/trunk/source/data/curr/en.txt
<<<<<<< HEAD
        if ($this->isIntlExtensionLoaded() && $this->isLowerThanIcuVersion('4.4')) {
            $chf = 'Fr.';
        }
=======
        $chf = $this->isIntlExtensionLoaded() && $this->isLowerThanIcuVersion('4.4') ? 'Fr.' : 'CHF';
>>>>>>> b5622f3c

        return array(
            array(100, 'CHF', $chf, '%s100.00'),
            array(-100, 'CHF', $chf, '(%s100.00)'),
            array(1000.12, 'CHF', $chf, '%s1,000.10'),

            // Rounding checks
            array(1000.121, 'CHF', $chf, '%s1,000.10'),
            array(1000.123, 'CHF', $chf, '%s1,000.10'),
            array(1000.125, 'CHF', $chf, '%s1,000.10'),
            array(1000.127, 'CHF', $chf, '%s1,000.15'),
            array(1000.129, 'CHF', $chf, '%s1,000.15')
        );
    }

    public function testFormatStub()
    {
        $formatter = $this->getStubFormatterWithDecimalStyle();
        $this->assertSame('9.555', $formatter->format(9.555));
    }

    public function testFormatIntl()
    {
        $this->skipIfIntlExtensionIsNotLoaded();
        $formatter = $this->getIntlFormatterWithDecimalStyle();
        $this->assertSame('9.555', $formatter->format(9.555));
    }

    /**
     * @expectedException RuntimeException
     */
    public function testFormatWithCurrencyStyleStub()
    {
        $formatter = $this->getStubFormatterWithCurrencyStyle();
        $formatter->format(1);
    }

    public function testFormatWithCurrencyStyleIntl()
    {
        $this->skipIfIntlExtensionIsNotLoaded();
        $formatter = $this->getIntlFormatterWithCurrencyStyle();
        $formatter->setSymbol(\NumberFormatter::CURRENCY_SYMBOL, 'SFD');
        $this->assertEquals('SFD1.00', $formatter->format(1));
    }

    /**
     * @expectedException Symfony\Component\Locale\Exception\MethodArgumentValueNotImplementedException
     */
    public function testFormatTypeInt32Stub()
    {
        $formatter = $this->getStubFormatterWithDecimalStyle();
        $formatter->format(1, StubNumberFormatter::TYPE_INT32);
    }

    /**
     * @dataProvider formatTypeInt32Provider
     */
    public function testFormatTypeInt32Intl($formatter, $value, $expected, $message = '')
    {
        $this->skipIfIntlExtensionIsNotLoaded();
        $formattedValue = $formatter->format($value, \NumberFormatter::TYPE_INT32);
        $this->assertEquals($expected, $formattedValue, $message);
    }

    public function formatTypeInt32Provider()
    {
        $df = $this->getIntlFormatterWithDecimalStyle();
        $cf = $this->getIntlFormatterWithCurrencyStyle();

        $message = '->format() TYPE_INT32 formats inconsistently an integer if out of the 32 bit range.';

        return array(
            array($df, 1, '1'),
            array($df, 1.1, '1'),
            array($df, 2147483648, '-2,147,483,648', $message),
            array($df, -2147483649, '2,147,483,647', $message),
            array($cf, 1, 'SFD1.00'),
            array($cf, 1.1, 'SFD1.00'),
            array($cf, 2147483648, '(SFD2,147,483,648.00)', $message),
            array($cf, -2147483649, 'SFD2,147,483,647.00', $message)
        );
    }

    /**
     * @expectedException Symfony\Component\Locale\Exception\MethodArgumentValueNotImplementedException
     */
    public function testFormatTypeInt64Stub()
    {
        $formatter = $this->getStubFormatterWithDecimalStyle();
        $formatter->format(1, StubNumberFormatter::TYPE_INT64);
    }

    /**
     * The parse() method works differently with integer out of the 32 bit range. format() works fine.
     * @dataProvider formatTypeInt64Provider
     */
    public function testFormatTypeInt64Intl($formatter, $value, $expected)
    {
        $this->skipIfIntlExtensionIsNotLoaded();
        $formattedValue = $formatter->format($value, \NumberFormatter::TYPE_INT64);
        $this->assertEquals($expected, $formattedValue);
    }

    public function formatTypeInt64Provider()
    {
        $df = $this->getIntlFormatterWithDecimalStyle();
        $cf = $this->getIntlFormatterWithCurrencyStyle();

        return array(
            array($df, 1, '1'),
            array($df, 1.1, '1'),
            array($df, 2147483648, '2,147,483,648'),
            array($df, -2147483649, '-2,147,483,649'),
            array($cf, 1, 'SFD1.00'),
            array($cf, 1.1, 'SFD1.00'),
            array($cf, 2147483648, 'SFD2,147,483,648.00'),
            array($cf, -2147483649, '(SFD2,147,483,649.00)')
        );
    }

    /**
     * @expectedException Symfony\Component\Locale\Exception\MethodArgumentValueNotImplementedException
     */
    public function testFormatTypeDoubleStub()
    {
        $formatter = $this->getStubFormatterWithDecimalStyle();
        $formatter->format(1, StubNumberFormatter::TYPE_DOUBLE);
    }

    /**
     * @dataProvider formatTypeDoubleProvider
     */
    public function testFormatTypeDoubleIntl($formatter, $value, $expected)
    {
        $this->skipIfIntlExtensionIsNotLoaded();
        $formattedValue = $formatter->format($value, \NumberFormatter::TYPE_DOUBLE);
        $this->assertEquals($expected, $formattedValue);
    }

    public function formatTypeDoubleProvider()
    {
        $df = $this->getIntlFormatterWithDecimalStyle();
        $cf = $this->getIntlFormatterWithCurrencyStyle();

        return array(
            array($df, 1, '1'),
            array($df, 1.1, '1.1'),
            array($cf, 1, 'SFD1.00'),
            array($cf, 1.1, 'SFD1.10'),
        );
    }

    /**
     * @expectedException PHPUnit_Framework_Error_Warning
     */
    public function testFormatTypeCurrencyStub()
    {
        $formatter = $this->getStubFormatterWithDecimalStyle();
        $formatter->format(1, StubNumberFormatter::TYPE_CURRENCY);
    }

    /**
     * @dataProvider formatTypeCurrencyProvider
     * @expectedException PHPUnit_Framework_Error_Warning
     */
    public function testFormatTypeCurrencyIntl($formatter, $value)
    {
        $this->skipIfIntlExtensionIsNotLoaded();
        $formattedValue = $formatter->format($value, \NumberFormatter::TYPE_CURRENCY);
    }

    public function formatTypeCurrencyProvider()
    {
        $df = $this->getIntlFormatterWithDecimalStyle();
        $cf = $this->getIntlFormatterWithCurrencyStyle();

        return array(
            array($df, 1),
            array($df, 1),
        );
    }

    /**
     * @dataProvider formatFractionDigitsProvider
     */
    public function testFormatFractionDigitsStub($value, $expected, $fractionDigits = null, $expectedFractionDigits = 1)
    {
        $formatter = $this->getStubFormatterWithDecimalStyle();

        if (!is_null($fractionDigits)) {
            $attributeRet = $formatter->setAttribute(StubNumberFormatter::FRACTION_DIGITS, $fractionDigits);
        }

        $formattedValue = $formatter->format($value);
        $this->assertSame($expected, $formattedValue);
        $this->assertSame($expectedFractionDigits, $formatter->getAttribute(StubNumberFormatter::FRACTION_DIGITS));

        if (isset($attributeRet)) {
            $this->assertTrue($attributeRet);
        }
    }

    /**
     * @dataProvider formatFractionDigitsProvider
     */
    public function testFormatFractionDigitsIntl($value, $expected, $fractionDigits = null, $expectedFractionDigits = 1)
    {
        $this->skipIfIntlExtensionIsNotLoaded();
        $formatter = $this->getIntlFormatterWithDecimalStyle();

        if (!is_null($fractionDigits)) {
            $attributeRet = $formatter->setAttribute(\NumberFormatter::FRACTION_DIGITS, $fractionDigits);
        }

        $formattedValue = $formatter->format($value);
        $this->assertSame($expected, $formattedValue);
        $this->assertSame($expectedFractionDigits, $formatter->getAttribute(\NumberFormatter::FRACTION_DIGITS));

        if (isset($attributeRet)) {
            $this->assertTrue($attributeRet);
        }
    }

    public function formatFractionDigitsProvider()
    {
        return array(
            array(1.123, '1.123', null, 0),
            array(1.123, '1', 0, 0),
            array(1.123, '1.1', 1, 1),
            array(1.123, '1.12', 2, 2),
            array(1.123, '1', -1, 0),
            array(1.123, '1', 'abc', 0)
        );
    }

    /**
     * @dataProvider formatGroupingUsedProvider
     */
    public function testFormatGroupingUsedStub($value, $expected, $groupingUsed = null, $expectedGroupingUsed = 1)
    {
        $formatter = $this->getStubFormatterWithDecimalStyle();

        if (!is_null($groupingUsed)) {
            $attributeRet = $formatter->setAttribute(StubNumberFormatter::GROUPING_USED, $groupingUsed);
        }

        $formattedValue = $formatter->format($value);
        $this->assertSame($expected, $formattedValue);
        $this->assertSame($expectedGroupingUsed, $formatter->getAttribute(StubNumberFormatter::GROUPING_USED));

        if (isset($attributeRet)) {
            $this->assertTrue($attributeRet);
        }
    }

    /**
     * @dataProvider formatGroupingUsedProvider
     */
    public function testFormatGroupingUsedIntl($value, $expected, $groupingUsed = null, $expectedGroupingUsed = 1)
    {
        $this->skipIfIntlExtensionIsNotLoaded();
        $formatter = $this->getIntlFormatterWithDecimalStyle();

        if (!is_null($groupingUsed)) {
            $attributeRet = $formatter->setAttribute(\NumberFormatter::GROUPING_USED, $groupingUsed);
        }

        $formattedValue = $formatter->format($value);
        $this->assertSame($expected, $formattedValue);
        $this->assertSame($expectedGroupingUsed, $formatter->getAttribute(\NumberFormatter::GROUPING_USED));

        if (isset($attributeRet)) {
            $this->assertTrue($attributeRet);
        }
    }

    public function formatGroupingUsedProvider()
    {
        return array(
            array(1000, '1,000', null, 1),
            array(1000, '1000', 0, 0),
            array(1000, '1,000', 1, 1),
            array(1000, '1,000', 2, 1),
            array(1000, '1000', 'abc', 0),
            array(1000, '1,000', -1, 1),
        );
    }

    /**
     * @dataProvider formatRoundingModeRoundHalfUpProvider
     */
    public function testFormatRoundingModeStubRoundHalfUp($value, $expected)
    {
        $formatter = $this->getStubFormatterWithDecimalStyle();
        $formatter->setAttribute(StubNumberFormatter::FRACTION_DIGITS, 2);

        $formatter->setAttribute(StubNumberFormatter::ROUNDING_MODE, StubNumberFormatter::ROUND_HALFUP);
        $this->assertSame($expected, $formatter->format($value), '->format() with ROUND_HALFUP rounding mode.');
    }

    /**
     * @dataProvider formatRoundingModeRoundHalfUpProvider
     */
    public function testFormatRoundingModeHalfUpIntl($value, $expected)
    {
        $this->skipIfIntlExtensionIsNotLoaded();
        $formatter = $this->getIntlFormatterWithDecimalStyle();
        $formatter->setAttribute(\NumberFormatter::FRACTION_DIGITS, 2);

        $formatter->setAttribute(\NumberFormatter::ROUNDING_MODE, \NumberFormatter::ROUND_HALFUP);
        $this->assertSame($expected, $formatter->format($value), '->format() with ROUND_HALFUP rounding mode.');
    }

    public function formatRoundingModeRoundHalfUpProvider()
    {
        // The commented value is differently rounded by intl's NumberFormatter in 32 and 64 bit architectures
        return array(
            array(1.121, '1.12'),
            array(1.123, '1.12'),
            // array(1.125, '1.13'),
            array(1.127, '1.13'),
            array(1.129, '1.13'),
        );
    }

    /**
     * @dataProvider formatRoundingModeRoundHalfDownProvider
     */
    public function testFormatRoundingModeStubRoundHalfDown($value, $expected)
    {
        $formatter = $this->getStubFormatterWithDecimalStyle();
        $formatter->setAttribute(StubNumberFormatter::FRACTION_DIGITS, 2);

        $formatter->setAttribute(StubNumberFormatter::ROUNDING_MODE, StubNumberFormatter::ROUND_HALFDOWN);
        $this->assertSame($expected, $formatter->format($value), '->format() with ROUND_HALFDOWN rounding mode.');
    }

    /**
     * @dataProvider formatRoundingModeRoundHalfDownProvider
     */
    public function testFormatRoundingModeHalfDownIntl($value, $expected)
    {
        $this->skipIfIntlExtensionIsNotLoaded();
        $formatter = $this->getIntlFormatterWithDecimalStyle();
        $formatter->setAttribute(\NumberFormatter::FRACTION_DIGITS, 2);

        $formatter->setAttribute(\NumberFormatter::ROUNDING_MODE, \NumberFormatter::ROUND_HALFDOWN);
        $this->assertSame($expected, $formatter->format($value), '->format() with ROUND_HALFDOWN rounding mode.');
    }

    public function formatRoundingModeRoundHalfDownProvider()
    {
        return array(
            array(1.121, '1.12'),
            array(1.123, '1.12'),
            array(1.125, '1.12'),
            array(1.127, '1.13'),
            array(1.129, '1.13'),
        );
    }

    /**
     * @dataProvider formatRoundingModeRoundHalfEvenProvider
     */
    public function testFormatRoundingModeStubRoundHalfEven($value, $expected)
    {
        $formatter = $this->getStubFormatterWithDecimalStyle();
        $formatter->setAttribute(StubNumberFormatter::FRACTION_DIGITS, 2);

        $formatter->setAttribute(StubNumberFormatter::ROUNDING_MODE, StubNumberFormatter::ROUND_HALFEVEN);
        $this->assertSame($expected, $formatter->format($value), '->format() with ROUND_HALFEVEN rounding mode.');
    }

    /**
     * @dataProvider formatRoundingModeRoundHalfEvenProvider
     */
    public function testFormatRoundingModeHalfEvenIntl($value, $expected)
    {
        $this->skipIfIntlExtensionIsNotLoaded();
        $formatter = $this->getIntlFormatterWithDecimalStyle();
        $formatter->setAttribute(\NumberFormatter::FRACTION_DIGITS, 2);

        $formatter->setAttribute(\NumberFormatter::ROUNDING_MODE, \NumberFormatter::ROUND_HALFEVEN);
        $this->assertSame($expected, $formatter->format($value), '->format() with ROUND_HALFEVEN rounding mode.');
    }

    public function formatRoundingModeRoundHalfEvenProvider()
    {
        return array(
            array(1.121, '1.12'),
            array(1.123, '1.12'),
            array(1.125, '1.12'),
            array(1.127, '1.13'),
            array(1.129, '1.13'),
        );
    }

    public function testGetErrorCode()
    {
        $formatter = $this->getStubFormatterWithDecimalStyle();
        $this->assertEquals(StubNumberFormatter::U_ZERO_ERROR, $formatter->getErrorCode());
    }

    public function testGetErrorMessage()
    {
        $formatter = $this->getStubFormatterWithDecimalStyle();
        $this->assertEquals(StubNumberFormatter::U_ZERO_ERROR_MESSAGE, $formatter->getErrorMessage());
    }

    public function testGetLocale()
    {
        $formatter = $this->getStubFormatterWithDecimalStyle();
        $this->assertEquals('en', $formatter->getLocale());
    }

    /**
     * @expectedException Symfony\Component\Locale\Exception\MethodNotImplementedException
     */
    public function testGetPattern()
    {
        $formatter = $this->getStubFormatterWithDecimalStyle();
        $formatter->getPattern();
    }

    /**
     * @expectedException Symfony\Component\Locale\Exception\MethodNotImplementedException
     */
    public function testGetSymbol()
    {
        $formatter = $this->getStubFormatterWithDecimalStyle();
        $formatter->getSymbol(null);
    }

    /**
     * @expectedException Symfony\Component\Locale\Exception\MethodNotImplementedException
     */
    public function testGetTextAttribute()
    {
        $formatter = $this->getStubFormatterWithDecimalStyle();
        $formatter->getTextAttribute(null);
    }

    /**
     * @expectedException Symfony\Component\Locale\Exception\MethodNotImplementedException
     */
    public function testParseCurrency()
    {
        $formatter = $this->getStubFormatterWithDecimalStyle();
        $formatter->parseCurrency(null, $currency);
    }

    /**
     * @dataProvider parseProvider
     */
    public function testParseStub($value, $expected, $message = '')
    {
        $formatter = $this->getStubFormatterWithDecimalStyle();
        $parsedValue = $formatter->parse($value, StubNumberFormatter::TYPE_DOUBLE);
        $this->assertSame($expected, $parsedValue, $message);
    }

    /**
     * @dataProvider parseProvider
     */
    public function testParseIntl($value, $expected, $message = '')
    {
        $this->skipIfIntlExtensionIsNotLoaded();
        $formatter = $this->getIntlFormatterWithDecimalStyle();
        $parsedValue = $formatter->parse($value, \NumberFormatter::TYPE_DOUBLE);
        $this->assertSame($expected, $parsedValue, $message);
    }

    public function parseProvider()
    {
        return array(
            array('prefix1', false, '->parse() does not parse a number with a string prefix.'),
            array('1suffix', (float) 1, '->parse() parses a number with a string suffix.'),
        );
    }

    /**
     * @expectedException PHPUnit_Framework_Error_Warning
     */
    public function testParseTypeDefaultStub()
    {
        $formatter = $this->getStubFormatterWithDecimalStyle();
        $formatter->parse('1', StubNumberFormatter::TYPE_DEFAULT);
    }

    /**
     * @expectedException PHPUnit_Framework_Error_Warning
     */
    public function testParseTypeDefaultIntl()
    {
        $this->skipIfIntlExtensionIsNotLoaded();
        $formatter = $this->getIntlFormatterWithDecimalStyle();
        $formatter->parse('1', \NumberFormatter::TYPE_DEFAULT);
    }

    /**
     * @dataProvider parseTypeInt32Provider
     */
    public function testParseTypeInt32Stub($value, $expected, $message = '')
    {
        $formatter = $this->getStubFormatterWithDecimalStyle();
        $parsedValue = $formatter->parse($value, StubNumberFormatter::TYPE_INT32);
        $this->assertSame($expected, $parsedValue);
    }

    /**
     * @dataProvider parseTypeInt32Provider
     */
    public function testParseTypeInt32Intl($value, $expected, $message = '')
    {
        $this->skipIfIntlExtensionIsNotLoaded();
        $formatter = $this->getIntlFormatterWithDecimalStyle();
        $parsedValue = $formatter->parse($value, \NumberFormatter::TYPE_INT32);
        $this->assertSame($expected, $parsedValue);
    }

    public function parseTypeInt32Provider()
    {
        return array(
            array('1', 1),
            array('1.1', 1),
            array('2,147,483,647', 2147483647),
            array('-2,147,483,648', -2147483647 - 1),
            array('2,147,483,648', false, '->parse() TYPE_INT32 returns false when the number is greater than the integer positive range.'),
            array('-2,147,483,649', false, '->parse() TYPE_INT32 returns false when the number is greater than the integer negative range.')
        );
    }

    /**
     * There are a lot of hard behaviors with TYPE_INT64, see the intl tests
     *
     * @expectedException Symfony\Component\Locale\Exception\MethodArgumentValueNotImplementedException
     * @see testParseTypeInt64IntlWith32BitIntegerInPhp32Bit
     * @see testParseTypeInt64IntlWith32BitIntegerInPhp64Bit
     * @see testParseTypeInt64IntlWith64BitIntegerInPhp32Bit
     * @see testParseTypeInt64IntlWith64BitIntegerInPhp64Bit
     */
    public function testParseTypeInt64Stub()
    {
        $formatter = $this->getStubFormatterWithDecimalStyle();
        $formatter->parse('1', StubNumberFormatter::TYPE_INT64);
    }

    public function testParseTypeInt64IntlWith32BitIntegerInPhp32Bit()
    {
        $this->skipIfIntlExtensionIsNotLoaded();
        $this->skipIfPhpIsNot32Bit();
        $formatter = $this->getIntlFormatterWithDecimalStyle();

        $parsedValue = $formatter->parse('2,147,483,647', \NumberFormatter::TYPE_INT64);
        $this->assertInternalType('integer', $parsedValue);
        $this->assertEquals(2147483647, $parsedValue);

        // Look that the parsing of '-2,147,483,648' results in a float like the literal -2147483648
        $parsedValue = $formatter->parse('-2,147,483,648', \NumberFormatter::TYPE_INT64);
        $this->assertInternalType('float', $parsedValue);
        $this->assertEquals(((float) -2147483647 - 1), $parsedValue);
    }

    public function testParseTypeInt64IntlWith32BitIntegerInPhp64Bit()
    {
        $this->skipIfIntlExtensionIsNotLoaded();
        $this->skipIfPhpIsNot64Bit();
        $formatter = $this->getIntlFormatterWithDecimalStyle();

        $parsedValue = $formatter->parse('2,147,483,647', \NumberFormatter::TYPE_INT64);
        $this->assertInternalType('integer', $parsedValue);
        $this->assertEquals(2147483647, $parsedValue);

        $parsedValue = $formatter->parse('-2,147,483,648', \NumberFormatter::TYPE_INT64);
        $this->assertInternalType('integer', $parsedValue);
        $this->assertEquals(-2147483647 - 1, $parsedValue);
    }

    /**
     * If PHP is compiled in 32bit mode, the returned value for a 64bit integer are float numbers.
     */
    public function testParseTypeInt64IntlWith64BitIntegerInPhp32Bit()
    {
        $this->skipIfIntlExtensionIsNotLoaded();
        $this->skipIfPhpIsNot32Bit();
        $formatter = $this->getIntlFormatterWithDecimalStyle();

        // int 64 using only 32 bit range strangeness
        $parsedValue = $formatter->parse('2,147,483,648', \NumberFormatter::TYPE_INT64);
        $this->assertInternalType('float', $parsedValue);
        $this->assertEquals(2147483648, $parsedValue, '->parse() TYPE_INT64 does not use true 64 bit integers, using only the 32 bit range.');

        $parsedValue = $formatter->parse('-2,147,483,649', \NumberFormatter::TYPE_INT64);
        $this->assertInternalType('float', $parsedValue);
        $this->assertEquals(-2147483649, $parsedValue, '->parse() TYPE_INT64 does not use true 64 bit integers, using only the 32 bit range.');
    }

    /**
     * If PHP is compiled in 64bit mode, the returned value for a 64bit integer are 32bit integer numbers.
     */
    public function testParseTypeInt64IntlWith64BitIntegerInPhp64Bit()
    {
        $this->skipIfIntlExtensionIsNotLoaded();
        $this->skipIfPhpIsNot64Bit();
        $formatter = $this->getIntlFormatterWithDecimalStyle();

        $parsedValue = $formatter->parse('2,147,483,648', \NumberFormatter::TYPE_INT64);
        $this->assertInternalType('integer', $parsedValue);
        $this->assertEquals(-2147483647 - 1, $parsedValue, '->parse() TYPE_INT64 does not use true 64 bit integers, using only the 32 bit range.');

        $parsedValue = $formatter->parse('-2,147,483,649', \NumberFormatter::TYPE_INT64);
        $this->assertInternalType('integer', $parsedValue);
        $this->assertEquals(2147483647, $parsedValue, '->parse() TYPE_INT64 does not use true 64 bit integers, using only the 32 bit range.');
    }

    /**
     * @dataProvider parseTypeDoubleProvider
     */
    public function testParseTypeDoubleStub($value, $expectedValue)
    {
        $formatter = $this->getStubFormatterWithDecimalStyle();
        $parsedValue = $formatter->parse($value, StubNumberFormatter::TYPE_DOUBLE);
        $this->assertSame($expectedValue, $parsedValue);
    }

    /**
     * @dataProvider parseTypeDoubleProvider
     */
    public function testParseTypeDoubleIntl($value, $expectedValue)
    {
        $this->skipIfIntlExtensionIsNotLoaded();
        $formatter = $this->getIntlFormatterWithDecimalStyle();
        $parsedValue = $formatter->parse($value, \NumberFormatter::TYPE_DOUBLE);
        $this->assertSame($expectedValue, $parsedValue);
    }

    public function parseTypeDoubleProvider()
    {
        return array(
            array('1', (float) 1),
            array('1.1', 1.1),
            array('9,223,372,036,854,775,808', 9223372036854775808),
            array('-9,223,372,036,854,775,809', -9223372036854775809),
        );
    }

    /**
     * @expectedException PHPUnit_Framework_Error_Warning
     */
    public function testParseTypeCurrencyStub()
    {
        $formatter = $this->getStubFormatterWithDecimalStyle();
        $formatter->parse('1', StubNumberFormatter::TYPE_CURRENCY);
    }

    /**
     * @expectedException PHPUnit_Framework_Error_Warning
     */
    public function testParseTypeCurrencyIntl()
    {
        $this->skipIfIntlExtensionIsNotLoaded();
        $formatter = $this->getIntlFormatterWithDecimalStyle();
        $formatter->parse('1', \NumberFormatter::TYPE_CURRENCY);
    }

    public function testParseWithNullPositionValueStub()
    {
        $position = null;
        $formatter = $this->getStubFormatterWithDecimalStyle();
        $formatter->parse('123', StubNumberFormatter::TYPE_INT32, $position);
        $this->assertNull($position);
    }

    public function testParseWithNullPositionValueIntl()
    {
        $this->skipIfIntlExtensionIsNotLoaded();
        $position = 0;
        $formatter = $this->getIntlFormatterWithDecimalStyle();
        $parsedValue = $formatter->parse('123', \NumberFormatter::TYPE_DOUBLE, $position);
        $this->assertEquals(3, $position);
    }

    /**
     * @expectedException Symfony\Component\Locale\Exception\MethodArgumentNotImplementedException
     */
    public function testParseWithNotNullPositionValueStub()
    {
        $position = 1;
        $formatter = $this->getStubFormatterWithDecimalStyle();
        $formatter->parse('123', StubNumberFormatter::TYPE_INT32, $position);
    }

    public function testParseWithNotNullPositionValueIntl()
    {
        $this->skipIfIntlExtensionIsNotLoaded();
        $position = 1;
        $formatter = $this->getIntlFormatterWithDecimalStyle();
        $parsedValue = $formatter->parse('123', \NumberFormatter::TYPE_DOUBLE, $position);
        $this->assertEquals(3, $position);
    }

    /**
     * @expectedException Symfony\Component\Locale\Exception\MethodNotImplementedException
     */
    public function testSetPattern()
    {
        $formatter = $this->getStubFormatterWithDecimalStyle();
        $formatter->setPattern(null);
    }

    /**
     * @expectedException Symfony\Component\Locale\Exception\MethodNotImplementedException
     */
    public function testSetSymbol()
    {
        $formatter = $this->getStubFormatterWithDecimalStyle();
        $formatter->setSymbol(null, null);
    }

    /**
     * @expectedException Symfony\Component\Locale\Exception\MethodNotImplementedException
     */
    public function testSetTextAttribute()
    {
        $formatter = $this->getStubFormatterWithDecimalStyle();
        $formatter->setTextAttribute(null, null);
    }

    protected function getStubFormatterWithDecimalStyle()
    {
        return new StubNumberFormatter('en', StubNumberFormatter::DECIMAL);
    }

    protected function getStubFormatterWithCurrencyStyle()
    {
        return new StubNumberFormatter('en', StubNumberFormatter::CURRENCY);
    }

    protected function getIntlFormatterWithDecimalStyle()
    {
        if (!$this->isIntlExtensionLoaded()) {
            return null;
        }

        return new \NumberFormatter('en', \NumberFormatter::DECIMAL);
    }

    protected function getIntlFormatterWithCurrencyStyle()
    {
        if (!$this->isIntlExtensionLoaded()) {
            return null;
        }

        $formatter = new \NumberFormatter('en', \NumberFormatter::CURRENCY);
        $formatter->setSymbol(\NumberFormatter::CURRENCY_SYMBOL, 'SFD');
        return $formatter;
    }
}<|MERGE_RESOLUTION|>--- conflicted
+++ resolved
@@ -188,19 +188,11 @@
 
     public function formatCurrencyWithCurrencyStyleSwissRoundingProvider()
     {
-        $chf = 'CHF';
-
         // The currency symbol was updated from 4.2 to the 4.4 version. The ICU CLDR data was updated in 2010-03-03,
         // the 4.2 release is from 2009-05-08 and the 4.4 from 2010-03-17. It's ugly we want to compare if the
         // stub implementation is behaving like the intl one
         // http://bugs.icu-project.org/trac/changeset/27776/icu/trunk/source/data/curr/en.txt
-<<<<<<< HEAD
-        if ($this->isIntlExtensionLoaded() && $this->isLowerThanIcuVersion('4.4')) {
-            $chf = 'Fr.';
-        }
-=======
         $chf = $this->isIntlExtensionLoaded() && $this->isLowerThanIcuVersion('4.4') ? 'Fr.' : 'CHF';
->>>>>>> b5622f3c
 
         return array(
             array(100, 'CHF', $chf, '%s100.00'),
