--- conflicted
+++ resolved
@@ -25,14 +25,9 @@
           group: edge
         - php: 5.5
         - php: 5.6
-<<<<<<< HEAD
-=======
-        - php: 7.0.8
-          env: deps=high
->>>>>>> 5f5ed69b
         - php: 7.1
           env: deps=high
-        - php: 7.0
+        - php: 7.0.8
           env: deps=low
     fast_finish: true
 
