language: php

sudo: false

addons:
    apt_packages:
        - parallel
        - language-pack-fr-base

env:
    global:
        - MIN_PHP=5.3.9

matrix:
    include:
        - php: hhvm
        - php: 5.3
        - php: 5.4
        - php: 5.5
        - php: 5.6
          env: deps=high
        - php: 7.0
          env: deps=low
    fast_finish: true

cache:
    directories:
        - .phpunit
        - php-$MIN_PHP

services: mongodb

before_install:
    - if [[ ! $deps && ! $TRAVIS_PHP_VERSION = ${MIN_PHP%.*} && $TRAVIS_PHP_VERSION != hhvm && $TRAVIS_PULL_REQUEST != false ]]; then deps=skip; fi;
    - if [[ ! $deps && ! -d php-$MIN_PHP/sapi ]]; then wget http://museum.php.net/php5/php-$MIN_PHP.tar.bz2 -O - | tar -xj; (cd php-$MIN_PHP; ./configure --enable-sigchild --enable-pcntl; make -j2); fi;
    - if [[ $TRAVIS_PHP_VERSION != hhvm ]]; then INI_FILE=~/.phpenv/versions/$(phpenv version-name)/etc/conf.d/travis.ini; else INI_FILE=/etc/hhvm/php.ini; fi;
    - echo memory_limit = -1 >> $INI_FILE
    - echo session.gc_probability = 0 >> $INI_FILE
    - if [[ $TRAVIS_PHP_VERSION = 5.* ]]; then echo extension = mongo.so >> $INI_FILE; fi;
    - if [[ $TRAVIS_PHP_VERSION = 5.* ]]; then echo extension = memcache.so >> $INI_FILE; fi;
    - if [[ $TRAVIS_PHP_VERSION = 5.* ]]; then (echo yes | pecl install -f apcu-4.0.10 && echo apc.enable_cli = 1 >> $INI_FILE) || echo "Let's continue without apcu extension"; fi;
    - if [[ $TRAVIS_PHP_VERSION = 5.* ]]; then pecl install -f memcached-2.1.0 || echo "Let's continue without memcached extension"; fi;
    - if [[ $TRAVIS_PHP_VERSION = 5.* && ! $deps ]]; then (cd src/Symfony/Component/Debug/Resources/ext && phpize && ./configure && make && echo extension = $(pwd)/modules/symfony_debug.so >> $INI_FILE); fi;
    - if [[ $TRAVIS_PHP_VERSION != hhvm ]]; then echo extension = ldap.so >> $INI_FILE; fi;
    - if [[ $TRAVIS_PHP_VERSION != hhvm ]]; then phpenv config-rm xdebug.ini; fi;
    - if [[ $deps != skip ]]; then composer self-update; fi;
    - if [[ $deps != skip ]]; then ./phpunit install; fi;
    - export PHPUNIT=$(readlink -f ./phpunit)

install:
    - if [[ $deps != skip ]]; then COMPONENTS=$(find src/Symfony -mindepth 3 -type f -name phpunit.xml.dist -printf '%h\n'); fi;
    - if [[ $deps != skip && $deps ]]; then php .travis.php $TRAVIS_COMMIT_RANGE $TRAVIS_BRANCH $COMPONENTS; fi;
    - if [[ $deps = high && $TRAVIS_BRANCH = master ]]; then SYMFONY_VERSION=$(git ls-remote --heads | grep -o '/[1-9].*' | tail -n 1 | sed s/.//); else SYMFONY_VERSION=$(cat composer.json | grep '^ *"dev-master". *"[1-9]' | grep -o '[0-9.]*'); fi;
    - if [[ $deps = high && $TRAVIS_BRANCH = master ]]; then git fetch origin $SYMFONY_VERSION; git checkout -m FETCH_HEAD; fi;
<<<<<<< HEAD
    - if [[ $deps = high && ${SYMFONY_VERSION%.*} != $(git show $(git branch -r | grep -FA1 /$SYMFONY_VERSION | tail -n 1):composer.json | grep '^ *"dev-master". *"[1-9]' | grep -o '[0-9]*' | head -n 1) ]]; then LEGACY=,legacy; fi;
=======
    - if [[ $deps = high && ${SYMFONY_VERSION%.*} != $(git show $(git ls-remote --heads | grep -FA1 /$SYMFONY_VERSION | tail -n 1):composer.json | grep '^ *"dev-master". *"[1-9]' | grep -o '[0-9]*' | head -n 1) ]]; then LEGACY=,legacy; fi;
>>>>>>> ef53d6d7
    - export COMPOSER_ROOT_VERSION=$SYMFONY_VERSION.x-dev;
    - if [[ ! $deps ]]; then composer --prefer-source install; else export SYMFONY_DEPRECATIONS_HELPER=weak; fi;
    - if [[ $TRAVIS_PHP_VERSION != hhvm ]]; then php -i; else hhvm --php -r 'print_r($_SERVER);print_r(ini_get_all());'; fi;

script:
    - if [[ ! $deps ]]; then echo "$COMPONENTS" | parallel --gnu '$PHPUNIT --exclude-group tty,benchmark,intl-data {}'; fi;
    - if [[ ! $deps ]]; then echo -e "\\nRunning tests requiring tty"; $PHPUNIT --group tty; fi;
    - if [[ ! $deps && $TRAVIS_PHP_VERSION = ${MIN_PHP%.*} ]]; then echo -e "1\\n0" | parallel --gnu 'echo -e "\\nPHP --enable-sigchild enhanced={}" && ENHANCE_SIGCHLD={} php-$MIN_PHP/sapi/cli/php .phpunit/phpunit-4.8/phpunit --colors=always src/Symfony/Component/Process/'; fi;
    - if [[ $deps = high ]]; then echo "$COMPONENTS" | parallel --gnu -j10% 'cd {}; composer --prefer-source update; $PHPUNIT --exclude-group tty,benchmark,intl-data'$LEGACY; fi;
    - if [[ $deps = low ]]; then echo "$COMPONENTS" | parallel --gnu -j10% 'cd {}; composer --prefer-source --prefer-lowest --prefer-stable update; $PHPUNIT --exclude-group tty,benchmark,intl-data'; fi;
    - if [[ $deps = skip ]]; then echo This matrix line is skipped for pull requests.; fi;<|MERGE_RESOLUTION|>--- conflicted
+++ resolved
@@ -52,11 +52,7 @@
     - if [[ $deps != skip && $deps ]]; then php .travis.php $TRAVIS_COMMIT_RANGE $TRAVIS_BRANCH $COMPONENTS; fi;
     - if [[ $deps = high && $TRAVIS_BRANCH = master ]]; then SYMFONY_VERSION=$(git ls-remote --heads | grep -o '/[1-9].*' | tail -n 1 | sed s/.//); else SYMFONY_VERSION=$(cat composer.json | grep '^ *"dev-master". *"[1-9]' | grep -o '[0-9.]*'); fi;
     - if [[ $deps = high && $TRAVIS_BRANCH = master ]]; then git fetch origin $SYMFONY_VERSION; git checkout -m FETCH_HEAD; fi;
-<<<<<<< HEAD
-    - if [[ $deps = high && ${SYMFONY_VERSION%.*} != $(git show $(git branch -r | grep -FA1 /$SYMFONY_VERSION | tail -n 1):composer.json | grep '^ *"dev-master". *"[1-9]' | grep -o '[0-9]*' | head -n 1) ]]; then LEGACY=,legacy; fi;
-=======
     - if [[ $deps = high && ${SYMFONY_VERSION%.*} != $(git show $(git ls-remote --heads | grep -FA1 /$SYMFONY_VERSION | tail -n 1):composer.json | grep '^ *"dev-master". *"[1-9]' | grep -o '[0-9]*' | head -n 1) ]]; then LEGACY=,legacy; fi;
->>>>>>> ef53d6d7
     - export COMPOSER_ROOT_VERSION=$SYMFONY_VERSION.x-dev;
     - if [[ ! $deps ]]; then composer --prefer-source install; else export SYMFONY_DEPRECATIONS_HELPER=weak; fi;
     - if [[ $TRAVIS_PHP_VERSION != hhvm ]]; then php -i; else hhvm --php -r 'print_r($_SERVER);print_r(ini_get_all());'; fi;
