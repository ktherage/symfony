--- conflicted
+++ resolved
@@ -211,17 +211,11 @@
           if [[ $deps = high ]]; then
               echo "$COMPONENTS" | parallel --gnu -j10% "tfold {} 'cd {} && $COMPOSER_UP && $PHPUNIT_X$LEGACY'"
           elif [[ $deps = low ]]; then
-<<<<<<< HEAD
-              echo "$COMPONENTS" | parallel --gnu -j10% "tfold {} 'cd {} && $COMPOSER_UP --prefer-lowest --prefer-stable && $PHPUNIT_X'"
-=======
               [[ -e ~/php-ext/composer-lowest.lock.tar ]] && tar -xf ~/php-ext/composer-lowest.lock.tar
               tar -cf ~/php-ext/composer-lowest.lock.tar --files-from /dev/null
               php .github/rm-invalid-lowest-lock-files.php $COMPONENTS
               echo "$COMPONENTS" | parallel --gnu -j10% "tfold {} 'cd {} && ([ -e composer.lock ] && ${COMPOSER_UP/update/install} || $COMPOSER_UP --prefer-lowest --prefer-stable) && $PHPUNIT_X'"
               echo "$COMPONENTS" | xargs -n1 -I{} tar --append -f ~/php-ext/composer-lowest.lock.tar {}/composer.lock
-          elif [[ $PHP = hhvm* ]]; then
-              $PHPUNIT --exclude-group no-hhvm,benchmark,intl-data
->>>>>>> 87fff65c
           else
               echo "$COMPONENTS" | parallel --gnu "tfold {} $PHPUNIT_X {}"
               tfold src/Symfony/Component/Console.tty $PHPUNIT src/Symfony/Component/Console --group tty
