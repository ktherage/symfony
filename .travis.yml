--- conflicted
+++ resolved
@@ -11,11 +11,7 @@
         - language-pack-fr-base
         - ldap-utils
         - slapd
-<<<<<<< HEAD
-        - librabbitmq-dev
-=======
         - libsasl2-dev
->>>>>>> a5dd57f5
 
 env:
     global:
@@ -25,17 +21,7 @@
 
 matrix:
     include:
-<<<<<<< HEAD
         - php: 7.1
-        - php: 7.1
-          env: deps=high
-=======
-        - php: hhvm-3.18
-          sudo: required
-          group: edge
-        - php: 5.5
-          env: php_extra="5.6 7.0 7.1"
->>>>>>> a5dd57f5
         - php: 7.2
           env: deps=high
         - php: 7.3
@@ -155,14 +141,6 @@
           echo opcache.enable_cli = 1 >> $INI
           echo apc.enable_cli = 1 >> $INI
           echo extension = redis.so >> $INI
-<<<<<<< HEAD
-          echo extension = memcached.so >> $INI
-=======
-          if [[ $PHP = 5.* ]]; then
-              echo extension = memcache.so >> $INI
-              echo extension = mongo.so >> $INI
-          fi
->>>>>>> a5dd57f5
       done
 
     - |
@@ -171,41 +149,14 @@
           export PHP=$PHP
           phpenv global $PHP
           INI=~/.phpenv/versions/$PHP/etc/conf.d/travis.ini
-<<<<<<< HEAD
-
-          # Install librabbitmq
-          wget http://ftp.debian.org/debian/pool/main/libr/librabbitmq/librabbitmq-dev_0.5.2-2_amd64.deb
-          wget http://ftp.debian.org/debian/pool/main/libr/librabbitmq/librabbitmq1_0.5.2-2_amd64.deb
-          sudo dpkg -i librabbitmq1_0.5.2-2_amd64.deb librabbitmq-dev_0.5.2-2_amd64.deb
-
           if ! php --ri sodium > /dev/null; then
               # install libsodium
-              sudo add-apt-repository ppa:ondrej/php -y
-              sudo apt-get update -q
               sudo apt-get install libsodium-dev -y
               tfold ext.libsodium tpecl libsodium sodium.so $INI
           fi
 
-          tfold ext.apcu tpecl apcu-5.1.6 apcu.so $INI
+          tfold ext.apcu tpecl apcu-5.1.16 apcu.so $INI
           tfold ext.mongodb tpecl mongodb-1.6.0alpha1 mongodb.so $INI
-          tfold ext.amqp tpecl amqp-1.9.3 amqp.so $INI
-=======
-          if [[ $PHP = 5.* ]]; then
-              tfold ext.apcu tpecl apcu-4.0.11 apcu.so $INI
-              [[ $deps ]] && continue
-              ext_cache=~/php-ext/$(php -r "echo basename(ini_get('extension_dir'));")/symfony_debug.so
-              [[ -e $ext_cache ]] || (tfold ext.symfony_debug "cd src/Symfony/Component/Debug/Resources/ext && phpize && ./configure && make && mv modules/symfony_debug.so $ext_cache && phpize --clean")
-              echo extension = $ext_cache >> $INI
-          elif [[ $PHP = 7.* ]]; then
-              if ! php --ri sodium > /dev/null; then
-                  # install libsodium
-                  sudo apt-get install libsodium-dev -y
-                  tfold ext.libsodium tpecl libsodium sodium.so $INI
-              fi
-
-              tfold ext.apcu tpecl apcu-5.1.16 apcu.so $INI
-              tfold ext.mongodb tpecl mongodb-1.6.0alpha1 mongodb.so $INI
-          fi
 
           if [[ $PHP == 7.3 ]]; then
               # System libmemcached is missing sasl
@@ -231,7 +182,23 @@
           fi
 
           echo extension = memcached.so >> $INI
->>>>>>> a5dd57f5
+
+           if [[ $PHP != 7.3 ]]; then
+              wget http://ftp.debian.org/debian/pool/main/libr/librabbitmq/librabbitmq-dev_0.5.2-2_amd64.deb
+              wget http://ftp.debian.org/debian/pool/main/libr/librabbitmq/librabbitmq1_0.5.2-2_amd64.deb
+              sudo dpkg -i librabbitmq1_0.5.2-2_amd64.deb librabbitmq-dev_0.5.2-2_amd64.deb
+              tfold ext.amqp tpecl amqp-1.9.3 amqp.so $INI
+          else
+              sudo apt install -y librabbitmq-dev
+              git clone https://github.com/pdezwart/php-amqp.git
+              cd php-amqp
+              phpize
+              ./configure
+              make
+              sudo make install
+              cd -
+              echo extension = amqp.so >> $INI
+          fi
       done
 
     - |
